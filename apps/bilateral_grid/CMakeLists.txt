--- conflicted
+++ resolved
@@ -10,12 +10,7 @@
     endif()
     halide_library_from_generator(${LIB}
                                   GENERATOR bilateral_grid.generator
-<<<<<<< HEAD
-                                  EXTRA_OUTPUTS schedule
-                                  GENERATOR_ARGS auto_schedule=${AUTO_SCHEDULE})
-=======
                                   GENERATOR_ARGS auto_schedule=${AUTO_SCHEDULE}
                                   EXTRA_OUTPUTS stmt assembly)
->>>>>>> ef2ce97a
     target_link_libraries(bilateral_grid_process PRIVATE ${LIB})
 endforeach()