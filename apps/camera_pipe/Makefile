include ../support/Makefile.inc

ifeq ($(HL_TARGET),ptx)
  SCHEDULE=100
else
  SCHEDULE=0
endif

all: process

camera_pipe: ../../ camera_pipe.cpp
<<<<<<< HEAD
	$(CXX) $(CXXFLAGS) camera_pipe.cpp -o camera_pipe -ldl -lpthread -lz $(LDFLAGS)
=======
	$(CXX) $(CXXFLAGS) camera_pipe.cpp -g $(LIB_HALIDE) -o camera_pipe -ldl -lpthread -lz $(LDFLAGS)
>>>>>>> 3a8e9ecf

curved.o: camera_pipe
	${GDB} ./camera_pipe 8 ${SCHEDULE} # 8-bit output,

fcam/Demosaic.o: fcam/Demosaic.cpp fcam/Demosaic.h
<<<<<<< HEAD
	$(TGT_CXX) $(TGT_CXXFLAGS) -c -Wall -fopenmp -O3 $< -o $@

fcam/Demosaic_ARM.o: fcam/Demosaic_ARM.cpp fcam/Demosaic_ARM.h
	$(TGT_CXX) $(TGT_CXXFLAGS) -c -Wall -fopenmp -O3 $< -o $@
=======
	$(CXX) $(CXXFLAGS) -c -Wall -O3 $< -o $@

fcam/Demosaic_ARM.o: fcam/Demosaic_ARM.cpp fcam/Demosaic_ARM.h
	$(CXX) $(CXXFLAGS) -c -Wall -O3 $< -o $@
>>>>>>> 3a8e9ecf

ifdef HEX_TOOLS
process: process.cpp curved.o fcam/Demosaic.o
	$(TGT_CXX) $(TGT_CXXFLAGS) -Wall -O3 $^ -o $@ -lhexagon
else
process: process.cpp curved.o fcam/Demosaic.o fcam/Demosaic_ARM.o
<<<<<<< HEAD
	$(CXX) $(CXXFLAGS) -Wall -O3 $^ -o $@ -lpthread -ldl -fopenmp $(PNGFLAGS)
endif
=======
	$(CXX) $(CXXFLAGS) -Wall -O3 $^ -o $@ -lpthread -ldl $(PNGFLAGS)
>>>>>>> 3a8e9ecf

out.png: process
	./process ../images/bayer_raw.png 3700 2.0 50 5 out.png

ifdef HEX_TOOLS
out.ppm: process
	${HEX_TOOLS}/bin/hexagon-sim ./process ${TIMING} -- ../images/bayer_raw.pgm 3700 2.0 50 1 out.ppm
	diff fcam_c.ppm ref_raw/fcam_c.ppm
	diff out.ppm ref_raw/out.ppm

out_small.ppm: process
	${HEX_TOOLS}/bin/hexagon-sim ./process ${TIMING} -- ../images/bayer_small.pgm 3700 2.0 50 1 out_small.ppm
	cmp fcam_c.ppm ref_small/fcam_c.ppm
	cmp out_small.ppm ref_small/out_small.ppm
endif

../../bin/HalideTraceViz:
	$(MAKE) -C ../../ bin/HalideTraceViz

camera_pipe.avi: camera_pipe.cpp viz.sh $(HALIDE_TRACE_VIZ) ../../bin/HalideTraceViz
	bash viz.sh

clean:
	rm -f out.png out.ppm out_small.ppm fcam_c.ppm pmu_statsfile.txt pmu_stats.txt \
	      process curved.o curved.s curved.h camera_pipe fcam/*.o<|MERGE_RESOLUTION|>--- conflicted
+++ resolved
@@ -9,39 +9,24 @@
 all: process
 
 camera_pipe: ../../ camera_pipe.cpp
-<<<<<<< HEAD
-	$(CXX) $(CXXFLAGS) camera_pipe.cpp -o camera_pipe -ldl -lpthread -lz $(LDFLAGS)
-=======
 	$(CXX) $(CXXFLAGS) camera_pipe.cpp -g $(LIB_HALIDE) -o camera_pipe -ldl -lpthread -lz $(LDFLAGS)
->>>>>>> 3a8e9ecf
 
 curved.o: camera_pipe
 	${GDB} ./camera_pipe 8 ${SCHEDULE} # 8-bit output,
 
 fcam/Demosaic.o: fcam/Demosaic.cpp fcam/Demosaic.h
-<<<<<<< HEAD
 	$(TGT_CXX) $(TGT_CXXFLAGS) -c -Wall -fopenmp -O3 $< -o $@
 
 fcam/Demosaic_ARM.o: fcam/Demosaic_ARM.cpp fcam/Demosaic_ARM.h
 	$(TGT_CXX) $(TGT_CXXFLAGS) -c -Wall -fopenmp -O3 $< -o $@
-=======
-	$(CXX) $(CXXFLAGS) -c -Wall -O3 $< -o $@
-
-fcam/Demosaic_ARM.o: fcam/Demosaic_ARM.cpp fcam/Demosaic_ARM.h
-	$(CXX) $(CXXFLAGS) -c -Wall -O3 $< -o $@
->>>>>>> 3a8e9ecf
 
 ifdef HEX_TOOLS
 process: process.cpp curved.o fcam/Demosaic.o
 	$(TGT_CXX) $(TGT_CXXFLAGS) -Wall -O3 $^ -o $@ -lhexagon
 else
 process: process.cpp curved.o fcam/Demosaic.o fcam/Demosaic_ARM.o
-<<<<<<< HEAD
-	$(CXX) $(CXXFLAGS) -Wall -O3 $^ -o $@ -lpthread -ldl -fopenmp $(PNGFLAGS)
+	$(CXX) $(CXXFLAGS) -Wall -O3 $^ -o $@ -lpthread -ldl $(PNGFLAGS)
 endif
-=======
-	$(CXX) $(CXXFLAGS) -Wall -O3 $^ -o $@ -lpthread -ldl $(PNGFLAGS)
->>>>>>> 3a8e9ecf
 
 out.png: process
 	./process ../images/bayer_raw.png 3700 2.0 50 5 out.png
