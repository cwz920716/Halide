--- conflicted
+++ resolved
@@ -18,14 +18,9 @@
     #
     # Test a mix of llvm versions, a mix of build systems, and a mix of shared vs static library
     - LLVM_VERSION=4.0.1 BUILD_SYSTEM=MAKE CXX_=g++-4.8 CC_=gcc-4.8
-<<<<<<< HEAD
-    - LLVM_VERSION=5.0.1 BUILD_SYSTEM=MAKE CXX_=g++-4.8 CC_=gcc-4.8
+    - LLVM_VERSION=5.0.0 BUILD_SYSTEM=MAKE CXX_=g++-4.8 CC_=gcc-4.8
     - LLVM_VERSION=4.0.1 BUILD_SYSTEM=CMAKE CXX_=g++-4.8 CC_=gcc-4.8 HALIDE_SHARED_LIBRARY=ON
     - LLVM_VERSION=4.0.1 BUILD_SYSTEM=CMAKE CXX_=g++-4.8 CC_=gcc-4.8 HALIDE_SHARED_LIBRARY=OFF
-=======
-    - LLVM_VERSION=5.0.0 BUILD_SYSTEM=MAKE CXX_=g++-4.8 CC_=gcc-4.8
-    - LLVM_VERSION=4.0.1 BUILD_SYSTEM=CMAKE CXX_=g++-4.8 CC_=gcc-4.8 HALIDE_SHARED_LIBRARY=1
->>>>>>> e503365c
 cache: apt ccache
 dist: trusty
 # Note the commands below are written assuming Ubuntu 12.04LTS
