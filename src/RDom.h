#ifndef HALIDE_RDOM_H
#define HALIDE_RDOM_H

/** \file
 * Defines the front-end syntax for reduction domains and reduction
 * variables.
 */

#include "IR.h"
#include "Param.h"

#include <vector>

namespace Halide {

/** A reduction variable represents a single dimension of a reduction
 * domain (RDom). Don't construct them directly, instead construct an
 * RDom, and use RDom::operator[] to get at the variables. For
 * single-dimensional reduction domains, you can just cast a
 * single-dimensional RDom to an RVar. */
class RVar {
    std::string _name;
    Internal::ReductionDomain _domain;
    int _index;

    const Internal::ReductionVariable &_var() const {
        return _domain.domain().at(_index);
    }

public:
    /** An empty reduction variable. */
    RVar() : _name(Internal::make_entity_name(this, "Halide::RVar", 'r')) {}

    /** Construct an RVar with the given name */
    explicit RVar(const std::string &n) : _name(n) {
        // Make sure we don't get a unique name with the same name as
        // this later:
        Internal::unique_name(n, false);
    }

    /** Construct a reduction variable with the given name and
     * bounds. Must be a member of the given reduction domain. */
    RVar(Internal::ReductionDomain domain, int index) :
        _domain(domain), _index(index) {
    }

    /** The minimum value that this variable will take on */
    EXPORT Expr min() const;

    /** The number that this variable will take on. The maximum value
     * of this variable will be min() + extent() - 1 */
    EXPORT Expr extent() const;

    /** The reduction domain this is associated with. */
    EXPORT Internal::ReductionDomain domain() const {return _domain;}

    /** The name of this reduction variable */
    EXPORT const std::string &name() const;

    /** Reduction variables can be used as expressions. */
    EXPORT operator Expr() const;
};

/** A multi-dimensional domain over which to iterate. Used when
 * defining functions with update definitions.
 *
 * An reduction is a function with a two-part definition. It has an
 * initial value, which looks much like a pure function, and an update
 * definition, which may refer to some RDom. Evaluating such a
 * function first initializes it over the required domain (which is
 * inferred based on usage), and then runs update rule for all points
 * in the RDom. For example:
 *
 \code
 Func f;
 Var x;
 RDom r(0, 10);
 f(x) = x; // the initial value
 f(r) = f(r) * 2;
 Image<int> result = f.realize(10);
 \endcode
 *
 * This function creates a single-dimensional buffer of size 10, in
 * which element x contains the value x*2. Internally, first the
 * initialization rule fills in x at every site, and then the update
 * definition doubles every site.
 *
 * One use of reductions is to build a function recursively (pure
 * functions in halide cannot be recursive). For example, this
 * function fills in an array with the first 20 fibonacci numbers:
 *
 \code
 Func f;
 Var x;
 RDom r(2, 18);
 f(x) = 1;
 f(r) = f(r-1) + f(r-2);
 \endcode
 *
 * Another use of reductions is to perform scattering operations, as
 * unlike a pure function declaration, the left-hand-side of an update
 * definition may contain general expressions:
 *
 \code
 ImageParam input(UInt(8), 2);
 Func histogram;
 Var x;
 RDom r(input); // Iterate over all pixels in the input
 histogram(x) = 0;
 histogram(input(r.x, r.y)) = histogram(input(r.x, r.y)) + 1;
 \endcode
 *
 * An update definition may also be multi-dimensional. This example
 * computes a summed-area table by first summing horizontally and then
 * vertically:
 *
 \code
 ImageParam input(Float(32), 2);
 Func sum_x, sum_y;
 Var x, y;
 RDom r(input);
 sum_x(x, y)     = input(x, y);
 sum_x(r.x, r.y) = sum_x(r.x, r.y) + sum_x(r.x-1, r.y);
 sum_y(x, y)     = sum_x(x, y);
 sum_y(r.x, r.y) = sum_y(r.x, r.y) + sum_y(r.x, r.y-1);
 \endcode
 *
 * You can also mix pure dimensions with reduction variables. In the
 * previous example, note that there's no need for the y coordinate in
 * sum_x to be traversed serially. The sum within each row is entirely
 * independent. The rows could be computed in parallel, or in a
 * different order, without changing the meaning. Therefore, we can
 * instead write this definition as follows:
 *
 \code
 ImageParam input(Float(32), 2);
 Func sum_x, sum_y;
 Var x, y;
 RDom r(input);
 sum_x(x, y)   = input(x, y);
 sum_x(r.x, y) = sum_x(r.x, y) + sum_x(r.x-1, y);
 sum_y(x, y)   = sum_x(x, y);
 sum_y(x, r.y) = sum_y(x, r.y) + sum_y(x, r.y-1);
 \endcode
 *
 * This lets us schedule it more flexibly. You can now parallelize the
 * update step of sum_x over y by calling:
 \code
 sum_x.update().parallel(y).
 \endcode
 *
 * Note that calling sum_x.parallel(y) only parallelizes the
 * initialization step, and not the update step! Scheduling the update
 * step of a reduction must be done using the handle returned by
 * \ref Func::update(). This code parallelizes both the initialization
 * step and the update step:
 *
 \code
 sum_x.parallel(y);
 sum_x.update().parallel(y);
 \endcode
 *
 * When you mix reduction variables and pure dimensions, the reduction
 * domain is traversed outermost. That is, for each point in the
 * reduction domain, the inferred pure domain is traversed in its
 * entirety. For the above example, this means that sum_x walks down
 * the columns, and sum_y walks along the rows. This may not be
 * cache-coherent. You may try reordering these dimensions using the
 * schedule, but Halide will return an error if it decides that this
 * risks changing the meaning of your function. The solution lies in
 * clever scheduling. If we say:
 *
 \code
 sum_x.compute_at(sum_y, y);
 \endcode
 *
 * Then the sum in x is computed only as necessary for each scanline
 * of the sum in y. This not only results in sum_x walking along the
 * rows, it also improves the locality of the entire pipeline.
 */
class RDom {
    Internal::ReductionDomain dom;

    void init_vars(std::string name);

<<<<<<< HEAD
        EXPORT void initialize_from_ranges(const std::vector<std::pair<Expr, Expr> > &ranges, std::string name = "");
        
        template <typename... Args>
        NO_INLINE void initialize_from_ranges(std::vector<std::pair<Expr, Expr>> &ranges, Expr min, Expr extent, Args... args) {
                ranges.push_back(std::make_pair(min, extent));
                initialize_from_ranges(ranges, args...);
        }
=======
	EXPORT void initialize_from_ranges(const std::vector<std::pair<Expr, Expr>> &ranges, std::string name = "");

	template <typename... Args>
	NO_INLINE void initialize_from_ranges(std::vector<std::pair<Expr, Expr>> &ranges, Expr min, Expr extent, Args... args) {
		ranges.push_back(std::make_pair(min, extent));
		initialize_from_ranges(ranges, args...);
	}
>>>>>>> 39ae0794

public:
    /** Construct an undefined reduction domain. */
    EXPORT RDom() {}

    /** Construct a multi-dimensional reduction domain with the given name. If the name
     * is left blank, a unique one is auto-generated. */
<<<<<<< HEAD
        // @{
        NO_INLINE RDom(const std::vector<std::pair<Expr, Expr> > &ranges, std::string name = "") {
                initialize_from_ranges(ranges, name);
        }

    template <typename... Args>
        NO_INLINE RDom(Expr min, Expr extent, Args... args) {
                // This should really just be a delegating constructor, but I couldn't make 
                // that work with variadic template unpacking in visual studio 2013
                std::vector<std::pair<Expr, Expr>> ranges;
                initialize_from_ranges(ranges, min, extent, args...);
=======
	// @{
	NO_INLINE RDom(const std::vector<std::pair<Expr, Expr>> &ranges, std::string name = "") {
		initialize_from_ranges(ranges, name);
	}

    template <typename... Args>
	NO_INLINE RDom(Expr min, Expr extent, Args... args) {
		// This should really just be a delegating constructor, but I couldn't make
		// that work with variadic template unpacking in visual studio 2013
		std::vector<std::pair<Expr, Expr>> ranges;
		initialize_from_ranges(ranges, min, extent, args...);
>>>>>>> 39ae0794
    }
    // @}

    /** Construct a reduction domain that iterates over all points in
     * a given Buffer, Image, or ImageParam. Has the same
     * dimensionality as the argument. */
    // @{
    EXPORT RDom(Buffer);
    EXPORT RDom(ImageParam);
    // @}

    /** Construct a reduction domain that wraps an Internal ReductionDomain object. */
    EXPORT RDom(Internal::ReductionDomain d);

    /** Get at the internal reduction domain object that this wraps. */
    Internal::ReductionDomain domain() const {return dom;}

    /** Check if this reduction domain is non-NULL */
    bool defined() const {return dom.defined();}

    /** Compare two reduction domains for equality of reference */
    bool same_as(const RDom &other) const {return dom.same_as(other.dom);}

    /** Get the dimensionality of a reduction domain */
    EXPORT int dimensions() const;

    /** Get at one of the dimensions of the reduction domain */
    EXPORT RVar operator[](int) const;

    /** Single-dimensional reduction domains can be used as RVars directly. */
    EXPORT operator RVar() const;

    /** Single-dimensional reduction domains can be also be used as Exprs directly. */
    EXPORT operator Expr() const;

    /** Direct access to the first four dimensions of the reduction
     * domain. Some of these variables may be undefined if the
     * reduction domain has fewer than four dimensions. */
    // @{
    RVar x, y, z, w;
    // @}
};

/** Emit an RVar in a human-readable form */
std::ostream &operator<<(std::ostream &stream, RVar);

/** Emit an RDom in a human-readable form. */
std::ostream &operator<<(std::ostream &stream, RDom);
}

#endif<|MERGE_RESOLUTION|>--- conflicted
+++ resolved
@@ -183,23 +183,13 @@
 
     void init_vars(std::string name);
 
-<<<<<<< HEAD
-        EXPORT void initialize_from_ranges(const std::vector<std::pair<Expr, Expr> > &ranges, std::string name = "");
-        
-        template <typename... Args>
-        NO_INLINE void initialize_from_ranges(std::vector<std::pair<Expr, Expr>> &ranges, Expr min, Expr extent, Args... args) {
-                ranges.push_back(std::make_pair(min, extent));
-                initialize_from_ranges(ranges, args...);
-        }
-=======
-	EXPORT void initialize_from_ranges(const std::vector<std::pair<Expr, Expr>> &ranges, std::string name = "");
-
-	template <typename... Args>
-	NO_INLINE void initialize_from_ranges(std::vector<std::pair<Expr, Expr>> &ranges, Expr min, Expr extent, Args... args) {
-		ranges.push_back(std::make_pair(min, extent));
-		initialize_from_ranges(ranges, args...);
-	}
->>>>>>> 39ae0794
+    EXPORT void initialize_from_ranges(const std::vector<std::pair<Expr, Expr> > &ranges, std::string name = "");
+
+    template <typename... Args>
+    NO_INLINE void initialize_from_ranges(std::vector<std::pair<Expr, Expr>> &ranges, Expr min, Expr extent, Args... args) {
+            ranges.push_back(std::make_pair(min, extent));
+            initialize_from_ranges(ranges, args...);
+    }
 
 public:
     /** Construct an undefined reduction domain. */
@@ -207,31 +197,17 @@
 
     /** Construct a multi-dimensional reduction domain with the given name. If the name
      * is left blank, a unique one is auto-generated. */
-<<<<<<< HEAD
-        // @{
-        NO_INLINE RDom(const std::vector<std::pair<Expr, Expr> > &ranges, std::string name = "") {
-                initialize_from_ranges(ranges, name);
-        }
+    // @{
+    NO_INLINE RDom(const std::vector<std::pair<Expr, Expr> > &ranges, std::string name = "") {
+        initialize_from_ranges(ranges, name);
+    }
 
     template <typename... Args>
-        NO_INLINE RDom(Expr min, Expr extent, Args... args) {
-                // This should really just be a delegating constructor, but I couldn't make 
-                // that work with variadic template unpacking in visual studio 2013
-                std::vector<std::pair<Expr, Expr>> ranges;
-                initialize_from_ranges(ranges, min, extent, args...);
-=======
-	// @{
-	NO_INLINE RDom(const std::vector<std::pair<Expr, Expr>> &ranges, std::string name = "") {
-		initialize_from_ranges(ranges, name);
-	}
-
-    template <typename... Args>
-	NO_INLINE RDom(Expr min, Expr extent, Args... args) {
-		// This should really just be a delegating constructor, but I couldn't make
-		// that work with variadic template unpacking in visual studio 2013
-		std::vector<std::pair<Expr, Expr>> ranges;
-		initialize_from_ranges(ranges, min, extent, args...);
->>>>>>> 39ae0794
+    NO_INLINE RDom(Expr min, Expr extent, Args... args) {
+        // This should really just be a delegating constructor, but I couldn't make 
+        // that work with variadic template unpacking in visual studio 2013
+        std::vector<std::pair<Expr, Expr>> ranges;
+        initialize_from_ranges(ranges, min, extent, args...);
     }
     // @}
 
