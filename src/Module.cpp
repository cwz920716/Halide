#include "Module.h"

#include <array>
#include <fstream>

#include "CodeGen_C.h"
#include "CodeGen_Internal.h"
#include "Debug.h"
#include "LLVM_Headers.h"
#include "LLVM_Output.h"
#include "LLVM_Runtime_Linker.h"
#include "IROperator.h"
#include "Outputs.h"
#include "StmtToHtml.h"

using Halide::Internal::debug;

namespace Halide {
namespace Internal {

namespace {

class TemporaryObjectFileDir final {
public:
    TemporaryObjectFileDir() : dir_path(dir_make_temp()) {}
    ~TemporaryObjectFileDir() {
        for (const auto &f : dir_files) {
            debug(1) << "file_unlink: " << f << "\n";
            file_unlink(f);
        }
        debug(1) << "dir_rmdir: " << dir_path << "\n";
        dir_rmdir(dir_path);
    }
    std::string add_temp_object_file(const std::string &base_path_name,
                                     const std::string &suffix,
                                     const Target &target,
                                     bool in_front = false) {
        const char* ext = target.os == Target::Windows && !target.has_feature(Target::MinGW) ? ".obj" : ".o";
        std::string name = dir_path + "/" + split_string(base_path_name, "/").back() + suffix + ext;
        debug(1) << "add_temp_object_file: " << name << "\n";
        if (in_front) {
            dir_files.insert(dir_files.begin(), name);
        } else {
            dir_files.push_back(name);
        }
        return name;
    }

    const std::vector<std::string> &files() { return dir_files; }
private:
    const std::string dir_path;
    std::vector<std::string> dir_files;
    TemporaryObjectFileDir(const TemporaryObjectFileDir &) = delete;
    void operator=(const TemporaryObjectFileDir &) = delete;
};


// Given a pathname of the form /path/to/name.ext, append suffix before ext to produce /path/to/namesuffix.ext
std::string add_suffix(const std::string &path, const std::string &suffix) {
    const auto found = path.rfind(".");
    if (found == std::string::npos) {
        return path + suffix;
    }
    return path.substr(0, found) + suffix + path.substr(found);
}

Outputs add_suffixes(const Outputs &in, const std::string &suffix) {
    Outputs out;
    if (!in.object_name.empty()) out.object_name = add_suffix(in.object_name, suffix);
    if (!in.assembly_name.empty()) out.assembly_name = add_suffix(in.assembly_name, suffix);
    if (!in.bitcode_name.empty()) out.bitcode_name = add_suffix(in.bitcode_name, suffix);
    if (!in.llvm_assembly_name.empty()) out.llvm_assembly_name = add_suffix(in.llvm_assembly_name, suffix);
    if (!in.c_source_name.empty()) out.c_source_name = add_suffix(in.c_source_name, suffix);
    if (!in.stmt_name.empty()) out.stmt_name = add_suffix(in.stmt_name, suffix);
    if (!in.stmt_html_name.empty()) out.stmt_html_name = add_suffix(in.stmt_html_name, suffix);
    return out;
}

}  // namespace

struct ModuleContents {
    mutable RefCount ref_count;
    std::string name;
    Target target;
    std::vector<Buffer<>> buffers;
    std::vector<Internal::LoweredFunc> functions;
};

template<>
EXPORT RefCount &ref_count<ModuleContents>(const ModuleContents *f) {
    return f->ref_count;
}

template<>
EXPORT void destroy<ModuleContents>(const ModuleContents *f) {
    delete f;
}

LoweredFunc::LoweredFunc(const std::string &name, const std::vector<LoweredArgument> &args, Stmt body, LinkageType linkage)
    : name(name), args(args), body(body), linkage(linkage) {}

LoweredFunc::LoweredFunc(const std::string &name, const std::vector<Argument> &args, Stmt body, LinkageType linkage)
    : name(name), body(body), linkage(linkage) {
    for (const Argument &i : args) {
        this->args.push_back(i);
    }
}

}  // namespace Internal

using namespace Halide::Internal;

Module::Module(const std::string &name, const Target &target) :
    contents(new Internal::ModuleContents) {
    contents->name = name;
    contents->target = target;
}

const Target &Module::target() const {
    return contents->target;
}

const std::string &Module::name() const {
    return contents->name;
}

const std::vector<Buffer<>> &Module::buffers() const {
    return contents->buffers;
}

const std::vector<Internal::LoweredFunc> &Module::functions() const {
    return contents->functions;
}

<<<<<<< HEAD
std::vector<Internal::LoweredFunc> &Module::functions() {
    return contents->functions;
}

void Module::append(const Internal::BufferPtr &buffer) {
=======
void Module::append(const Buffer<> &buffer) {
>>>>>>> 7fa9e7cd
    contents->buffers.push_back(buffer);
}

void Module::append(const Internal::LoweredFunc &function) {
    contents->functions.push_back(function);
}

Module link_modules(const std::string &name, const std::vector<Module> &modules) {
    Module output(name, modules.front().target());

    for (size_t i = 0; i < modules.size(); i++) {
        const Module &input = modules[i];

        if (output.target() != input.target()) {
            user_error << "Mismatched targets in modules to link ("
                       << output.name() << ", " << output.target().to_string()
                       << "), ("
                       << input.name() << ", " << input.target().to_string() << ")\n";
        }

        // TODO(dsharlet): Check for naming collisions, maybe rename
        // internal linkage declarations in the case of collision.
        for (const auto &b : input.buffers()) {
            output.append(b);
        }
        for (const auto &f : input.functions()) {
            output.append(f);
        }
    }

    return output;
}

void Module::compile(const Outputs &output_files) const {
    if (!output_files.object_name.empty() || !output_files.assembly_name.empty() ||
        !output_files.bitcode_name.empty() || !output_files.llvm_assembly_name.empty() ||
        !output_files.static_library_name.empty()) {
        llvm::LLVMContext context;
        std::unique_ptr<llvm::Module> llvm_module(compile_module_to_llvm_module(*this, context));

        if (!output_files.object_name.empty() || !output_files.static_library_name.empty()) {
            // We must always generate the object files here, either because they are
            // needed directly, or as temporary inputs to create a static library.
            // If they are just temporary inputs, we delete them when we're done,
            // to minimize the cruft left laying around in build products directory.
            std::unique_ptr<TemporaryObjectFileDir> temp_dir;

            std::string object_name = output_files.object_name;
            if (object_name.empty()) {
                temp_dir = std::unique_ptr<TemporaryObjectFileDir>(new TemporaryObjectFileDir());
                object_name = temp_dir->add_temp_object_file(output_files.static_library_name, "", target());
            }

            {
                debug(1) << "Module.compile(): object_name " << object_name << "\n";
                auto out = make_raw_fd_ostream(object_name);
                compile_llvm_module_to_object(*llvm_module, *out);
                out->flush();
            }

            if (!output_files.static_library_name.empty()) {
                debug(1) << "Module.compile(): static_library_name " << output_files.static_library_name << "\n";
                Target base_target(target().os, target().arch, target().bits);
                create_static_library({object_name}, base_target, output_files.static_library_name);
            }
        }
        if (!output_files.assembly_name.empty()) {
            debug(1) << "Module.compile(): assembly_name " << output_files.assembly_name << "\n";
            auto out = make_raw_fd_ostream(output_files.assembly_name);
            compile_llvm_module_to_assembly(*llvm_module, *out);
        }
        if (!output_files.bitcode_name.empty()) {
            debug(1) << "Module.compile(): bitcode_name " << output_files.bitcode_name << "\n";
            auto out = make_raw_fd_ostream(output_files.bitcode_name);
            compile_llvm_module_to_llvm_bitcode(*llvm_module, *out);
        }
        if (!output_files.llvm_assembly_name.empty()) {
            debug(1) << "Module.compile(): llvm_assembly_name " << output_files.llvm_assembly_name << "\n";
            auto out = make_raw_fd_ostream(output_files.llvm_assembly_name);
            compile_llvm_module_to_llvm_assembly(*llvm_module, *out);
        }
    }
    if (!output_files.c_header_name.empty()) {
        debug(1) << "Module.compile(): c_header_name " << output_files.c_header_name << "\n";
        std::ofstream file(output_files.c_header_name);
        Internal::CodeGen_C cg(file,
                               target().has_feature(Target::CPlusPlusMangling) ?
                               Internal::CodeGen_C::CPlusPlusHeader : Internal::CodeGen_C::CHeader,
                               output_files.c_header_name);
        cg.compile(*this);
    }
    if (!output_files.c_source_name.empty()) {
        debug(1) << "Module.compile(): c_source_name " << output_files.c_source_name << "\n";
        std::ofstream file(output_files.c_source_name);
        Internal::CodeGen_C cg(file,
                               target().has_feature(Target::CPlusPlusMangling) ?
                               Internal::CodeGen_C::CPlusPlusImplementation : Internal::CodeGen_C::CImplementation);
        cg.compile(*this);
    }
    if (!output_files.stmt_name.empty()) {
        debug(1) << "Module.compile(): stmt_name " << output_files.stmt_name << "\n";
        std::ofstream file(output_files.stmt_name);
        file << *this;
    }
    if (!output_files.stmt_html_name.empty()) {
        debug(1) << "Module.compile(): stmt_html_name " << output_files.stmt_html_name << "\n";
        Internal::print_to_html(output_files.stmt_html_name, *this);
    }
}

Outputs compile_standalone_runtime(const Outputs &output_files, Target t) {
    Module empty("standalone_runtime", t.without_feature(Target::NoRuntime).without_feature(Target::JIT));
    // For runtime, it only makes sense to output object files or static_library, so ignore
    // everything else.
    Outputs actual_outputs = Outputs().object(output_files.object_name).static_library(output_files.static_library_name);
    empty.compile(actual_outputs);
    return actual_outputs;
}

void compile_standalone_runtime(const std::string &object_filename, Target t) {
    compile_standalone_runtime(Outputs().object(object_filename), t);
}

void compile_multitarget(const std::string &fn_name,
                         const Outputs &output_files,
                         const std::vector<Target> &targets,
                         ModuleProducer module_producer,
                         const std::map<std::string, std::string> &suffixes) {
    user_assert(!fn_name.empty()) << "Function name must be specified.\n";
    user_assert(!targets.empty()) << "Must specify at least one target.\n";

    // You can't ask for .o files when doing this; it's not really useful,
    // and would complicate output (we might have to do multiple passes
    // if different values for NoRuntime are specified)... so just forbid
    // it up front.
    user_assert(output_files.object_name.empty()) << "Cannot request object_name for compile_multitarget.\n";

    // The final target in the list is considered "baseline", and is used
    // for (e.g.) the runtime and shared code. It is often just os-arch-bits
    // with no other features (though this is *not* a requirement).
    const Target &base_target = targets.back();

    // JIT makes no sense.
    user_assert(!base_target.has_feature(Target::JIT)) << "JIT not allowed for compile_multitarget.\n";

    // If only one target, don't bother with the runtime feature detection wrapping.
    if (targets.size() == 1) {
        debug(1) << "compile_multitarget: single target is " << base_target.to_string() << "\n";
        module_producer(fn_name, base_target).compile(output_files);
        return;
    }

    TemporaryObjectFileDir temp_dir;
    std::vector<Expr> wrapper_args;
    std::vector<LoweredArgument> base_target_args;
    for (const Target &target : targets) {
        // arch-bits-os must be identical across all targets.
        if (target.os != base_target.os ||
            target.arch != base_target.arch ||
            target.bits != base_target.bits) {
            user_error << "All Targets must have matching arch-bits-os for compile_multitarget.\n";
        }
        // Some features must match across all targets.
        static const std::array<Target::Feature, 6> must_match_features = {{
            Target::CPlusPlusMangling,
            Target::JIT,
            Target::Matlab,
            Target::MSAN,
            Target::NoRuntime,
            Target::UserContext,
        }};
        for (auto f : must_match_features) {
            if (target.has_feature(f) != base_target.has_feature(f)) {
                user_error << "All Targets must have feature " << f << " set identically for compile_multitarget.\n";
                break;
            }
        }

        // Each sub-target has a function name that is the 'real' name plus a suffix
        // (which defaults to the target string but can be customized via the suffixes map)
        std::string suffix = replace_all(target.to_string(), "-", "_");
        auto it = suffixes.find(suffix);
        if (it != suffixes.end()) {
          suffix = it->second;
        }
        suffix = "_" + suffix;
        std::string sub_fn_name = fn_name + suffix;

        // We always produce the runtime separately, so add NoRuntime explicitly.
        // Matlab should be added to the wrapper pipeline below, instead of each sub-pipeline.
        Target sub_fn_target = target
            .with_feature(Target::NoRuntime)
            .without_feature(Target::Matlab);

        Module module = module_producer(sub_fn_name, sub_fn_target);
        Outputs sub_out = add_suffixes(output_files, suffix);
        if (sub_out.object_name.empty()) {
            sub_out.object_name = temp_dir.add_temp_object_file(output_files.static_library_name, suffix, target);
        }
        module.compile(sub_out);

        static_assert(sizeof(uint64_t)*8 >= Target::FeatureEnd, "Features will not fit in uint64_t");
        uint64_t feature_bits = 0;
        for (int i = 0; i < Target::FeatureEnd; ++i) {
            if (target.has_feature(static_cast<Target::Feature>(i))) {
                feature_bits |= static_cast<uint64_t>(1) << i;
            }
        }

        Expr can_use = Call::make(Int(32), "halide_can_use_target_features", {UIntImm::make(UInt(64), feature_bits)}, Call::Extern);

        if (target == base_target) {
            can_use = IntImm::make(Int(32), 1);
            base_target_args = module.functions().back().args;
        }

        wrapper_args.push_back(can_use != 0);
        wrapper_args.push_back(sub_fn_name);
    }

    // If we haven't specified "no runtime", build a runtime with the base target
    // and add that to the result.
    if (!base_target.has_feature(Target::NoRuntime)) {
        const Target runtime_target = base_target.without_feature(Target::NoRuntime);
        compile_standalone_runtime(Outputs().object(temp_dir.add_temp_object_file(output_files.static_library_name, "_runtime", runtime_target)),
            runtime_target);
    }

    Expr indirect_result = Call::make(Int(32), Call::call_cached_indirect_function, wrapper_args, Call::Intrinsic);
    std::string private_result_name = unique_name(fn_name + "_result");
    Expr private_result_var = Variable::make(Int(32), private_result_name);
    Stmt wrapper_body = AssertStmt::make(private_result_var == 0, private_result_var);
    wrapper_body = LetStmt::make(private_result_name, indirect_result, wrapper_body);

    // Always build with NoRuntime: that's handled as a separate module.
    //
    // Always build with NoBoundsQuery: underlying code will implement that (or not).
    //
    // Always build *without* NoAsserts (ie, with Asserts enabled): that's the
    // only way to propagate a nonzero result code to our caller. (Note that this
    // does mean we get redundant check-for-null tests in the wrapper code for buffer_t*
    // arguments; this is regrettable but fairly minor in terms of both code size and speed,
    // at least for real-world code.)
    Target wrapper_target = base_target
        .with_feature(Target::NoRuntime)
        .with_feature(Target::NoBoundsQuery)
        .without_feature(Target::NoAsserts);

    // If the base target specified the Matlab target, we want the Matlab target
    // on the wrapper instead.
    if (base_target.has_feature(Target::Matlab)) {
        wrapper_target = wrapper_target.with_feature(Target::Matlab);
    }

    Module wrapper_module(fn_name, wrapper_target);
    wrapper_module.append(LoweredFunc(fn_name, base_target_args, wrapper_body, LoweredFunc::External));
    wrapper_module.compile(Outputs().object(temp_dir.add_temp_object_file(output_files.static_library_name, "_wrapper", base_target, /* in_front*/ true)));

    if (!output_files.c_header_name.empty()) {
        debug(1) << "compile_multitarget: c_header_name " << output_files.c_header_name << "\n";
        wrapper_module.compile(Outputs().c_header(output_files.c_header_name));
    }
    if (!output_files.static_library_name.empty()) {
        debug(1) << "compile_multitarget: static_library_name " << output_files.static_library_name << "\n";
        create_static_library(temp_dir.files(), base_target, output_files.static_library_name);
    }
}

}  // namespace Halide<|MERGE_RESOLUTION|>--- conflicted
+++ resolved
@@ -132,15 +132,11 @@
     return contents->functions;
 }
 
-<<<<<<< HEAD
 std::vector<Internal::LoweredFunc> &Module::functions() {
     return contents->functions;
 }
 
-void Module::append(const Internal::BufferPtr &buffer) {
-=======
 void Module::append(const Buffer<> &buffer) {
->>>>>>> 7fa9e7cd
     contents->buffers.push_back(buffer);
 }
 
