--- conflicted
+++ resolved
@@ -431,11 +431,8 @@
   Param.cpp
   Parameter.cpp
   PartitionLoops.cpp
-<<<<<<< HEAD
   Pipeline.cpp
-=======
   PrintLoopNest.cpp
->>>>>>> 053c4901
   Profiling.cpp
   Qualify.cpp
   RDom.cpp
