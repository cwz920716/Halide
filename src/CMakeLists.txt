add_executable(build_halide_h ../tools/build_halide_h.cpp)
add_executable(bitcode2cpp ../tools/bitcode2cpp.cpp)


if (MSVC)
  # Suppress some warnings
  add_definitions("-D_CRT_SECURE_NO_WARNINGS")
  add_definitions("-D_SCL_SECURE_NO_WARNINGS")
  add_definitions("/wd4244 /wd4267 /wd4800 /wd4996")
  # -g produces dwarf debugging info, which is not useful on windows
  #  (and fails to compile due to llvm bug 15393)
  set(RUNTIME_DEBUG_FLAG "")
else()
  add_definitions("-D__STDC_LIMIT_MACROS")
  add_definitions("-D__STDC_CONSTANT_MACROS")
  add_definitions("-std=c++11")
  add_definitions("-fno-rtti")
  set(RUNTIME_DEBUG_FLAG "-g")
endif()

if (HALIDE_SHARED_LIBRARY)
  add_definitions("-DHalide_SHARED")
  set(HALIDE_LIBRARY_TYPE SHARED)
else()
  set(HALIDE_LIBRARY_TYPE STATIC)
endif()

include_directories ( "${LLVM_INCLUDE}")
link_directories ("${LLVM_LIB}")

set(LLVM_CONFIG ${LLVM_BIN}/llvm-config)
if(WIN32)
  file(GLOB LIBS RELATIVE "${LLVM_LIB}" "${LLVM_LIB}/*.lib")
else()
  #file(GLOB LIBS RELATIVE "${LLVM_LIB}" "${LLVM_LIB}/libLLVM*.a")
  execute_process(COMMAND "${LLVM_CONFIG}" --libfiles OUTPUT_VARIABLE LIBS_UNSTRIPPED)
  string(STRIP "${LIBS_UNSTRIPPED}" LIBS_SPACES)
  string(REPLACE " " ";" LIBS "${LIBS_SPACES}")
endif()

if (TARGET_NATIVE_CLIENT)
  add_definitions("-DWITH_NATIVE_CLIENT")
endif()

if (TARGET_X86)
  add_definitions("-DWITH_X86")
endif()

if (TARGET_ARM)
  add_definitions("-DWITH_ARM")
endif()

if (TARGET_AARCH64)
  add_definitions("-DWITH_AARCH64")
endif()

if (TARGET_PTX)
  add_definitions("-DWITH_PTX")
endif()

if (TARGET_OPENCL)
  add_definitions("-DWITH_OPENCL")
endif()

if (TARGET_OPENGL)
  add_definitions("-DWITH_OPENGL")
endif()

if (TARGET_MIPS)
  add_definitions("-DWITH_MIPS")
endif()

add_definitions("-DLLVM_VERSION=${LLVM_VERSION}")

set(RUNTIME_CPP
  android_clock
  android_host_cpu_count
  android_io
  android_opengl_context
  cache
  cuda
  device_interface
  fake_thread_pool
  gcd_thread_pool
  gpu_device_selection
  ios_io
  linux_clock
  linux_host_cpu_count
  linux_opengl_context
  module_aot_ref_count
  module_jit_ref_count
  nacl_host_cpu_count
  opencl
  opengl
  osx_clock
  osx_host_cpu_count
  osx_opengl_context
  posix_allocator
  posix_clock
  posix_error_handler
  posix_io
  posix_math
  posix_print
  posix_thread_pool
  ssp
  to_string
  tracing
  windows_clock
  windows_cuda
  windows_io
  windows_opencl
  windows_thread_pool
  write_debug_image
)

set (RUNTIME_LL
  aarch64
  arm
  arm_no_neon
  mips
  pnacl_math
  posix_math
  ptx_dev
  win32_math
  x86
  x86_avx
  x86_sse41
)
set (RUNTIME_BC
  compute_20
  compute_30
  compute_35
)

set(RUNTIME_DIR "${CMAKE_CURRENT_SOURCE_DIR}/runtime")
file(TO_NATIVE_PATH "${RUNTIME_DIR}/" NATIVE_RUNTIME_DIR)
file(TO_NATIVE_PATH "${CMAKE_CFG_INTDIR}/" NATIVE_INT_DIR)

# ./ seems to confuse cmake on linux
if("${NATIVE_INT_DIR}" STREQUAL "./")
  set(NATIVE_INT_DIR "")
endif()

# Commands to build initial module objects.
file(MAKE_DIRECTORY "${PROJECT_BINARY_DIR}/${PROJECT_NAME}.build")
set (CXX_WARNING_FLAGS -Wall -Werror -Wno-unused-function -Wcast-qual)
set (INITMOD_PREFIX "_initmod_")
set (ARCHS 32 64)
set(INITIAL_MODULES )
foreach (i ${RUNTIME_CPP} )
  foreach (j ${ARCHS} )
    # -m64 isn't respected unless we also use a 64-bit target.
    IF (ARCHS EQUAL 32)
      set(TARGET "i386-unknown-unknown-unknown")
    ELSE()
      set(TARGET "x86_64-unknown-unknown-unknown")
    ENDIF()
    set(SOURCE "${NATIVE_RUNTIME_DIR}${i}.cpp")
    set(LL_D "${PROJECT_BINARY_DIR}/${PROJECT_NAME}.build/${NATIVE_INT_DIR}initmod.${i}_${j}_debug.ll")
    set(LL "${PROJECT_BINARY_DIR}/${PROJECT_NAME}.build/${NATIVE_INT_DIR}initmod.${i}_${j}.ll")
    set(BC_D "${PROJECT_BINARY_DIR}/${PROJECT_NAME}.build/${NATIVE_INT_DIR}initmod.${i}_${j}_debug.bc")
    set(BC "${PROJECT_BINARY_DIR}/${PROJECT_NAME}.build/${NATIVE_INT_DIR}initmod.${i}_${j}.bc")
    set(INITMOD_D "${INITMOD_PREFIX}${i}_${j}_debug.cpp")
    set(INITMOD "${INITMOD_PREFIX}${i}_${j}.cpp")

    add_custom_command(OUTPUT "${LL_D}"
                       DEPENDS "${SOURCE}"
                       COMMAND ${CLANG} ${CXX_WARNING_FLAGS} ${RUNTIME_DEBUG_FLAG} -DDEBUG_RUNTIME -fno-ms-compatibility -ffreestanding -fno-blocks -fno-exceptions -fno-unwind-tables -m${j} -target "${TARGET}" "-I${NATIVE_RUNTIME_DIR}" -DCOMPILING_HALIDE_RUNTIME "-DLLVM_VERSION=${LLVM_VERSION}" -DBITS_${j} -emit-llvm -S "${SOURCE}" -o "${LL_D}"
                       COMMENT "${SOURCE} -> ${LL_D}")
    add_custom_command(OUTPUT "${LL}"
                       DEPENDS "${SOURCE}"
                       COMMAND ${CLANG} ${CXX_WARNING_FLAGS} -fno-ms-compatibility -ffreestanding -fno-blocks -fno-exceptions -fno-unwind-tables -m${j} -target "${TARGET}" "-I${NATIVE_RUNTIME_DIR}" -DCOMPILING_HALIDE_RUNTIME "-DLLVM_VERSION=${LLVM_VERSION}" -DBITS_${j} -emit-llvm -S "${SOURCE}" -o "${LL}"
                       COMMENT "${SOURCE} -> ${LL}")

    add_custom_command(OUTPUT "${BC_D}"
                       DEPENDS "${LL_D}"
                       COMMAND "${LLVM_AS}" "${LL_D}" -o "${BC_D}"
                       COMMENT "${LL_D} -> ${BC_D}")
    add_custom_command(OUTPUT "${BC}"
                       DEPENDS "${LL}"
                       COMMAND "${LLVM_AS}" "${LL}" -o "${BC}"
                       COMMENT "${LL} -> ${BC}")

    add_custom_command(OUTPUT "${INITMOD_D}"
                       DEPENDS "${BC_D}"
                       COMMAND bitcode2cpp "${i}_${j}_debug" < "${BC_D}" > "${INITMOD_D}"
                       COMMENT "${BC_D} -> ${INITMOD_D}")
    add_custom_command(OUTPUT "${INITMOD}"
                       DEPENDS "${BC}"
                       COMMAND bitcode2cpp "${i}_${j}" < "${BC}" > "${INITMOD}"
                       COMMENT "${BC} -> ${INITMOD}")
    list(APPEND INITIAL_MODULES ${INITMOD})
    list(APPEND INITIAL_MODULES ${INITMOD_D})
  endforeach()
endforeach()
foreach (i ${RUNTIME_LL} )
  set(LL "${NATIVE_RUNTIME_DIR}${i}.ll")
  set(BC "${PROJECT_BINARY_DIR}/${PROJECT_NAME}.build/${NATIVE_INT_DIR}initmod.${i}.bc")
  set(INITMOD "${INITMOD_PREFIX}${i}.cpp")
  add_custom_command(OUTPUT "${BC}"
                     DEPENDS "${LL}"
                     COMMAND "${LLVM_AS}" "${LL}" -o "${BC}"
                     COMMENT "${LL} -> ${BC}")
  add_custom_command(OUTPUT "${INITMOD}"
                     DEPENDS "${BC}"
                     COMMAND bitcode2cpp ${i}_ll < "${BC}" > "${INITMOD}"
                     COMMENT "${BC} -> ${INITMOD}")
  list(APPEND INITIAL_MODULES "${INITMOD}")
endforeach()
foreach (i ${RUNTIME_BC} )
  set(INITMOD "${INITMOD_PREFIX}ptx_${i}.cpp")
  add_custom_command(OUTPUT "${INITMOD}"
                     COMMAND bitcode2cpp "ptx_${i}_ll" < "${NATIVE_RUNTIME_DIR}nvidia_libdevice_bitcode/libdevice.${i}.10.bc" > "${INITMOD}"
                     COMMENT "Building initial module ptx_${i}..."
                     VERBATIM)
  list(APPEND INITIAL_MODULES "${INITMOD}")
endforeach()

add_library(InitialModules STATIC
  ${INITIAL_MODULES})

add_dependencies(InitialModules
  bitcode2cpp)

set(HEADER_FILES
  Util.h
  Type.h
  Argument.h
  Bounds.h
  BoundsInference.h
  Buffer.h
  CodeGen_C.h
  CodeGen_LLVM.h
  CodeGen_X86.h
  CodeGen_GPU_Host.h
  CodeGen_PTX_Dev.h
  CodeGen_OpenCL_Dev.h
  CodeGen_OpenGL_Dev.h
  CodeGen_GPU_Dev.h
  CodeGen_PNaCl.h
  Deinterleave.h
  Derivative.h
  OneToOne.h
  Extern.h
  Expr.h
  FindCalls.h
  Func.h
  Function.h
  Image.h
  InlineReductions.h
  IntegerDivisionTable.h
  Introspection.h
  IntrusivePtr.h
  IREquality.h
  IR.h
  IRMatch.h
  IRMutator.h
  IROperator.h
  IRPrinter.h
  IRVisitor.h
  InjectOpenGLIntrinsics.h
  InjectHostDevBufferCopies.h
  JITModule.h
  Lambda.h
  Debug.h
  Lower.h
  MainPage.h
  ModulusRemainder.h
  Parameter.h
  Param.h
  RDom.h
  Reduction.h
  RemoveTrivialForLoops.h
  Schedule.h
  Scope.h
  Simplify.h
  SlidingWindow.h
  StorageFlattening.h
  StorageFolding.h
  Substitute.h
  Profiling.h
  Tracing.h
  UnrollLoops.h
  Var.h
  VaryingAttributes.h
  VectorizeLoops.h
  CodeGen_Posix.h
  CodeGen_ARM.h
  DebugToFile.h
  EarlyFree.h
  UniquifyVariableNames.h
  CSE.h
  Tuple.h
  Lerp.h
  Target.h
  SkipStages.h
  RemoveUndef.h
  SpecializeClampedRamps.h
  FastIntegerDivide.h
  AllocationBoundsInference.h
  Error.h
  Inline.h
  Qualify.h
  ExprUsesVar.h
  Random.h
  ParallelRVar.h
  BoundaryConditions.h
  UnifyDuplicateLets.h
  HumanReadableStmt.h
  StmtToHtml.h
  Memoization.h
  CodeGen_MIPS.h
  Generator.h
  ObjectInstanceRegistry.h
  BlockFlattening.h
  LinearSolve.h
  BranchVisitors.h
  SpecializeBranchedLoops.h
  RemoveDeadAllocations.h
  LLVM_Runtime_Linker.h
<<<<<<< HEAD
  CodeGen.h
  Output.h
  LLVM_Output.h
  Module.h
=======
>>>>>>> fef1add8
  DeviceInterface.h
  runtime/HalideRuntime.h
)

file(MAKE_DIRECTORY "${CMAKE_BINARY_DIR}/include")
file(TO_NATIVE_PATH "${CMAKE_BINARY_DIR}/include/" NATIVE_INCLUDE_PATH)
add_custom_command(OUTPUT "${CMAKE_BINARY_DIR}/include/Halide.h"
  COMMAND build_halide_h ${HEADER_FILES} > "${NATIVE_INCLUDE_PATH}Halide.h"
  WORKING_DIRECTORY "${CMAKE_CURRENT_LIST_DIR}"
  DEPENDS build_halide_h ${HEADER_FILES})

file(COPY runtime/HalideRuntime.h DESTINATION "${CMAKE_BINARY_DIR}/include")
file(COPY runtime/HalideRuntimeCuda.h DESTINATION "${CMAKE_BINARY_DIR}/include")
file(COPY runtime/HalideRuntimeOpenCL.h DESTINATION "${CMAKE_BINARY_DIR}/include")
file(COPY runtime/HalideRuntimeOpenGL.h DESTINATION "${CMAKE_BINARY_DIR}/include")

add_definitions("-DCOMPILING_HALIDE")

add_library(Halide ${HALIDE_LIBRARY_TYPE}
  CodeGen_LLVM.cpp
  CodeGen_Internal.cpp
  CodeGen_X86.cpp
  CodeGen_GPU_Host.cpp
  CodeGen_PTX_Dev.cpp
  CodeGen_OpenCL_Dev.cpp
  CodeGen_OpenGL_Dev.cpp
  CodeGen_GPU_Dev.cpp
  CodeGen_Posix.cpp
  CodeGen_PNaCl.cpp
  CodeGen_ARM.cpp
  IR.cpp
  IRMutator.cpp
  IRPrinter.cpp
  IRVisitor.cpp
  CodeGen_C.cpp
  Substitute.cpp
  ModulusRemainder.cpp
  Bounds.cpp
  Derivative.cpp
  OneToOne.cpp
  FindCalls.cpp
  Func.cpp
  Simplify.cpp
  IREquality.cpp
  Util.cpp
  Function.cpp
  IROperator.cpp
  Lower.cpp
  Debug.cpp
  Parameter.cpp
  Reduction.cpp
  Random.cpp
  RDom.cpp
  Profiling.cpp
  Tracing.cpp
  StorageFlattening.cpp
  VectorizeLoops.cpp
  UnrollLoops.cpp
  BoundsInference.cpp
  IRMatch.cpp
  IntegerDivisionTable.cpp
  SlidingWindow.cpp
  StorageFolding.cpp
  InlineReductions.cpp
  RemoveTrivialForLoops.cpp
  Deinterleave.cpp
  DebugToFile.cpp
  Type.cpp
  JITModule.cpp
  EarlyFree.cpp
  UniquifyVariableNames.cpp
  CSE.cpp
  Tuple.cpp
  Lerp.cpp
  Target.cpp
  SkipStages.cpp
  RemoveUndef.cpp
  SpecializeClampedRamps.cpp
  FastIntegerDivide.cpp
  AllocationBoundsInference.cpp
  Inline.cpp
  Qualify.cpp
  UnifyDuplicateLets.cpp
  VaryingAttributes.cpp
  ExprUsesVar.cpp
  Introspection.cpp
  Buffer.cpp
  Param.cpp
  Error.cpp
  Image.cpp
  Debug.cpp
  InjectOpenGLIntrinsics.cpp
  InjectHostDevBufferCopies.cpp
  Schedule.cpp
  FuseGPUThreadLoops.cpp
  ParallelRVar.cpp
  BoundaryConditions.cpp
  HumanReadableStmt.cpp
  StmtToHtml.cpp
  Memoization.cpp
  CodeGen_MIPS.cpp
  Generator.cpp
  ObjectInstanceRegistry.cpp
  BlockFlattening.cpp
  LinearSolve.cpp
  BranchVisitors.cpp
  SpecializeBranchedLoops.cpp
  RemoveDeadAllocations.cpp
  LLVM_Runtime_Linker.cpp
<<<<<<< HEAD
  CodeGen.cpp
  Output.cpp
  LLVM_Output.cpp
  Module.cpp
=======
>>>>>>> fef1add8
  DeviceInterface.cpp
  "${CMAKE_BINARY_DIR}/include/Halide.h"
  ${HEADER_FILES}
)

# CMake's Xcode generator will run otool on all of the ${LIBS} if we pass them
# to target_link_libraries. This makes the CMake generation step take a very
# long time. Instead, since we add the libs to the extra.LinkFileList passed to
# Xcode below it is not necessary to pass them to target_link_libraries as well.
if (XCODE)
  target_link_libraries(Halide InitialModules)
else()
  target_link_libraries(Halide InitialModules ${LIBS})
endif()

if (NOT WIN32)
  if (${LLVM_VERSION} GREATER 34)
    execute_process(COMMAND "${LLVM_CONFIG}" --system-libs OUTPUT_VARIABLE EXTRA_LIBS)
  else()
    execute_process(COMMAND "${LLVM_CONFIG}" --ldflags OUTPUT_VARIABLE EXTRA_LIBS)
  endif()
  string(STRIP EXTRA_LIBS "${EXTRA_LIBS}")
  string(REPLACE "-l" ";" EXTRA_LIBS "${EXTRA_LIBS}")
  string(REPLACE "\n" "" EXTRA_LIBS "${EXTRA_LIBS}")
  string(REPLACE " " "" EXTRA_LIBS "${EXTRA_LIBS}")
  target_link_libraries(Halide ${EXTRA_LIBS})
endif()

if (NOT HALIDE_SHARED_LIBRARY)

# For the Xcode build, we want the static library version of libHalide.a
# to include all of its dependencies so that other projects can link to the
# library without having to worry about which version of LLVM or the initial
# modules it was built with. This is accomplished by adding an additional file
# list to the link line containing all of these dependencies

if (XCODE)

# Create a link file list
set(EXTRA_LINKFILELIST "${PROJECT_BINARY_DIR}/${PROJECT_NAME}.build/extra.LinkFileList")

# Determine the location of libInitialModules.a so we can include the path to it
# in the link file list
IF (CMAKE_BUILD_TYPE)
  set(InitialModulesPath ${CMAKE_ARCHIVE_OUTPUT_DIRECTORY}/${CMAKE_BUILD_TYPE}/libInitialModules.a)
ELSE()
  set(InitialModulesPath ${CMAKE_ARCHIVE_OUTPUT_DIRECTORY}/Debug/libInitialModules.a)
ENDIF()

# We need a newline delimited list of the lib files
execute_process(COMMAND "${LLVM_CONFIG}" --libfiles OUTPUT_VARIABLE LIBS)
string(REPLACE " " "\n" LIBS ${LIBS})

# Write the archive file dependencies to a new LinkFileList
file(WRITE ${EXTRA_LINKFILELIST} "${LIBS}${InitialModulesPath}\n")

set_target_properties(Halide PROPERTIES XCODE_ATTRIBUTE_OTHER_LIBTOOLFLAGS "-filelist ${EXTRA_LINKFILELIST}")

endif(XCODE)

endif (NOT HALIDE_SHARED_LIBRARY)

# if this is a DLL, don't link dependencies to this set of libs.
#if (HALIDE_SHARED_LIBRARY)
#  set_target_properties(Halide PROPERTIES LINK_INTERFACE_LIBRARIES "")
#endif()

add_dependencies(Halide
  InitialModules
  build_halide_h
)<|MERGE_RESOLUTION|>--- conflicted
+++ resolved
@@ -318,13 +318,9 @@
   SpecializeBranchedLoops.h
   RemoveDeadAllocations.h
   LLVM_Runtime_Linker.h
-<<<<<<< HEAD
-  CodeGen.h
   Output.h
   LLVM_Output.h
   Module.h
-=======
->>>>>>> fef1add8
   DeviceInterface.h
   runtime/HalideRuntime.h
 )
@@ -434,13 +430,9 @@
   SpecializeBranchedLoops.cpp
   RemoveDeadAllocations.cpp
   LLVM_Runtime_Linker.cpp
-<<<<<<< HEAD
-  CodeGen.cpp
   Output.cpp
   LLVM_Output.cpp
   Module.cpp
-=======
->>>>>>> fef1add8
   DeviceInterface.cpp
   "${CMAKE_BINARY_DIR}/include/Halide.h"
   ${HEADER_FILES}
