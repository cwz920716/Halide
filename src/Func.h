#ifndef HALIDE_FUNC_H
#define HALIDE_FUNC_H

/** \file
 *
 * Defines Func - the front-end handle on a halide function, and related classes.
 */

#include "IR.h"
#include "Var.h"
#include "Function.h"
#include "Param.h"
#include "OutputImageParam.h"
#include "Argument.h"
#include "RDom.h"
#include "JITModule.h"
#include "Target.h"
#include "Tuple.h"
#include "Module.h"
#include "Pipeline.h"

#include <map>

namespace Halide {

/** A class that can represent Vars or RVars. Used for reorder calls
 * which can accept a mix of either. */
struct VarOrRVar {
    VarOrRVar(const std::string &n, bool r) : var(n), rvar(n), is_rvar(r) {}
    VarOrRVar(const Var &v) : var(v), is_rvar(false) {}
    VarOrRVar(const RVar &r) : rvar(r), is_rvar(true) {}
    VarOrRVar(const RDom &r) : rvar(RVar(r)), is_rvar(true) {}

    const std::string &name() const {
        if (is_rvar) return rvar.name();
        else return var.name();
    }

    Var var;
    RVar rvar;
    bool is_rvar;
};

class ImageParam;

namespace Internal {
struct Split;
struct StorageDim;
}

/** A single definition of a Func. May be a pure or update definition. */
class Stage {
    Internal::Function func; // Pointer to the Func this stage or the definition belongs to
    Internal::Definition definition;
<<<<<<< HEAD
    size_t stage;
    std::vector<Var> dim_vars; // Pure Vars of the Function (from the init definition)
=======
    std::string stage_name;
    /** Pure Vars of the Function (from the init definition). */
    std::vector<Var> dim_vars;
    /** This is just a reference to the FuncSchedule owned by the Function
     * associated with this Stage. */
    Internal::FuncSchedule func_schedule;
>>>>>>> 241a5934

    void set_dim_type(VarOrRVar var, Internal::ForType t);
    void set_dim_device_api(VarOrRVar var, DeviceAPI device_api);
    void split(const std::string &old, const std::string &outer, const std::string &inner,
               Expr factor, bool exact, TailStrategy tail);
    void remove(const std::string &var);
    Stage &purify(VarOrRVar old_name, VarOrRVar new_name);

    const std::vector<Internal::StorageDim> &storage_dims() const { return func.schedule().storage_dims(); }

    Stage &compute_with(LoopLevel loop_level, const std::map<std::string, AlignStrategy> &align);

public:
<<<<<<< HEAD
    Stage(Internal::Function f, Internal::Definition d, size_t stage, const std::vector<Var> &args)
            : func(f), definition(d), stage(stage), dim_vars(args) {
=======
    Stage(Internal::Definition d, const std::string &n, const std::vector<Var> &args,
          const Internal::FuncSchedule &func_s)
            : definition(d), stage_name(n), dim_vars(args), func_schedule(func_s) {
>>>>>>> 241a5934
        internal_assert(definition.args().size() == dim_vars.size());
        definition.schedule().touched() = true;
    }

<<<<<<< HEAD
    Stage(Internal::Function f, Internal::Definition d, int stage, const std::vector<std::string> &args)
            : func(f), definition(d), stage(stage) {
=======
    Stage(Internal::Definition d, const std::string &n, const std::vector<std::string> &args,
          const Internal::FuncSchedule &func_s)
            : definition(d), stage_name(n), func_schedule(func_s) {
>>>>>>> 241a5934
        definition.schedule().touched() = true;

        std::vector<Var> dim_vars(args.size());
        for (size_t i = 0; i < args.size(); i++) {
            dim_vars[i] = Var(args[i]);
        }
        internal_assert(definition.args().size() == dim_vars.size());
    }

    /** Return the current StageSchedule associated with this Stage. For
     * introspection only: to modify schedule, use the Func interface. */
    const Internal::StageSchedule &get_schedule() const { return definition.schedule(); }

    /** Return a string describing the current var list taking into
     * account all the splits, reorders, and tiles. */
    EXPORT std::string dump_argument_list() const;

    /** Return the name of this stage, e.g. "f.update(2)" */
    EXPORT std::string name() const;

    /** Calling rfactor() on an associative update definition a Func will split
     * the update into an intermediate which computes the partial results and
     * replaces the current update definition with a new definition which merges
     * the partial results. If called on a init/pure definition, this will
     * throw an error. rfactor() will automatically infer the associative reduction
     * operator and identity of the operator. If it can't prove the operation
     * is associative or if it cannot find an identity for that operator, this
     * will throw an error. In addition, commutativity of the operator is required
     * if rfactor() is called on the inner dimension but excluding the outer
     * dimensions.
     *
     * rfactor() takes as input 'preserved', which is a list of <RVar, Var> pairs.
     * The rvars not listed in 'preserved' are removed from the original Func and
     * are lifted to the intermediate Func. The remaining rvars (the ones in
     * 'preserved') are made pure in the intermediate Func. The intermediate Func's
     * update definition inherits all scheduling directives (e.g. split,fuse, etc.)
     * applied to the original Func's update definition. The loop order of the
     * intermediate Func's update definition is the same as the original, although
     * the RVars in 'preserved' are replaced by the new pure Vars. The loop order of the
     * intermediate Func's init definition from innermost to outermost is the args'
     * order of the original Func's init definition followed by the new pure Vars.
     *
     * The intermediate Func also inherits storage order from the original Func
     * with the new pure Vars added to the outermost.
     *
     * For example, f.update(0).rfactor({{r.y, u}}) would rewrite a pipeline like this:
     \code
     f(x, y) = 0;
     f(x, y) += g(r.x, r.y);
     \endcode
     * into a pipeline like this:
     \code
     f_intm(x, y, u) = 0;
     f_intm(x, y, u) += g(r.x, u);

     f(x, y) = 0;
     f(x, y) += f_intm(x, y, r.y);
     \endcode
     *
     * This has a variety of uses. You can use it to split computation of an associative reduction:
     \code
     f(x, y) = 10;
     RDom r(0, 96);
     f(x, y) = max(f(x, y), g(x, y, r.x));
     f.update(0).split(r.x, rxo, rxi, 8).reorder(y, x).parallel(x);
     f.update(0).rfactor({{rxo, u}}).compute_root().parallel(u).update(0).parallel(u);
     \endcode
     *
     *, which is equivalent to:
     \code
     parallel for u = 0 to 11:
       for y:
         for x:
           f_intm(x, y, u) = -inf
     parallel for x:
       for y:
         parallel for u = 0 to 11:
           for rxi = 0 to 7:
             f_intm(x, y, u) = max(f_intm(x, y, u), g(8*u + rxi))
     for y:
       for x:
         f(x, y) = 10
     parallel for x:
       for y:
         for rxo = 0 to 11:
           f(x, y) = max(f(x, y), f_intm(x, y, u))
     \endcode
     *
     */
    // @{
    EXPORT Func rfactor(std::vector<std::pair<RVar, Var>> preserved);
    EXPORT Func rfactor(RVar r, Var v);
    // @}

    /** Schedule the iteration over this stage to be fused with another
     * stage 's' from outermost loop to a given LoopLevel. 'this' stage will
     * be computed AFTER 's' in the innermost fused dimension. There should not
     * be any dependencies between those two fused stages. They should not have
     * extern definitions either. An update stage can be computed with its
     * immediate preceeding stage given that there is no loop-carried
     * dependencies across stages. For example, the following schedule is legal:
     \code
     f(x) = x;
     f(x) += 10;
     f.update(0).compute_with(f, x);
     \endcode
     * The generated loop is the following:
     \code
     for x:
       f(x) = x
       f(x) += 10
     \endcode
     *
     * However, the following is illegal since there is loop-carried dependence
     * across stages:
     \code
     f(x) = x;
     f(x) = f(x - 1) + 10;
     f.update(0).compute_with(f, x);
     \endcode
     *
     * The following is also illegal since the update is not computed with
     * its immediate preceeding stage:
     \code
     f(x) = x;
     f(x) += 10;
     f(x) += 20;
     f.update(1).compute_with(f, x);
     \endcode
     *
     * Note that the two stages that are fused together should have the same
     * exact schedule from the outermost to the innermost fused dimension, and
     * the stage we are calling compute_with on should not have specializations,
     * e.g. f2.compute_with(f1, x) is allowed only if f2 has no specializations.
     *
     * Given the constraints, this has a variety of uses. Consider the
     * following code:
     \code
     f(x, y) = x + y;
     g(x, y) = x - y;
     h(x, y) = f(x, y) + g(x, y);
     f.compute_root();
     g.compute_root();
     f.split(x, xo, xi, 8);
     g.split(x, xo, xi, 8);
     g.compute_with(f, xo);
     \endcode
     *
     * This is equivalent to:
     \code
     for y:
       for xo:
         for xi:
           f(8*xo + xi) = (8*xo + xi) + y
         for xi:
           g(8*xo + xi) = (8*xo + xi) - y
     for y:
       for x:
         h(x, y) = f(x, y) + g(x, y)
     \endcode
     *
     * The size of the dimensions of the stages computed_with do not have
     * to match. Consider the following code where 'g' is half the size of 'f':
     \code
     Image<int> f_im(size, size), g_im(size/2, size/2);
     input(x, y) = x + y;
     f(x, y) = input(x, y);
     g(x, y) = input(2*x, 2*y);
     g.compute_with(f, y);
     input.compute_at(f, y);
     Pipeline({f, g}).realize({f_im, g_im});
     \endcode
     *
     * This is equivalent to:
     \code
     for y = 0 to size-1:
       for x = 0 to size-1:
         input(x, y) = x + y;
       for x = 0 to size-1:
         f(x, y) = input(x, y)
       for x = 0 to size/2-1:
         if (y < size/2-1):
           g(x, y) = input(2*x, 2*y)
     \endcode
     *
     */
    // @{
    EXPORT Stage &compute_with(LoopLevel loop_level, const std::vector<std::pair<VarOrRVar, AlignStrategy>> &align);
    EXPORT Stage &compute_with(LoopLevel loop_level, AlignStrategy align = AlignStrategy::Auto);
    EXPORT Stage &compute_with(Stage s, VarOrRVar var, const std::vector<std::pair<VarOrRVar, AlignStrategy>> &align);
    EXPORT Stage &compute_with(Stage s, VarOrRVar var, AlignStrategy align = AlignStrategy::Auto);
    // @}

    /** Scheduling calls that control how the domain of this stage is
     * traversed. See the documentation for Func for the meanings. */
    // @{

    EXPORT Stage &split(VarOrRVar old, VarOrRVar outer, VarOrRVar inner, Expr factor, TailStrategy tail = TailStrategy::Auto);
    EXPORT Stage &fuse(VarOrRVar inner, VarOrRVar outer, VarOrRVar fused);
    EXPORT Stage &serial(VarOrRVar var);
    EXPORT Stage &parallel(VarOrRVar var);
    EXPORT Stage &vectorize(VarOrRVar var);
    EXPORT Stage &unroll(VarOrRVar var);
    EXPORT Stage &parallel(VarOrRVar var, Expr task_size, TailStrategy tail = TailStrategy::Auto);
    EXPORT Stage &vectorize(VarOrRVar var, Expr factor, TailStrategy tail = TailStrategy::Auto);
    EXPORT Stage &unroll(VarOrRVar var, Expr factor, TailStrategy tail = TailStrategy::Auto);
    EXPORT Stage &tile(VarOrRVar x, VarOrRVar y,
                       VarOrRVar xo, VarOrRVar yo,
                       VarOrRVar xi, VarOrRVar yi, Expr
                       xfactor, Expr yfactor,
                       TailStrategy tail = TailStrategy::Auto);
    EXPORT Stage &tile(VarOrRVar x, VarOrRVar y,
                       VarOrRVar xi, VarOrRVar yi,
                       Expr xfactor, Expr yfactor,
                       TailStrategy tail = TailStrategy::Auto);
    EXPORT Stage &reorder(const std::vector<VarOrRVar> &vars);

    template <typename... Args>
    NO_INLINE typename std::enable_if<Internal::all_are_convertible<VarOrRVar, Args...>::value, Stage &>::type
    reorder(VarOrRVar x, VarOrRVar y, Args&&... args) {
        std::vector<VarOrRVar> collected_args{x, y, std::forward<Args>(args)...};
        return reorder(collected_args);
    }

    EXPORT Stage &rename(VarOrRVar old_name, VarOrRVar new_name);
    EXPORT Stage specialize(Expr condition);
    EXPORT void specialize_fail(const std::string &message);

    EXPORT Stage &gpu_threads(VarOrRVar thread_x, DeviceAPI device_api = DeviceAPI::Default_GPU);
    EXPORT Stage &gpu_threads(VarOrRVar thread_x, VarOrRVar thread_y, DeviceAPI device_api = DeviceAPI::Default_GPU);
    EXPORT Stage &gpu_threads(VarOrRVar thread_x, VarOrRVar thread_y, VarOrRVar thread_z, DeviceAPI device_api = DeviceAPI::Default_GPU);
    EXPORT Stage &gpu_single_thread(DeviceAPI device_api = DeviceAPI::Default_GPU);

    EXPORT Stage &gpu_blocks(VarOrRVar block_x, DeviceAPI device_api = DeviceAPI::Default_GPU);
    EXPORT Stage &gpu_blocks(VarOrRVar block_x, VarOrRVar block_y, DeviceAPI device_api = DeviceAPI::Default_GPU);
    EXPORT Stage &gpu_blocks(VarOrRVar block_x, VarOrRVar block_y, VarOrRVar block_z, DeviceAPI device_api = DeviceAPI::Default_GPU);

    EXPORT Stage &gpu(VarOrRVar block_x, VarOrRVar thread_x, DeviceAPI device_api = DeviceAPI::Default_GPU);
    EXPORT Stage &gpu(VarOrRVar block_x, VarOrRVar block_y,
                      VarOrRVar thread_x, VarOrRVar thread_y,
                      DeviceAPI device_api = DeviceAPI::Default_GPU);
    EXPORT Stage &gpu(VarOrRVar block_x, VarOrRVar block_y, VarOrRVar block_z,
                      VarOrRVar thread_x, VarOrRVar thread_y, VarOrRVar thread_z,
                      DeviceAPI device_api = DeviceAPI::Default_GPU);

    // TODO(psuriana): For now we need to expand "tx" into Var and RVar versions
    // due to conflict with the deprecated interfaces since Var can be implicitly
    // converted into either VarOrRVar or Expr. Merge this later once we remove
    // the deprecated interfaces.
    EXPORT Stage &gpu_tile(VarOrRVar x, VarOrRVar bx, Var tx, Expr x_size,
                           TailStrategy tail = TailStrategy::Auto,
                           DeviceAPI device_api = DeviceAPI::Default_GPU);
    EXPORT Stage &gpu_tile(VarOrRVar x, VarOrRVar bx, RVar tx, Expr x_size,
                           TailStrategy tail = TailStrategy::Auto,
                           DeviceAPI device_api = DeviceAPI::Default_GPU);

    EXPORT Stage &gpu_tile(VarOrRVar x, VarOrRVar tx, Expr x_size,
                           TailStrategy tail = TailStrategy::Auto,
                           DeviceAPI device_api = DeviceAPI::Default_GPU);
    EXPORT Stage &gpu_tile(VarOrRVar x, VarOrRVar y,
                           VarOrRVar bx, VarOrRVar by,
                           VarOrRVar tx, VarOrRVar ty,
                           Expr x_size, Expr y_size,
                           TailStrategy tail = TailStrategy::Auto,
                           DeviceAPI device_api = DeviceAPI::Default_GPU);

    EXPORT Stage &gpu_tile(VarOrRVar x, VarOrRVar y,
                           VarOrRVar tx, Var ty,
                           Expr x_size, Expr y_size,
                           TailStrategy tail = TailStrategy::Auto,
                           DeviceAPI device_api = DeviceAPI::Default_GPU);
    EXPORT Stage &gpu_tile(VarOrRVar x, VarOrRVar y,
                           VarOrRVar tx, RVar ty,
                           Expr x_size, Expr y_size,
                           TailStrategy tail = TailStrategy::Auto,
                           DeviceAPI device_api = DeviceAPI::Default_GPU);

    EXPORT Stage &gpu_tile(VarOrRVar x, VarOrRVar y, VarOrRVar z,
                           VarOrRVar bx, VarOrRVar by, VarOrRVar bz,
                           VarOrRVar tx, VarOrRVar ty, VarOrRVar tz,
                           Expr x_size, Expr y_size, Expr z_size,
                           TailStrategy tail = TailStrategy::Auto,
                           DeviceAPI device_api = DeviceAPI::Default_GPU);
    EXPORT Stage &gpu_tile(VarOrRVar x, VarOrRVar y, VarOrRVar z,
                           VarOrRVar tx, VarOrRVar ty, VarOrRVar tz,
                           Expr x_size, Expr y_size, Expr z_size,
                           TailStrategy tail = TailStrategy::Auto,
                           DeviceAPI device_api = DeviceAPI::Default_GPU);

    // If we mark these as deprecated, some build environments will complain
    // about the internal-only calls. Since these are rarely used outside
    // Func itself, we'll just comment them as deprecated for now.
    // HALIDE_ATTRIBUTE_DEPRECATED("This form of gpu_tile() is deprecated.")
    EXPORT Stage &gpu_tile(VarOrRVar x, Expr x_size,
                           TailStrategy tail = TailStrategy::Auto,
                           DeviceAPI device_api = DeviceAPI::Default_GPU);
    // HALIDE_ATTRIBUTE_DEPRECATED("This form of gpu_tile() is deprecated.")
    EXPORT Stage &gpu_tile(VarOrRVar x, VarOrRVar y,
                           Expr x_size, Expr y_size,
                           TailStrategy tail = TailStrategy::Auto,
                           DeviceAPI device_api = DeviceAPI::Default_GPU);
    // HALIDE_ATTRIBUTE_DEPRECATED("This form of gpu_tile() is deprecated.")
    EXPORT Stage &gpu_tile(VarOrRVar x, VarOrRVar y, VarOrRVar z,
                           Expr x_size, Expr y_size, Expr z_size,
                           TailStrategy tail = TailStrategy::Auto,
                           DeviceAPI device_api = DeviceAPI::Default_GPU);

    EXPORT Stage &allow_race_conditions();

    EXPORT Stage &hexagon(VarOrRVar x = Var::outermost());
    EXPORT Stage &prefetch(const Func &f, VarOrRVar var, Expr offset = 1,
                           PrefetchBoundStrategy strategy = PrefetchBoundStrategy::GuardWithIf);
    EXPORT Stage &prefetch(const Internal::Parameter &param, VarOrRVar var, Expr offset = 1,
                           PrefetchBoundStrategy strategy = PrefetchBoundStrategy::GuardWithIf);
    template<typename T>
    Stage &prefetch(const T &image, VarOrRVar var, Expr offset = 1,
                    PrefetchBoundStrategy strategy = PrefetchBoundStrategy::GuardWithIf) {
        return prefetch(image.parameter(), var, offset, strategy);
    }
    // @}
};

// For backwards compatibility, keep the ScheduleHandle name.
typedef Stage ScheduleHandle;


class FuncTupleElementRef;

/** A fragment of front-end syntax of the form f(x, y, z), where x, y,
 * z are Vars or Exprs. If could be the left hand side of a definition or
 * an update definition, or it could be a call to a function. We don't know
 * until we see how this object gets used.
 */
class FuncRef {
    Internal::Function func;
    int implicit_placeholder_pos;
    int implicit_count;
    std::vector<Expr> args;
    std::vector<Expr> args_with_implicit_vars(const std::vector<Expr> &e) const;

    /** Helper for function update by Tuple. If the function does not
     * already have a pure definition, init_val will be used as RHS of
     * each tuple element in the initial function definition. */
    template <typename BinaryOp>
    Stage func_ref_update(const Tuple &e, int init_val);

    /** Helper for function update by Expr. If the function does not
     * already have a pure definition, init_val will be used as RHS in
     * the initial function definition. */
    template <typename BinaryOp>
    Stage func_ref_update(Expr e, int init_val);

public:
    FuncRef(Internal::Function, const std::vector<Expr> &,
                int placeholder_pos = -1, int count = 0);
    FuncRef(Internal::Function, const std::vector<Var> &,
                int placeholder_pos = -1, int count = 0);

    /** Use this as the left-hand-side of a definition or an update definition
     * (see \ref RDom).
     */
    EXPORT Stage operator=(Expr);

    /** Use this as the left-hand-side of a definition or an update definition
     * for a Func with multiple outputs. */
    EXPORT Stage operator=(const Tuple &);

    /** Define a stage that adds the given expression to this Func. If the
     * expression refers to some RDom, this performs a sum reduction of the
     * expression over the domain. If the function does not already have a
     * pure definition, this sets it to zero.
     */
    // @{
    EXPORT Stage operator+=(Expr);
    EXPORT Stage operator+=(const Tuple &);
    EXPORT Stage operator+=(const FuncRef &);
    // @}

    /** Define a stage that adds the negative of the given expression to this
     * Func. If the expression refers to some RDom, this performs a sum reduction
     * of the negative of the expression over the domain. If the function does
     * not already have a pure definition, this sets it to zero.
     */
    // @{
    EXPORT Stage operator-=(Expr);
    EXPORT Stage operator-=(const Tuple &);
    EXPORT Stage operator-=(const FuncRef &);
    // @}

    /** Define a stage that multiplies this Func by the given expression. If the
     * expression refers to some RDom, this performs a product reduction of the
     * expression over the domain. If the function does not already have a pure
     * definition, this sets it to 1.
     */
    // @{
    EXPORT Stage operator*=(Expr);
    EXPORT Stage operator*=(const Tuple &);
    EXPORT Stage operator*=(const FuncRef &);
    // @}

    /** Define a stage that divides this Func by the given expression.
     * If the expression refers to some RDom, this performs a product
     * reduction of the inverse of the expression over the domain. If the
     * function does not already have a pure definition, this sets it to 1.
     */
    // @{
    EXPORT Stage operator/=(Expr);
    EXPORT Stage operator/=(const Tuple &);
    EXPORT Stage operator/=(const FuncRef &);
    // @}

    /* Override the usual assignment operator, so that
     * f(x, y) = g(x, y) defines f.
     */
    EXPORT Stage operator=(const FuncRef &);

    /** Use this as a call to the function, and not the left-hand-side
     * of a definition. Only works for single-output Funcs. */
    EXPORT operator Expr() const;

    /** When a FuncRef refers to a function that provides multiple
     * outputs, you can access each output as an Expr using
     * operator[].
     */
    EXPORT FuncTupleElementRef operator[](int) const;

    /** How many outputs does the function this refers to produce. */
    EXPORT size_t size() const;

    /** What function is this calling? */
    EXPORT Internal::Function function() const {return func;}
};

/** A fragment of front-end syntax of the form f(x, y, z)[index], where x, y,
 * z are Vars or Exprs. If could be the left hand side of an update
 * definition, or it could be a call to a function. We don't know
 * until we see how this object gets used.
 */
class FuncTupleElementRef {
    FuncRef func_ref;
    std::vector<Expr> args; // args to the function
    int idx;                // Index to function outputs

    /** Helper function that generates a Tuple where element at 'idx' is set
     * to 'e' and the rests are undef. */
    Tuple values_with_undefs(Expr e) const;

public:
    FuncTupleElementRef(const FuncRef &ref, const std::vector<Expr>& args, int idx);

    /** Use this as the left-hand-side of an update definition of Tuple
     * component 'idx' of a Func (see \ref RDom). The function must
     * already have an initial definition.
     */
    EXPORT Stage operator=(Expr e);


    /** Define a stage that adds the given expression to Tuple component 'idx'
     * of this Func. The other Tuple components are unchanged. If the expression
     * refers to some RDom, this performs a sum reduction of the expression over
     * the domain. The function must already have an initial definition.
     */
    EXPORT Stage operator+=(Expr e);

    /** Define a stage that adds the negative of the given expression to Tuple
     * component 'idx' of this Func. The other Tuple components are unchanged.
     * If the expression refers to some RDom, this performs a sum reduction of
     * the negative of the expression over the domain. The function must already
     * have an initial definition.
     */
    EXPORT Stage operator-=(Expr e);

    /** Define a stage that multiplies Tuple component 'idx' of this Func by
     * the given expression. The other Tuple components are unchanged. If the
     * expression refers to some RDom, this performs a product reduction of
     * the expression over the domain. The function must already have an
     * initial definition.
     */
    EXPORT Stage operator*=(Expr e);

    /** Define a stage that divides Tuple component 'idx' of this Func by
     * the given expression. The other Tuple components are unchanged.
     * If the expression refers to some RDom, this performs a product
     * reduction of the inverse of the expression over the domain. The function
     * must already have an initial definition.
     */
    EXPORT Stage operator/=(Expr e);

    /* Override the usual assignment operator, so that
     * f(x, y)[index] = g(x, y) defines f.
     */
    EXPORT Stage operator=(const FuncRef &e);

    /** Use this as a call to Tuple component 'idx' of a Func, and not the
     * left-hand-side of a definition. */
    EXPORT operator Expr() const;

    /** What function is this calling? */
    EXPORT Internal::Function function() const {return func_ref.function();}

    /** Return index to the function outputs. */
    EXPORT int index() const {return idx;}
};

namespace Internal {
struct ErrorBuffer;
class IRMutator;
}

/** A halide function. This class represents one stage in a Halide
 * pipeline, and is the unit by which we schedule things. By default
 * they are aggressively inlined, so you are encouraged to make lots
 * of little functions, rather than storing things in Exprs. */
class Func {

    /** A handle on the internal halide function that this
     * represents */
    Internal::Function func;

    /** When you make a reference to this function with fewer
     * arguments than it has dimensions, the argument list is bulked
     * up with 'implicit' vars with canonical names. This lets you
     * pass around partially applied Halide functions. */
    // @{
    std::pair<int, int> add_implicit_vars(std::vector<Var> &) const;
    std::pair<int, int> add_implicit_vars(std::vector<Expr> &) const;
    // @}

    /** The imaging pipeline that outputs this Func alone. */
    Pipeline pipeline_;

    /** Get the imaging pipeline that outputs this Func alone,
     * creating it (and freezing the Func) if necessary. */
    Pipeline pipeline();

    // Helper function for recursive reordering support
    EXPORT Func &reorder_storage(const std::vector<Var> &dims, size_t start);

    EXPORT void invalidate_cache();

public:

    /** Declare a new undefined function with the given name */
    EXPORT explicit Func(const std::string &name);

    /** Declare a new undefined function with an
     * automatically-generated unique name */
    EXPORT Func();

    /** Declare a new function with an automatically-generated unique
     * name, and define it to return the given expression (which may
     * not contain free variables). */
    EXPORT explicit Func(Expr e);

    /** Construct a new Func to wrap an existing, already-define
     * Function object. */
    EXPORT explicit Func(Internal::Function f);

    /** Construct a new Func to wrap a Buffer. */
    template<typename T>
    NO_INLINE explicit Func(Buffer<T> &im) : Func() {
        (*this)(_) = im(_);
    }

    /** Evaluate this function over some rectangular domain and return
     * the resulting buffer or buffers. Performs compilation if the
     * Func has not previously been realized and jit_compile has not
     * been called. If the final stage of the pipeline is on the GPU,
     * data is copied back to the host before being returned. The
     * returned Realization should probably be instantly converted to
     * a Buffer class of the appropriate type. That is, do this:
     *
     \code
     f(x) = sin(x);
     Buffer<float> im = f.realize(...);
     \endcode
     *
     * If your Func has multiple values, because you defined it using
     * a Tuple, then casting the result of a realize call to a buffer
     * or image will produce a run-time error. Instead you should do the
     * following:
     *
     \code
     f(x) = Tuple(x, sin(x));
     Realization r = f.realize(...);
     Buffer<int> im0 = r[0];
     Buffer<float> im1 = r[1];
     \endcode
     *
     */
    // @{
    EXPORT Realization realize(std::vector<int32_t> sizes, const Target &target = Target());
    EXPORT Realization realize(int x_size, int y_size, int z_size, int w_size,
                               const Target &target = Target());
    EXPORT Realization realize(int x_size, int y_size, int z_size,
                               const Target &target = Target());
    EXPORT Realization realize(int x_size, int y_size,
                               const Target &target = Target());
    EXPORT Realization realize(int x_size,
                               const Target &target = Target());
    EXPORT Realization realize(const Target &target = Target());
    // @}

    /** Evaluate this function into an existing allocated buffer or
     * buffers. If the buffer is also one of the arguments to the
     * function, strange things may happen, as the pipeline isn't
     * necessarily safe to run in-place. If you pass multiple buffers,
     * they must have matching sizes. This form of realize does *not*
     * automatically copy data back from the GPU. */
    EXPORT void realize(Realization dst, const Target &target = Target());

    /** For a given size of output, or a given output buffer,
     * determine the bounds required of all unbound ImageParams
     * referenced. Communicates the result by allocating new buffers
     * of the appropriate size and binding them to the unbound
     * ImageParams. */
    // @{
    EXPORT void infer_input_bounds(int x_size = 0, int y_size = 0, int z_size = 0, int w_size = 0);
    EXPORT void infer_input_bounds(Realization dst);
    // @}

    /** Statically compile this function to llvm bitcode, with the
     * given filename (which should probably end in .bc), type
     * signature, and C function name (which defaults to the same name
     * as this halide function */
    //@{
    EXPORT void compile_to_bitcode(const std::string &filename, const std::vector<Argument> &, const std::string &fn_name,
                                   const Target &target = get_target_from_environment());
    EXPORT void compile_to_bitcode(const std::string &filename, const std::vector<Argument> &,
                                   const Target &target = get_target_from_environment());
    // @}

    /** Statically compile this function to llvm assembly, with the
     * given filename (which should probably end in .ll), type
     * signature, and C function name (which defaults to the same name
     * as this halide function */
    //@{
    EXPORT void compile_to_llvm_assembly(const std::string &filename, const std::vector<Argument> &, const std::string &fn_name,
                                         const Target &target = get_target_from_environment());
    EXPORT void compile_to_llvm_assembly(const std::string &filename, const std::vector<Argument> &,
                                         const Target &target = get_target_from_environment());
    // @}

    /** Statically compile this function to an object file, with the
     * given filename (which should probably end in .o or .obj), type
     * signature, and C function name (which defaults to the same name
     * as this halide function. You probably don't want to use this
     * directly; call compile_to_static_library or compile_to_file instead. */
    //@{
    EXPORT void compile_to_object(const std::string &filename, const std::vector<Argument> &, const std::string &fn_name,
                                  const Target &target = get_target_from_environment());
    EXPORT void compile_to_object(const std::string &filename, const std::vector<Argument> &,
                                  const Target &target = get_target_from_environment());
    // @}

    /** Emit a header file with the given filename for this
     * function. The header will define a function with the type
     * signature given by the second argument, and a name given by the
     * third. The name defaults to the same name as this halide
     * function. You don't actually have to have defined this function
     * yet to call this. You probably don't want to use this directly;
     * call compile_to_static_library or compile_to_file instead. */
    EXPORT void compile_to_header(const std::string &filename, const std::vector<Argument> &, const std::string &fn_name = "",
                                  const Target &target = get_target_from_environment());

    /** Statically compile this function to text assembly equivalent
     * to the object file generated by compile_to_object. This is
     * useful for checking what Halide is producing without having to
     * disassemble anything, or if you need to feed the assembly into
     * some custom toolchain to produce an object file (e.g. iOS) */
    //@{
    EXPORT void compile_to_assembly(const std::string &filename, const std::vector<Argument> &, const std::string &fn_name,
                                    const Target &target = get_target_from_environment());
    EXPORT void compile_to_assembly(const std::string &filename, const std::vector<Argument> &,
                                    const Target &target = get_target_from_environment());
    // @}

    /** Statically compile this function to C source code. This is
     * useful for providing fallback code paths that will compile on
     * many platforms. Vectorization will fail, and parallelization
     * will produce serial code. */
    EXPORT void compile_to_c(const std::string &filename,
                             const std::vector<Argument> &,
                             const std::string &fn_name = "",
                             const Target &target = get_target_from_environment());

    /** Write out an internal representation of lowered code. Useful
     * for analyzing and debugging scheduling. Can emit html or plain
     * text. */
    EXPORT void compile_to_lowered_stmt(const std::string &filename,
                                        const std::vector<Argument> &args,
                                        StmtOutputFormat fmt = Text,
                                        const Target &target = get_target_from_environment());

    /** Write out the loop nests specified by the schedule for this
     * Function. Helpful for understanding what a schedule is
     * doing. */
    EXPORT void print_loop_nest();

    /** Compile to object file and header pair, with the given
     * arguments. The name defaults to the same name as this halide
     * function.
     */
    EXPORT void compile_to_file(const std::string &filename_prefix, const std::vector<Argument> &args,
                                const std::string &fn_name = "",
                                const Target &target = get_target_from_environment());

    /** Compile to static-library file and header pair, with the given
     * arguments. The name defaults to the same name as this halide
     * function.
     */
    EXPORT void compile_to_static_library(const std::string &filename_prefix, const std::vector<Argument> &args,
                                          const std::string &fn_name = "",
                                          const Target &target = get_target_from_environment());

    /** Compile to static-library file and header pair once for each target;
     * each resulting function will be considered (in order) via halide_can_use_target_features()
     * at runtime, with the first appropriate match being selected for subsequent use.
     * This is typically useful for specializations that may vary unpredictably by machine
     * (e.g., SSE4.1/AVX/AVX2 on x86 desktop machines).
     * All targets must have identical arch-os-bits.
     */
    EXPORT void compile_to_multitarget_static_library(const std::string &filename_prefix,
                                                      const std::vector<Argument> &args,
                                                      const std::vector<Target> &targets);

    /** Store an internal representation of lowered code as a self
     * contained Module suitable for further compilation. */
    EXPORT Module compile_to_module(const std::vector<Argument> &args, const std::string &fn_name = "",
                                    const Target &target = get_target_from_environment());

    /** Compile and generate multiple target files with single call.
     * Deduces target files based on filenames specified in
     * output_files struct.
     */
    EXPORT void compile_to(const Outputs &output_files,
                           const std::vector<Argument> &args,
                           const std::string &fn_name,
                           const Target &target = get_target_from_environment());

    /** Eagerly jit compile the function to machine code. This
     * normally happens on the first call to realize. If you're
     * running your halide pipeline inside time-sensitive code and
     * wish to avoid including the time taken to compile a pipeline,
     * then you can call this ahead of time. Returns the raw function
     * pointer to the compiled pipeline. Default is to use the Target
     * returned from Halide::get_jit_target_from_environment()
     */
    EXPORT void *compile_jit(const Target &target = get_jit_target_from_environment());

    /** Set the error handler function that be called in the case of
     * runtime errors during halide pipelines. If you are compiling
     * statically, you can also just define your own function with
     * signature
     \code
     extern "C" void halide_error(void *user_context, const char *);
     \endcode
     * This will clobber Halide's version.
     */
    EXPORT void set_error_handler(void (*handler)(void *, const char *));

    /** Set a custom malloc and free for halide to use. Malloc should
     * return 32-byte aligned chunks of memory, and it should be safe
     * for Halide to read slightly out of bounds (up to 8 bytes before
     * the start or beyond the end). If compiling statically, routines
     * with appropriate signatures can be provided directly
    \code
     extern "C" void *halide_malloc(void *, size_t)
     extern "C" void halide_free(void *, void *)
     \endcode
     * These will clobber Halide's versions. See \file HalideRuntime.h
     * for declarations.
     */
    EXPORT void set_custom_allocator(void *(*malloc)(void *, size_t),
                                     void (*free)(void *, void *));

    /** Set a custom task handler to be called by the parallel for
     * loop. It is useful to set this if you want to do some
     * additional bookkeeping at the granularity of parallel
     * tasks. The default implementation does this:
     \code
     extern "C" int halide_do_task(void *user_context,
                                   int (*f)(void *, int, uint8_t *),
                                   int idx, uint8_t *state) {
         return f(user_context, idx, state);
     }
     \endcode
     * If you are statically compiling, you can also just define your
     * own version of the above function, and it will clobber Halide's
     * version.
     *
     * If you're trying to use a custom parallel runtime, you probably
     * don't want to call this. See instead \ref Func::set_custom_do_par_for .
    */
    EXPORT void set_custom_do_task(
        int (*custom_do_task)(void *, int (*)(void *, int, uint8_t *),
                              int, uint8_t *));

    /** Set a custom parallel for loop launcher. Useful if your app
     * already manages a thread pool. The default implementation is
     * equivalent to this:
     \code
     extern "C" int halide_do_par_for(void *user_context,
                                      int (*f)(void *, int, uint8_t *),
                                      int min, int extent, uint8_t *state) {
         int exit_status = 0;
         parallel for (int idx = min; idx < min+extent; idx++) {
             int job_status = halide_do_task(user_context, f, idx, state);
             if (job_status) exit_status = job_status;
         }
         return exit_status;
     }
     \endcode
     *
     * However, notwithstanding the above example code, if one task
     * fails, we may skip over other tasks, and if two tasks return
     * different error codes, we may select one arbitrarily to return.
     *
     * If you are statically compiling, you can also just define your
     * own version of the above function, and it will clobber Halide's
     * version.
     */
    EXPORT void set_custom_do_par_for(
        int (*custom_do_par_for)(void *, int (*)(void *, int, uint8_t *), int,
                                 int, uint8_t *));

    /** Set custom routines to call when tracing is enabled. Call this
     * on the output Func of your pipeline. This then sets custom
     * routines for the entire pipeline, not just calls to this
     * Func.
     *
     * If you are statically compiling, you can also just define your
     * own versions of the tracing functions (see HalideRuntime.h),
     * and they will clobber Halide's versions. */
    EXPORT void set_custom_trace(int (*trace_fn)(void *, const halide_trace_event_t *));

    /** Set the function called to print messages from the runtime.
     * If you are compiling statically, you can also just define your
     * own function with signature
     \code
     extern "C" void halide_print(void *user_context, const char *);
     \endcode
     * This will clobber Halide's version.
     */
    EXPORT void set_custom_print(void (*handler)(void *, const char *));

    /** Get a struct containing the currently set custom functions
     * used by JIT. */
    EXPORT const Internal::JITHandlers &jit_handlers();

    /** Add a custom pass to be used during lowering. It is run after
     * all other lowering passes. Can be used to verify properties of
     * the lowered Stmt, instrument it with extra code, or otherwise
     * modify it. The Func takes ownership of the pass, and will call
     * delete on it when the Func goes out of scope. So don't pass a
     * stack object, or share pass instances between multiple
     * Funcs. */
    template<typename T>
    void add_custom_lowering_pass(T *pass) {
        // Template instantiate a custom deleter for this type, then
        // cast it to a deleter that takes a IRMutator *. The custom
        // deleter lives in user code, so that deletion is on the same
        // heap as construction (I hate Windows).
        void (*deleter)(Internal::IRMutator *) =
            (void (*)(Internal::IRMutator *))(&delete_lowering_pass<T>);
        add_custom_lowering_pass(pass, deleter);
    }

    /** Add a custom pass to be used during lowering, with the
     * function that will be called to delete it also passed in. Set
     * it to nullptr if you wish to retain ownership of the object. */
    EXPORT void add_custom_lowering_pass(Internal::IRMutator *pass, void (*deleter)(Internal::IRMutator *));

    /** Remove all previously-set custom lowering passes */
    EXPORT void clear_custom_lowering_passes();

    /** Get the custom lowering passes. */
    EXPORT const std::vector<CustomLoweringPass> &custom_lowering_passes();

    /** When this function is compiled, include code that dumps its
     * values to a file after it is realized, for the purpose of
     * debugging.
     *
     * If filename ends in ".tif" or ".tiff" (case insensitive) the file
     * is in TIFF format and can be read by standard tools. Oherwise, the
     * file format is as follows:
     *
     * All data is in the byte-order of the target platform.  First, a
     * 20 byte-header containing four 32-bit ints, giving the extents
     * of the first four dimensions.  Dimensions beyond four are
     * folded into the fourth.  Then, a fifth 32-bit int giving the
     * data type of the function. The typecodes are given by: float =
     * 0, double = 1, uint8_t = 2, int8_t = 3, uint16_t = 4, int16_t =
     * 5, uint32_t = 6, int32_t = 7, uint64_t = 8, int64_t = 9. The
     * data follows the header, as a densely packed array of the given
     * size and the given type. If given the extension .tmp, this file
     * format can be natively read by the program ImageStack. */
    EXPORT void debug_to_file(const std::string &filename);

    /** The name of this function, either given during construction,
     * or automatically generated. */
    EXPORT const std::string &name() const;

    /** Get the pure arguments. */
    EXPORT std::vector<Var> args() const;

    /** The right-hand-side value of the pure definition of this
     * function. Causes an error if there's no pure definition, or if
     * the function is defined to return multiple values. */
    EXPORT Expr value() const;

    /** The values returned by this function. An error if the function
     * has not been been defined. Returns a Tuple with one element for
     * functions defined to return a single value. */
    EXPORT Tuple values() const;

    /** Does this function have at least a pure definition. */
    EXPORT bool defined() const;

    /** Get the left-hand-side of the update definition. An empty
     * vector if there's no update definition. If there are
     * multiple update definitions for this function, use the
     * argument to select which one you want. */
    EXPORT const std::vector<Expr> &update_args(int idx = 0) const;

    /** Get the right-hand-side of an update definition. An error if
     * there's no update definition. If there are multiple
     * update definitions for this function, use the argument to
     * select which one you want. */
    EXPORT Expr update_value(int idx = 0) const;

    /** Get the right-hand-side of an update definition for
     * functions that returns multiple values. An error if there's no
     * update definition. Returns a Tuple with one element for
     * functions that return a single value. */
    EXPORT Tuple update_values(int idx = 0) const;

    /** Get the RVars of the reduction domain for an update definition, if there is
     * one. */
    EXPORT std::vector<RVar> rvars(int idx = 0) const;

    /** Does this function have at least one update definition? */
    EXPORT bool has_update_definition() const;

    /** How many update definitions does this function have? */
    EXPORT int num_update_definitions() const;

    /** Is this function an external stage? That is, was it defined
     * using define_extern? */
    EXPORT bool is_extern() const;

    /** Add an extern definition for this Func. This lets you define a
     * Func that represents an external pipeline stage. You can, for
     * example, use it to wrap a call to an extern library such as
     * fftw. */
    // @{
    EXPORT void define_extern(const std::string &function_name,
                              const std::vector<ExternFuncArgument> &params,
                              Type t,
                              int dimensionality,
                              NameMangling mangling,
                              bool uses_old_buffer_t) {
        define_extern(function_name, params, std::vector<Type>{t},
                      dimensionality, mangling, DeviceAPI::Host, uses_old_buffer_t);
    }

    EXPORT void define_extern(const std::string &function_name,
                              const std::vector<ExternFuncArgument> &params,
                              Type t,
                              int dimensionality,
                              NameMangling mangling = NameMangling::Default,
                              DeviceAPI device_api = DeviceAPI::Host,
                              bool uses_old_buffer_t = false) {
        define_extern(function_name, params, std::vector<Type>{t},
                      dimensionality, mangling, device_api, uses_old_buffer_t);
    }

    EXPORT void define_extern(const std::string &function_name,
                              const std::vector<ExternFuncArgument> &params,
                              const std::vector<Type> &types,
                              int dimensionality,
                              NameMangling mangling,
                              bool uses_old_buffer_t) {
      define_extern(function_name, params, types,
                    dimensionality, mangling, DeviceAPI::Host, uses_old_buffer_t);
    }

    EXPORT void define_extern(const std::string &function_name,
                              const std::vector<ExternFuncArgument> &params,
                              const std::vector<Type> &types,
                              int dimensionality,
                              NameMangling mangling = NameMangling::Default,
                              DeviceAPI device_api = DeviceAPI::Host,
                              bool uses_old_buffer_t = false);
    // @}

    /** Get the types of the outputs of this Func. */
    EXPORT const std::vector<Type> &output_types() const;

    /** Get the number of outputs of this Func. Corresponds to the
     * size of the Tuple this Func was defined to return. */
    EXPORT int outputs() const;

    /** Get the name of the extern function called for an extern
     * definition. */
    EXPORT const std::string &extern_function_name() const;

    /** The dimensionality (number of arguments) of this
     * function. Zero if the function is not yet defined. */
    EXPORT int dimensions() const;

    /** Construct either the left-hand-side of a definition, or a call
     * to a functions that happens to only contain vars as
     * arguments. If the function has already been defined, and fewer
     * arguments are given than the function has dimensions, then
     * enough implicit vars are added to the end of the argument list
     * to make up the difference (see \ref Var::implicit) */
    // @{
    EXPORT FuncRef operator()(std::vector<Var>) const;

    template <typename... Args>
    NO_INLINE typename std::enable_if<Internal::all_are_convertible<Var, Args...>::value, FuncRef>::type
    operator()(Args&&... args) const {
        std::vector<Var> collected_args{std::forward<Args>(args)...};
        return this->operator()(collected_args);
    }
    // @}

    /** Either calls to the function, or the left-hand-side of
     * an update definition (see \ref RDom). If the function has
     * already been defined, and fewer arguments are given than the
     * function has dimensions, then enough implicit vars are added to
     * the end of the argument list to make up the difference. (see
     * \ref Var::implicit)*/
    // @{
    EXPORT FuncRef operator()(std::vector<Expr>) const;

    template <typename... Args>
    NO_INLINE typename std::enable_if<Internal::all_are_convertible<Expr, Args...>::value, FuncRef>::type
    operator()(Expr x, Args&&... args) const {
        std::vector<Expr> collected_args{x, std::forward<Args>(args)...};
        return (*this)(collected_args);
    }
    // @}

    /** Creates and returns a new Func that wraps this Func. During
     * compilation, Halide replaces all calls to this Func done by 'f'
     * with calls to the wrapper. If this Func is already wrapped for
     * use in 'f', will return the existing wrapper.
     *
     * For example, g.in(f) would rewrite a pipeline like this:
     \code
     g(x, y) = ...
     f(x, y) = ... g(x, y) ...
     \endcode
     * into a pipeline like this:
     \code
     g(x, y) = ...
     g_wrap(x, y) = g(x, y)
     f(x, y) = ... g_wrap(x, y)
     \endcode
     *
     * This has a variety of uses. You can use it to schedule this
     * Func differently in the different places it is used:
     \code
     g(x, y) = ...
     f1(x, y) = ... g(x, y) ...
     f2(x, y) = ... g(x, y) ...
     g.in(f1).compute_at(f1, y).vectorize(x, 8);
     g.in(f2).compute_at(f2, x).unroll(x);
     \endcode
     *
     * You can also use it to stage loads from this Func via some
     * intermediate buffer (perhaps on the stack as in
     * test/performance/block_transpose.cpp, or in shared GPU memory
     * as in test/performance/wrap.cpp). In this we compute the
     * wrapper at tiles of the consuming Funcs like so:
     \code
     g.compute_root()...
     g.in(f).compute_at(f, tiles)...
     \endcode
     *
     * Func::in() can also be used to compute pieces of a Func into a
     * smaller scratch buffer (perhaps on the GPU) and then copy them
     * into a larger output buffer one tile at a time. See
     * apps/interpolate/interpolate.cpp for an example of this. In
     * this case we compute the Func at tiles of its own wrapper:
     \code
     f.in(g).compute_root().gpu_tile(...)...
     f.compute_at(f.in(g), tiles)...
     \endcode
     *
     * A similar use of Func::in() wrapping Funcs with multiple update
     * stages in a pure wrapper. The following code:
     \code
     f(x, y) = x + y;
     f(x, y) += 5;
     g(x, y) = f(x, y);
     f.compute_root();
     \endcode
     *
     * Is equivalent to:
     \code
     for y:
       for x:
         f(x, y) = x + y;
     for y:
       for x:
         f(x, y) += 5
     for y:
       for x:
         g(x, y) = f(x, y)
     \endcode
     * using Func::in(), we can write:
     \code
     f(x, y) = x + y;
     f(x, y) += 5;
     g(x, y) = f(x, y);
     f.in(g).compute_root();
     \endcode
     * which instead produces:
     \code
     for y:
       for x:
         f(x, y) = x + y;
         f(x, y) += 5
         f_wrap(x, y) = f(x, y)
     for y:
       for x:
         g(x, y) = f_wrap(x, y)
     \endcode
     */
    EXPORT Func in(const Func &f);

    /** Create and return a wrapper shared by all the Funcs in
     * 'fs'. If any of the Funcs in 'fs' already have a custom
     * wrapper, this will throw an error. */
    EXPORT Func in(const std::vector<Func> &fs);

    /** Create and return a global wrapper, which wraps all calls to
     * this Func by any other Func. If a global wrapper already
     * exists, returns it. The global wrapper is only used by callers
     * for which no custom wrapper has been specified.
     */
    EXPORT Func in();

    /** Split a dimension into inner and outer subdimensions with the
     * given names, where the inner dimension iterates from 0 to
     * factor-1. The inner and outer subdimensions can then be dealt
     * with using the other scheduling calls. It's ok to reuse the old
     * variable name as either the inner or outer variable. The final
     * argument specifies how the tail should be handled if the split
     * factor does not provably divide the extent. */
    EXPORT Func &split(VarOrRVar old, VarOrRVar outer, VarOrRVar inner, Expr factor, TailStrategy tail = TailStrategy::Auto);

    /** Join two dimensions into a single fused dimenion. The fused
     * dimension covers the product of the extents of the inner and
     * outer dimensions given. */
    EXPORT Func &fuse(VarOrRVar inner, VarOrRVar outer, VarOrRVar fused);

    /** Mark a dimension to be traversed serially. This is the default. */
    EXPORT Func &serial(VarOrRVar var);

    /** Mark a dimension to be traversed in parallel */
    EXPORT Func &parallel(VarOrRVar var);

    /** Split a dimension by the given task_size, and the parallelize the
     * outer dimension. This creates parallel tasks that have size
     * task_size. After this call, var refers to the outer dimension of
     * the split. The inner dimension has a new anonymous name. If you
     * wish to mutate it, or schedule with respect to it, do the split
     * manually. */
    EXPORT Func &parallel(VarOrRVar var, Expr task_size, TailStrategy tail = TailStrategy::Auto);

    /** Mark a dimension to be computed all-at-once as a single
     * vector. The dimension should have constant extent -
     * e.g. because it is the inner dimension following a split by a
     * constant factor. For most uses of vectorize you want the two
     * argument form. The variable to be vectorized should be the
     * innermost one. */
    EXPORT Func &vectorize(VarOrRVar var);

    /** Mark a dimension to be completely unrolled. The dimension
     * should have constant extent - e.g. because it is the inner
     * dimension following a split by a constant factor. For most uses
     * of unroll you want the two-argument form. */
    EXPORT Func &unroll(VarOrRVar var);

    /** Split a dimension by the given factor, then vectorize the
     * inner dimension. This is how you vectorize a loop of unknown
     * size. The variable to be vectorized should be the innermost
     * one. After this call, var refers to the outer dimension of the
     * split. 'factor' must be an integer. */
    EXPORT Func &vectorize(VarOrRVar var, Expr factor, TailStrategy tail = TailStrategy::Auto);

    /** Split a dimension by the given factor, then unroll the inner
     * dimension. This is how you unroll a loop of unknown size by
     * some constant factor. After this call, var refers to the outer
     * dimension of the split. 'factor' must be an integer. */
    EXPORT Func &unroll(VarOrRVar var, Expr factor, TailStrategy tail = TailStrategy::Auto);

    /** Statically declare that the range over which a function should
     * be evaluated is given by the second and third arguments. This
     * can let Halide perform some optimizations. E.g. if you know
     * there are going to be 4 color channels, you can completely
     * vectorize the color channel dimension without the overhead of
     * splitting it up. If bounds inference decides that it requires
     * more of this function than the bounds you have stated, a
     * runtime error will occur when you try to run your pipeline. */
    EXPORT Func &bound(Var var, Expr min, Expr extent);

    /** Expand the region computed so that the min coordinates is
     * congruent to 'remainder' modulo 'modulus', and the extent is a
     * multiple of 'modulus'. For example, f.align_bounds(x, 2) forces
     * the min and extent realized to be even, and calling
     * f.align_bounds(x, 2, 1) forces the min to be odd and the extent
     * to be even. The region computed always contains the region that
     * would have been computed without this directive, so no
     * assertions are injected. */
    EXPORT Func &align_bounds(Var var, Expr modulus, Expr remainder = 0);

    /** Bound the extent of a Func's realization, but not its
     * min. This means the dimension can be unrolled or vectorized
     * even when its min is not fixed (for example because it is
     * compute_at tiles of another Func). This can also be useful for
     * forcing a function's allocation to be a fixed size, which often
     * means it can go on the stack. */
    EXPORT Func &bound_extent(Var var, Expr extent);

    /** Split two dimensions at once by the given factors, and then
     * reorder the resulting dimensions to be xi, yi, xo, yo from
     * innermost outwards. This gives a tiled traversal. */
    EXPORT Func &tile(VarOrRVar x, VarOrRVar y,
                      VarOrRVar xo, VarOrRVar yo,
                      VarOrRVar xi, VarOrRVar yi,
                      Expr xfactor, Expr yfactor,
                      TailStrategy tail = TailStrategy::Auto);

    /** A shorter form of tile, which reuses the old variable names as
     * the new outer dimensions */
    EXPORT Func &tile(VarOrRVar x, VarOrRVar y,
                      VarOrRVar xi, VarOrRVar yi,
                      Expr xfactor, Expr yfactor,
                      TailStrategy tail = TailStrategy::Auto);

    /** Reorder variables to have the given nesting order, from
     * innermost out */
    EXPORT Func &reorder(const std::vector<VarOrRVar> &vars);

    template <typename... Args>
    NO_INLINE typename std::enable_if<Internal::all_are_convertible<VarOrRVar, Args...>::value, Func &>::type
    reorder(VarOrRVar x, VarOrRVar y, Args&&... args) {
        std::vector<VarOrRVar> collected_args{x, y, std::forward<Args>(args)...};
        return reorder(collected_args);
    }

    /** Rename a dimension. Equivalent to split with a inner size of one. */
    EXPORT Func &rename(VarOrRVar old_name, VarOrRVar new_name);

    /** Specify that race conditions are permitted for this Func,
     * which enables parallelizing over RVars even when Halide cannot
     * prove that it is safe to do so. Use this with great caution,
     * and only if you can prove to yourself that this is safe, as it
     * may result in a non-deterministic routine that returns
     * different values at different times or on different machines. */
    EXPORT Func &allow_race_conditions();


    /** Specialize a Func. This creates a special-case version of the
     * Func where the given condition is true. The most effective
     * conditions are those of the form param == value, and boolean
     * Params. Consider a simple example:
     \code
     f(x) = x + select(cond, 0, 1);
     f.compute_root();
     \endcode
     * This is equivalent to:
     \code
     for (int x = 0; x < width; x++) {
       f[x] = x + (cond ? 0 : 1);
     }
     \endcode
     * Adding the scheduling directive:
     \code
     f.specialize(cond)
     \endcode
     * makes it equivalent to:
     \code
     if (cond) {
       for (int x = 0; x < width; x++) {
         f[x] = x;
       }
     } else {
       for (int x = 0; x < width; x++) {
         f[x] = x + 1;
       }
     }
     \endcode
     * Note that the inner loops have been simplified. In the first
     * path Halide knows that cond is true, and in the second path
     * Halide knows that it is false.
     *
     * The specialized version gets its own schedule, which inherits
     * every directive made about the parent Func's schedule so far
     * except for its specializations. This method returns a handle to
     * the new schedule. If you wish to retrieve the specialized
     * sub-schedule again later, you can call this method with the
     * same condition. Consider the following example of scheduling
     * the specialized version:
     *
     \code
     f(x) = x;
     f.compute_root();
     f.specialize(width > 1).unroll(x, 2);
     \endcode
     * Assuming for simplicity that width is even, this is equivalent to:
     \code
     if (width > 1) {
       for (int x = 0; x < width/2; x++) {
         f[2*x] = 2*x;
         f[2*x + 1] = 2*x + 1;
       }
     } else {
       for (int x = 0; x < width/2; x++) {
         f[x] = x;
       }
     }
     \endcode
     * For this case, it may be better to schedule the un-specialized
     * case instead:
     \code
     f(x) = x;
     f.compute_root();
     f.specialize(width == 1); // Creates a copy of the schedule so far.
     f.unroll(x, 2); // Only applies to the unspecialized case.
     \endcode
     * This is equivalent to:
     \code
     if (width == 1) {
       f[0] = 0;
     } else {
       for (int x = 0; x < width/2; x++) {
         f[2*x] = 2*x;
         f[2*x + 1] = 2*x + 1;
       }
     }
     \endcode
     * This can be a good way to write a pipeline that splits,
     * vectorizes, or tiles, but can still handle small inputs.
     *
     * If a Func has several specializations, the first matching one
     * will be used, so the order in which you define specializations
     * is significant. For example:
     *
     \code
     f(x) = x + select(cond1, a, b) - select(cond2, c, d);
     f.specialize(cond1);
     f.specialize(cond2);
     \endcode
     * is equivalent to:
     \code
     if (cond1) {
       for (int x = 0; x < width; x++) {
         f[x] = x + a - (cond2 ? c : d);
       }
     } else if (cond2) {
       for (int x = 0; x < width; x++) {
         f[x] = x + b - c;
       }
     } else {
       for (int x = 0; x < width; x++) {
         f[x] = x + b - d;
       }
     }
     \endcode
     *
     * Specializations may in turn be specialized, which creates a
     * nested if statement in the generated code.
     *
     \code
     f(x) = x + select(cond1, a, b) - select(cond2, c, d);
     f.specialize(cond1).specialize(cond2);
     \endcode
     * This is equivalent to:
     \code
     if (cond1) {
       if (cond2) {
         for (int x = 0; x < width; x++) {
           f[x] = x + a - c;
         }
       } else {
         for (int x = 0; x < width; x++) {
           f[x] = x + a - d;
         }
       }
     } else {
       for (int x = 0; x < width; x++) {
         f[x] = x + b - (cond2 ? c : d);
       }
     }
     \endcode
     * To create a 4-way if statement that simplifies away all of the
     * ternary operators above, you could say:
     \code
     f.specialize(cond1).specialize(cond2);
     f.specialize(cond2);
     \endcode
     * or
     \code
     f.specialize(cond1 && cond2);
     f.specialize(cond1);
     f.specialize(cond2);
     \endcode
     *
     * Any prior Func which is compute_at some variable of this Func
     * gets separately included in all paths of the generated if
     * statement. The Var in the compute_at call to must exist in all
     * paths, but it may have been generated via a different path of
     * splits, fuses, and renames. This can be used somewhat
     * creatively. Consider the following code:
     \code
     g(x, y) = 8*x;
     f(x, y) = g(x, y) + 1;
     f.compute_root().specialize(cond);
     Var g_loop;
     f.specialize(cond).rename(y, g_loop);
     f.rename(x, g_loop);
     g.compute_at(f, g_loop);
     \endcode
     * When cond is true, this is equivalent to g.compute_at(f,y).
     * When it is false, this is equivalent to g.compute_at(f,x).
     */
    EXPORT Stage specialize(Expr condition);

    /** Add a specialization to a Func that always terminates execution
     * with a call to halide_error(). By itself, this is of limited use,
     * but can be useful to terminate chains of specialize() calls where
     * no "default" case is expected (thus avoiding unnecessary code generation).
     *
     * For instance, say we want to optimize a pipeline to process images
     * in planar and interleaved format; we might typically do something like:
     \code
     ImageParam im(UInt(8), 3);
     Func f = do_something_with(im);
     f.specialize(im.dim(0).stride() == 1).vectorize(x, 8);  // planar
     f.specialize(im.dim(2).stride() == 1).reorder(c, x, y).vectorize(c);  // interleaved
     \endcode
     * This code will vectorize along rows for the planar case, and across pixel
     * components for the interleaved case... but there is an implicit "else"
     * for the unhandled cases, which generates unoptimized code. If we never
     * anticipate passing any other sort of images to this, we code streamline
     * our code by adding specialize_fail():
     \code
     ImageParam im(UInt(8), 3);
     Func f = do_something(im);
     f.specialize(im.dim(0).stride() == 1).vectorize(x, 8);  // planar
     f.specialize(im.dim(2).stride() == 1).reorder(c, x, y).vectorize(c);  // interleaved
     f.specialize_fail("Unhandled image format");
     \endcode
     * Conceptually, this produces codes like:
     \code
     if (im.dim(0).stride() == 1) {
        do_something_planar();
     } else if (im.dim(2).stride() == 1) {
        do_something_interleaved();
     } else {
        halide_error("Unhandled image format");
     }
     \endcode
     *
     * Note that calling specialize_fail() terminates the specialization chain
     * for a given Func; you cannot create new specializations for the Func
     * afterwards (though you can retrieve handles to previous specializations).
     */
    EXPORT void specialize_fail(const std::string &message);

    /** Tell Halide that the following dimensions correspond to GPU
     * thread indices. This is useful if you compute a producer
     * function within the block indices of a consumer function, and
     * want to control how that function's dimensions map to GPU
     * threads. If the selected target is not an appropriate GPU, this
     * just marks those dimensions as parallel. */
    // @{
    EXPORT Func &gpu_threads(VarOrRVar thread_x, DeviceAPI device_api = DeviceAPI::Default_GPU);
    EXPORT Func &gpu_threads(VarOrRVar thread_x, VarOrRVar thread_y, DeviceAPI device_api = DeviceAPI::Default_GPU);
    EXPORT Func &gpu_threads(VarOrRVar thread_x, VarOrRVar thread_y, VarOrRVar thread_z, DeviceAPI device_api = DeviceAPI::Default_GPU);
    // @}

    /** Tell Halide to run this stage using a single gpu thread and
     * block. This is not an efficient use of your GPU, but it can be
     * useful to avoid copy-back for intermediate update stages that
     * touch a very small part of your Func. */
    EXPORT Func &gpu_single_thread(DeviceAPI device_api = DeviceAPI::Default_GPU);

    /** Tell Halide that the following dimensions correspond to GPU
     * block indices. This is useful for scheduling stages that will
     * run serially within each GPU block. If the selected target is
     * not ptx, this just marks those dimensions as parallel. */
    // @{
    EXPORT Func &gpu_blocks(VarOrRVar block_x, DeviceAPI device_api = DeviceAPI::Default_GPU);
    EXPORT Func &gpu_blocks(VarOrRVar block_x, VarOrRVar block_y, DeviceAPI device_api = DeviceAPI::Default_GPU);
    EXPORT Func &gpu_blocks(VarOrRVar block_x, VarOrRVar block_y, VarOrRVar block_z, DeviceAPI device_api = DeviceAPI::Default_GPU);
    // @}

    /** Tell Halide that the following dimensions correspond to GPU
     * block indices and thread indices. If the selected target is not
     * ptx, these just mark the given dimensions as parallel. The
     * dimensions are consumed by this call, so do all other
     * unrolling, reordering, etc first. */
    // @{
    EXPORT Func &gpu(VarOrRVar block_x, VarOrRVar thread_x, DeviceAPI device_api = DeviceAPI::Default_GPU);
    EXPORT Func &gpu(VarOrRVar block_x, VarOrRVar block_y,
                     VarOrRVar thread_x, VarOrRVar thread_y, DeviceAPI device_api = DeviceAPI::Default_GPU);
    EXPORT Func &gpu(VarOrRVar block_x, VarOrRVar block_y, VarOrRVar block_z,
                     VarOrRVar thread_x, VarOrRVar thread_y, VarOrRVar thread_z, DeviceAPI device_api = DeviceAPI::Default_GPU);
    // @}

    /** Short-hand for tiling a domain and mapping the tile indices
     * to GPU block indices and the coordinates within each tile to
     * GPU thread indices. Consumes the variables given, so do all
     * other scheduling first. */
    // @{
    EXPORT Func &gpu_tile(VarOrRVar x, VarOrRVar bx, Var tx, Expr x_size,
                          TailStrategy tail = TailStrategy::Auto,
                          DeviceAPI device_api = DeviceAPI::Default_GPU);
    EXPORT Func &gpu_tile(VarOrRVar x, VarOrRVar bx, RVar tx, Expr x_size,
                          TailStrategy tail = TailStrategy::Auto,
                          DeviceAPI device_api = DeviceAPI::Default_GPU);

    EXPORT Func &gpu_tile(VarOrRVar x, VarOrRVar tx, Expr x_size,
                          TailStrategy tail = TailStrategy::Auto,
                          DeviceAPI device_api = DeviceAPI::Default_GPU);
    EXPORT Func &gpu_tile(VarOrRVar x, VarOrRVar y,
                          VarOrRVar bx, VarOrRVar by,
                          VarOrRVar tx, VarOrRVar ty,
                          Expr x_size, Expr y_size,
                          TailStrategy tail = TailStrategy::Auto,
                          DeviceAPI device_api = DeviceAPI::Default_GPU);

    EXPORT Func &gpu_tile(VarOrRVar x, VarOrRVar y,
                          VarOrRVar tx, Var ty,
                          Expr x_size, Expr y_size,
                          TailStrategy tail = TailStrategy::Auto,
                          DeviceAPI device_api = DeviceAPI::Default_GPU);
    EXPORT Func &gpu_tile(VarOrRVar x, VarOrRVar y,
                          VarOrRVar tx, RVar ty,
                          Expr x_size, Expr y_size,
                          TailStrategy tail = TailStrategy::Auto,
                          DeviceAPI device_api = DeviceAPI::Default_GPU);

    EXPORT Func &gpu_tile(VarOrRVar x, VarOrRVar y, VarOrRVar z,
                          VarOrRVar bx, VarOrRVar by, VarOrRVar bz,
                          VarOrRVar tx, VarOrRVar ty, VarOrRVar tz,
                          Expr x_size, Expr y_size, Expr z_size,
                          TailStrategy tail = TailStrategy::Auto,
                          DeviceAPI device_api = DeviceAPI::Default_GPU);
    EXPORT Func &gpu_tile(VarOrRVar x, VarOrRVar y, VarOrRVar z,
                          VarOrRVar tx, VarOrRVar ty, VarOrRVar tz,
                          Expr x_size, Expr y_size, Expr z_size,
                          TailStrategy tail = TailStrategy::Auto,
                          DeviceAPI device_api = DeviceAPI::Default_GPU);

    HALIDE_ATTRIBUTE_DEPRECATED("This form of gpu_tile() is deprecated.")
    EXPORT Func &gpu_tile(VarOrRVar x, Expr x_size,
                          TailStrategy tail = TailStrategy::Auto,
                          DeviceAPI device_api = DeviceAPI::Default_GPU);
    HALIDE_ATTRIBUTE_DEPRECATED("This form of gpu_tile() is deprecated.")
    EXPORT Func &gpu_tile(VarOrRVar x, VarOrRVar y, Expr x_size, Expr y_size,
                          TailStrategy tail = TailStrategy::Auto,
                          DeviceAPI device_api = DeviceAPI::Default_GPU);
    HALIDE_ATTRIBUTE_DEPRECATED("This form of gpu_tile() is deprecated.")
    EXPORT Func &gpu_tile(VarOrRVar x, VarOrRVar y, VarOrRVar z,
                          Expr x_size, Expr y_size, Expr z_size,
                          TailStrategy tail = TailStrategy::Auto,
                          DeviceAPI device_api = DeviceAPI::Default_GPU);
    // @}

    /** Schedule for execution using coordinate-based hardware api.
     * GLSL is an example of this. Conceptually, this is
     * similar to parallelization over 'x' and 'y' (since GLSL shaders compute
     * individual output pixels in parallel) and vectorization over 'c'
     * (since GLSL/RS implicitly vectorizes the color channel). */
    EXPORT Func &shader(Var x, Var y, Var c, DeviceAPI device_api);

    /** Schedule for execution as GLSL kernel. */
    EXPORT Func &glsl(Var x, Var y, Var c);

    /** Schedule for execution on Hexagon. When a loop is marked with
     * Hexagon, that loop is executed on a Hexagon DSP. */
    EXPORT Func &hexagon(VarOrRVar x = Var::outermost());

    /** Prefetch data written to or read from a Func or an ImageParam by a
     * subsequent loop iteration, at an optionally specified iteration offset.
     * 'var' specifies at which loop level the prefetch calls should be inserted.
     * The final argument specifies how prefetch of region outside bounds
     * should be handled.
     *
     * For example, consider this pipeline:
     \code
     Func f, g;
     Var x, y;
     f(x, y) = x + y;
     g(x, y) = 2 * f(x, y);
     \endcode
     *
     * The following schedule:
     \code
     f.compute_root();
     g.prefetch(f, x, 2, PrefetchBoundStrategy::NonFaulting);
     \endcode
     *
     * will inject prefetch call at the innermost loop of 'g' and generate
     * the following loop nest:
     * for y = ...
     *   for x = ...
     *     f(x, y) = x + y
     * for y = ..
     *   for x = ...
     *     prefetch(&f[x + 2, y], 1, 16);
     *     g(x, y) = 2 * f(x, y)
     */
    // @{
    EXPORT Func &prefetch(const Func &f, VarOrRVar var, Expr offset = 1,
                          PrefetchBoundStrategy strategy = PrefetchBoundStrategy::GuardWithIf);
    EXPORT Func &prefetch(const Internal::Parameter &param, VarOrRVar var, Expr offset = 1,
                          PrefetchBoundStrategy strategy = PrefetchBoundStrategy::GuardWithIf);
    template<typename T>
    Func &prefetch(const T &image, VarOrRVar var, Expr offset = 1,
                   PrefetchBoundStrategy strategy = PrefetchBoundStrategy::GuardWithIf) {
        return prefetch(image.parameter(), var, offset, strategy);
    }
    // @}

    /** Specify how the storage for the function is laid out. These
     * calls let you specify the nesting order of the dimensions. For
     * example, foo.reorder_storage(y, x) tells Halide to use
     * column-major storage for any realizations of foo, without
     * changing how you refer to foo in the code. You may want to do
     * this if you intend to vectorize across y. When representing
     * color images, foo.reorder_storage(c, x, y) specifies packed
     * storage (red, green, and blue values adjacent in memory), and
     * foo.reorder_storage(x, y, c) specifies planar storage (entire
     * red, green, and blue images one after the other in memory).
     *
     * If you leave out some dimensions, those remain in the same
     * positions in the nesting order while the specified variables
     * are reordered around them. */
    // @{
    EXPORT Func &reorder_storage(const std::vector<Var> &dims);

    EXPORT Func &reorder_storage(Var x, Var y);
    template <typename... Args>
    NO_INLINE typename std::enable_if<Internal::all_are_convertible<Var, Args...>::value, Func &>::type
    reorder_storage(Var x, Var y, Args&&... args) {
        std::vector<Var> collected_args{x, y, std::forward<Args>(args)...};
        return reorder_storage(collected_args);
    }
    // @}

    /** Pad the storage extent of a particular dimension of
     * realizations of this function up to be a multiple of the
     * specified alignment. This guarantees that the strides for the
     * dimensions stored outside of dim will be multiples of the
     * specified alignment, where the strides and alignment are
     * measured in numbers of elements.
     *
     * For example, to guarantee that a function foo(x, y, c)
     * representing an image has scanlines starting on offsets
     * aligned to multiples of 16, use foo.align_storage(x, 16). */
    EXPORT Func &align_storage(Var dim, Expr alignment);

    /** Store realizations of this function in a circular buffer of a
     * given extent. This is more efficient when the extent of the
     * circular buffer is a power of 2. If the fold factor is too
     * small, or the dimension is not accessed monotonically, the
     * pipeline will generate an error at runtime.
     *
     * The fold_forward option indicates that the new values of the
     * producer are accessed by the consumer in a monotonically
     * increasing order. Folding storage of producers is also
     * supported if the new values are accessed in a monotonically
     * decreasing order by setting fold_forward to false.
     *
     * For example, consider the pipeline:
     \code
     Func f, g;
     Var x, y;
     g(x, y) = x*y;
     f(x, y) = g(x, y) + g(x, y+1);
     \endcode
     *
     * If we schedule f like so:
     *
     \code
     g.compute_at(f, y).store_root().fold_storage(y, 2);
     \endcode
     *
     * Then g will be computed at each row of f and stored in a buffer
     * with an extent in y of 2, alternately storing each computed row
     * of g in row y=0 or y=1.
     */
    EXPORT Func &fold_storage(Var dim, Expr extent, bool fold_forward = true);

    /** Compute this function as needed for each unique value of the
     * given var for the given calling function f.
     *
     * For example, consider the simple pipeline:
     \code
     Func f, g;
     Var x, y;
     g(x, y) = x*y;
     f(x, y) = g(x, y) + g(x, y+1) + g(x+1, y) + g(x+1, y+1);
     \endcode
     *
     * If we schedule f like so:
     *
     \code
     g.compute_at(f, x);
     \endcode
     *
     * Then the C code equivalent to this pipeline will look like this
     *
     \code

     int f[height][width];
     for (int y = 0; y < height; y++) {
         for (int x = 0; x < width; x++) {
             int g[2][2];
             g[0][0] = x*y;
             g[0][1] = (x+1)*y;
             g[1][0] = x*(y+1);
             g[1][1] = (x+1)*(y+1);
             f[y][x] = g[0][0] + g[1][0] + g[0][1] + g[1][1];
         }
     }

     \endcode
     *
     * The allocation and computation of g is within f's loop over x,
     * and enough of g is computed to satisfy all that f will need for
     * that iteration. This has excellent locality - values of g are
     * used as soon as they are computed, but it does redundant
     * work. Each value of g ends up getting computed four times. If
     * we instead schedule f like so:
     *
     \code
     g.compute_at(f, y);
     \endcode
     *
     * The equivalent C code is:
     *
     \code
     int f[height][width];
     for (int y = 0; y < height; y++) {
         int g[2][width+1];
         for (int x = 0; x < width; x++) {
             g[0][x] = x*y;
             g[1][x] = x*(y+1);
         }
         for (int x = 0; x < width; x++) {
             f[y][x] = g[0][x] + g[1][x] + g[0][x+1] + g[1][x+1];
         }
     }
     \endcode
     *
     * The allocation and computation of g is within f's loop over y,
     * and enough of g is computed to satisfy all that f will need for
     * that iteration. This does less redundant work (each point in g
     * ends up being evaluated twice), but the locality is not quite
     * as good, and we have to allocate more temporary memory to store
     * g.
     */
    EXPORT Func &compute_at(Func f, Var var);

    /** Schedule a function to be computed within the iteration over
     * some dimension of an update domain. Produces equivalent code
     * to the version of compute_at that takes a Var. */
    EXPORT Func &compute_at(Func f, RVar var);

    /** Schedule a function to be computed within the iteration over
     * a given LoopLevel. */
    EXPORT Func &compute_at(LoopLevel loop_level);

    /** Schedule the iteration over the initial definition of this function
     *  to be fused with another stage 's' from outermost loop to a
     * given LoopLevel. See \ref Stage::compute_with */
    // @{
    EXPORT Func &compute_with(Stage s, VarOrRVar var, const std::vector<std::pair<VarOrRVar, AlignStrategy>> &align);
    EXPORT Func &compute_with(Stage s, VarOrRVar var, AlignStrategy align = AlignStrategy::Auto);

    /** Compute all of this function once ahead of time. Reusing
     * the example in \ref Func::compute_at :
     *
     \code
     Func f, g;
     Var x, y;
     g(x, y) = x*y;
     f(x, y) = g(x, y) + g(x, y+1) + g(x+1, y) + g(x+1, y+1);

     g.compute_root();
     \endcode
     *
     * is equivalent to
     *
     \code
     int f[height][width];
     int g[height+1][width+1];
     for (int y = 0; y < height+1; y++) {
         for (int x = 0; x < width+1; x++) {
             g[y][x] = x*y;
         }
     }
     for (int y = 0; y < height; y++) {
         for (int x = 0; x < width; x++) {
             f[y][x] = g[y][x] + g[y+1][x] + g[y][x+1] + g[y+1][x+1];
         }
     }
     \endcode
     *
     * g is computed once ahead of time, and enough is computed to
     * satisfy all uses of it. This does no redundant work (each point
     * in g is evaluated once), but has poor locality (values of g are
     * probably not still in cache when they are used by f), and
     * allocates lots of temporary memory to store g.
     */
    EXPORT Func &compute_root();

    /** Use the halide_memoization_cache_... interface to store a
     *  computed version of this function across invocations of the
     *  Func.
     */
    EXPORT Func &memoize();


    /** Allocate storage for this function within f's loop over
     * var. Scheduling storage is optional, and can be used to
     * separate the loop level at which storage occurs from the loop
     * level at which computation occurs to trade off between locality
     * and redundant work. This can open the door for two types of
     * optimization.
     *
     * Consider again the pipeline from \ref Func::compute_at :
     \code
     Func f, g;
     Var x, y;
     g(x, y) = x*y;
     f(x, y) = g(x, y) + g(x+1, y) + g(x, y+1) + g(x+1, y+1);
     \endcode
     *
     * If we schedule it like so:
     *
     \code
     g.compute_at(f, x).store_at(f, y);
     \endcode
     *
     * Then the computation of g takes place within the loop over x,
     * but the storage takes place within the loop over y:
     *
     \code
     int f[height][width];
     for (int y = 0; y < height; y++) {
         int g[2][width+1];
         for (int x = 0; x < width; x++) {
             g[0][x] = x*y;
             g[0][x+1] = (x+1)*y;
             g[1][x] = x*(y+1);
             g[1][x+1] = (x+1)*(y+1);
             f[y][x] = g[0][x] + g[1][x] + g[0][x+1] + g[1][x+1];
         }
     }
     \endcode
     *
     * Provided the for loop over x is serial, halide then
     * automatically performs the following sliding window
     * optimization:
     *
     \code
     int f[height][width];
     for (int y = 0; y < height; y++) {
         int g[2][width+1];
         for (int x = 0; x < width; x++) {
             if (x == 0) {
                 g[0][x] = x*y;
                 g[1][x] = x*(y+1);
             }
             g[0][x+1] = (x+1)*y;
             g[1][x+1] = (x+1)*(y+1);
             f[y][x] = g[0][x] + g[1][x] + g[0][x+1] + g[1][x+1];
         }
     }
     \endcode
     *
     * Two of the assignments to g only need to be done when x is
     * zero. The rest of the time, those sites have already been
     * filled in by a previous iteration. This version has the
     * locality of compute_at(f, x), but allocates more memory and
     * does much less redundant work.
     *
     * Halide then further optimizes this pipeline like so:
     *
     \code
     int f[height][width];
     for (int y = 0; y < height; y++) {
         int g[2][2];
         for (int x = 0; x < width; x++) {
             if (x == 0) {
                 g[0][0] = x*y;
                 g[1][0] = x*(y+1);
             }
             g[0][(x+1)%2] = (x+1)*y;
             g[1][(x+1)%2] = (x+1)*(y+1);
             f[y][x] = g[0][x%2] + g[1][x%2] + g[0][(x+1)%2] + g[1][(x+1)%2];
         }
     }
     \endcode
     *
     * Halide has detected that it's possible to use a circular buffer
     * to represent g, and has reduced all accesses to g modulo 2 in
     * the x dimension. This optimization only triggers if the for
     * loop over x is serial, and if halide can statically determine
     * some power of two large enough to cover the range needed. For
     * powers of two, the modulo operator compiles to more efficient
     * bit-masking. This optimization reduces memory usage, and also
     * improves locality by reusing recently-accessed memory instead
     * of pulling new memory into cache.
     *
     */
    EXPORT Func &store_at(Func f, Var var);

    /** Equivalent to the version of store_at that takes a Var, but
     * schedules storage within the loop over a dimension of a
     * reduction domain */
    EXPORT Func &store_at(Func f, RVar var);


    /** Equivalent to the version of store_at that takes a Var, but
     * schedules storage at a given LoopLevel. */
    EXPORT Func &store_at(LoopLevel loop_level);

    /** Equivalent to \ref Func::store_at, but schedules storage
     * outside the outermost loop. */
    EXPORT Func &store_root();

    /** Aggressively inline all uses of this function. This is the
     * default schedule, so you're unlikely to need to call this. For
     * a Func with an update definition, that means it gets computed
     * as close to the innermost loop as possible.
     *
     * Consider once more the pipeline from \ref Func::compute_at :
     *
     \code
     Func f, g;
     Var x, y;
     g(x, y) = x*y;
     f(x, y) = g(x, y) + g(x+1, y) + g(x, y+1) + g(x+1, y+1);
     \endcode
     *
     * Leaving g as inline, this compiles to code equivalent to the following C:
     *
     \code
     int f[height][width];
     for (int y = 0; y < height; y++) {
         for (int x = 0; x < width; x++) {
             f[y][x] = x*y + x*(y+1) + (x+1)*y + (x+1)*(y+1);
         }
     }
     \endcode
     */
    EXPORT Func &compute_inline();

    /** Get a handle on an update step for the purposes of scheduling
     * it. */
    EXPORT Stage update(int idx = 0);

    /** Trace all loads from this Func by emitting calls to
     * halide_trace. If the Func is inlined, this has no
     * effect. */
    EXPORT Func &trace_loads();

    /** Trace all stores to the buffer backing this Func by emitting
     * calls to halide_trace. If the Func is inlined, this call
     * has no effect. */
    EXPORT Func &trace_stores();

    /** Trace all realizations of this Func by emitting calls to
     * halide_trace. */
    EXPORT Func &trace_realizations();

    /** Get a handle on the internal halide function that this Func
     * represents. Useful if you want to do introspection on Halide
     * functions */
    Internal::Function function() const {
        return func;
    }

    /** You can cast a Func to its pure stage for the purposes of
     * scheduling it. */
    EXPORT operator Stage() const;

    /** Get a handle on the output buffer for this Func. Only relevant
     * if this is the output Func in a pipeline. Useful for making
     * static promises about strides, mins, and extents. */
    // @{
    EXPORT OutputImageParam output_buffer() const;
    EXPORT std::vector<OutputImageParam> output_buffers() const;
    // @}

    /** Use a Func as an argument to an external stage. */
    operator ExternFuncArgument() const {
        return ExternFuncArgument(func);
    }

    /** Infer the arguments to the Func, sorted into a canonical order:
     * all buffers (sorted alphabetically by name), followed by all non-buffers
     * (sorted alphabetically by name).
     This lets you write things like:
     \code
     func.compile_to_assembly("/dev/stdout", func.infer_arguments());
     \endcode
     */
    EXPORT std::vector<Argument> infer_arguments() const;
};

namespace Internal {

template <typename Last>
inline void check_types(const Tuple &t, int idx) {
    using T = typename std::remove_pointer<typename std::remove_reference<Last>::type>::type;
    user_assert(t[idx].type() == type_of<T>())
        << "Can't evaluate expression "
        << t[idx] << " of type " << t[idx].type()
        << " as a scalar of type " << type_of<T>() << "\n";
}

template <typename First, typename Second, typename... Rest>
inline void check_types(const Tuple &t, int idx) {
    check_types<First>(t, idx);
    check_types<Second, Rest...>(t, idx+1);
}

template <typename Last>
inline void assign_results(Realization &r, int idx, Last last) {
    using T = typename std::remove_pointer<typename std::remove_reference<Last>::type>::type;
    *last = Buffer<T>(r[idx])();
}

template <typename First, typename Second, typename... Rest>
inline void assign_results(Realization &r, int idx, First first, Second second, Rest&&... rest) {
    assign_results<First>(r, idx, first);
    assign_results<Second, Rest...>(r, idx+1, second, rest...);
}

}  // namespace Internal

/** JIT-Compile and run enough code to evaluate a Halide
 * expression. This can be thought of as a scalar version of
 * \ref Func::realize */
template<typename T>
NO_INLINE T evaluate(Expr e) {
    user_assert(e.type() == type_of<T>())
        << "Can't evaluate expression "
        << e << " of type " << e.type()
        << " as a scalar of type " << type_of<T>() << "\n";
    Func f;
    f() = e;
    Buffer<T> im = f.realize();
    return im();
}

/** JIT-compile and run enough code to evaluate a Halide Tuple. */
template <typename First, typename... Rest>
NO_INLINE void evaluate(Tuple t, First first, Rest&&... rest) {
    Internal::check_types<First, Rest...>(t, 0);

    Func f;
    f() = t;
    Realization r = f.realize();
    Internal::assign_results(r, 0, first, rest...);
}


namespace Internal {

inline void schedule_scalar(Func f) {
    Target t = get_jit_target_from_environment();
    if (t.has_gpu_feature()) {
        f.gpu_single_thread();
    }
    if (t.has_feature(Target::HVX_64) || t.has_feature(Target::HVX_128)) {
        f.hexagon();
    }
}

}  // namespace Internal

/** JIT-Compile and run enough code to evaluate a Halide
 * expression. This can be thought of as a scalar version of
 * \ref Func::realize. Can use GPU if jit target from environment
 * specifies one.
 */
template<typename T>
NO_INLINE T evaluate_may_gpu(Expr e) {
    user_assert(e.type() == type_of<T>())
        << "Can't evaluate expression "
        << e << " of type " << e.type()
        << " as a scalar of type " << type_of<T>() << "\n";
    Func f;
    f() = e;
    Internal::schedule_scalar(f);
    Buffer<T> im = f.realize();
    return im();
}

/** JIT-compile and run enough code to evaluate a Halide Tuple. Can
 *  use GPU if jit target from environment specifies one. */
// @{
template <typename First, typename... Rest>
NO_INLINE void evaluate_may_gpu(Tuple t, First first, Rest&&... rest) {
    Internal::check_types<First, Rest...>(t, 0);

    Func f;
    f() = t;
    Internal::schedule_scalar(f);
    Realization r = f.realize();
    Internal::assign_results(r, 0, first, rest...);
}
// @}

}


#endif<|MERGE_RESOLUTION|>--- conflicted
+++ resolved
@@ -50,19 +50,12 @@
 
 /** A single definition of a Func. May be a pure or update definition. */
 class Stage {
-    Internal::Function func; // Pointer to the Func this stage or the definition belongs to
+    /** Reference to the Function this stage (or definition) belongs to. */
+    Internal::Function func;
     Internal::Definition definition;
-<<<<<<< HEAD
     size_t stage;
-    std::vector<Var> dim_vars; // Pure Vars of the Function (from the init definition)
-=======
-    std::string stage_name;
     /** Pure Vars of the Function (from the init definition). */
     std::vector<Var> dim_vars;
-    /** This is just a reference to the FuncSchedule owned by the Function
-     * associated with this Stage. */
-    Internal::FuncSchedule func_schedule;
->>>>>>> 241a5934
 
     void set_dim_type(VarOrRVar var, Internal::ForType t);
     void set_dim_device_api(VarOrRVar var, DeviceAPI device_api);
@@ -71,31 +64,23 @@
     void remove(const std::string &var);
     Stage &purify(VarOrRVar old_name, VarOrRVar new_name);
 
-    const std::vector<Internal::StorageDim> &storage_dims() const { return func.schedule().storage_dims(); }
+    const std::vector<Internal::StorageDim> &storage_dims() const {
+        return func.schedule().storage_dims();
+    }
 
     Stage &compute_with(LoopLevel loop_level, const std::map<std::string, AlignStrategy> &align);
 
 public:
-<<<<<<< HEAD
-    Stage(Internal::Function f, Internal::Definition d, size_t stage, const std::vector<Var> &args)
+    Stage(Internal::Function f, Internal::Definition d, size_t stage,
+          const std::vector<Var> &args)
             : func(f), definition(d), stage(stage), dim_vars(args) {
-=======
-    Stage(Internal::Definition d, const std::string &n, const std::vector<Var> &args,
-          const Internal::FuncSchedule &func_s)
-            : definition(d), stage_name(n), dim_vars(args), func_schedule(func_s) {
->>>>>>> 241a5934
         internal_assert(definition.args().size() == dim_vars.size());
         definition.schedule().touched() = true;
     }
 
-<<<<<<< HEAD
-    Stage(Internal::Function f, Internal::Definition d, int stage, const std::vector<std::string> &args)
+    Stage(Internal::Function f, Internal::Definition d, size_t stage,
+          const std::vector<std::string> &args)
             : func(f), definition(d), stage(stage) {
-=======
-    Stage(Internal::Definition d, const std::string &n, const std::vector<std::string> &args,
-          const Internal::FuncSchedule &func_s)
-            : definition(d), stage_name(n), func_schedule(func_s) {
->>>>>>> 241a5934
         definition.schedule().touched() = true;
 
         std::vector<Var> dim_vars(args.size());
