#include "ScheduleFunctions.h"
#include "IROperator.h"
#include "Simplify.h"
#include "Substitute.h"
#include "ExprUsesVar.h"
#include "Var.h"
#include "Qualify.h"
#include "IRMutator.h"
#include "Target.h"
#include "Inline.h"
#include "CodeGen_GPU_Dev.h"
#include "IRPrinter.h"

namespace Halide {
namespace Internal {

using std::string;
using std::map;
using std::vector;
using std::pair;
using std::make_pair;

namespace {
// A structure representing a containing LetStmt or For loop. Used in
// build_provide_loop_nest below.
struct Container {
    int dim_idx; // index in the dims list. -1 for let statements.
    string name;
    Expr value;
};
}

// Build a loop nest about a provide node using a schedule
Stmt build_provide_loop_nest(Function f,
                             string prefix,
                             const vector<Expr> &site,
                             const vector<Expr> &values,
                             const Schedule &s,
                             bool is_update) {

    // We'll build it from inside out, starting from a store node,
    // then wrapping it in for loops.

    // Make the (multi-dimensional multi-valued) store node.
    Stmt stmt = Provide::make(f.name(), values, site);

    // The dimensions for which we have a known static size.
    map<string, Expr> known_size_dims;
    // First hunt through the bounds for them.
    for (const Bound &i : s.bounds()) {
        known_size_dims[i.var] = i.extent;
    }
    // Then use any reduction domain.
    const ReductionDomain &rdom = s.reduction_domain();
    if (rdom.defined()) {
        for (const ReductionVariable &i : rdom.domain()) {
            known_size_dims[i.var] = i.extent;
        }
    }

    vector<Split> splits = s.splits();

    // Rebalance the split tree to make the outermost split first.
    for (size_t i = 0; i < splits.size(); i++) {
        for (size_t j = i+1; j < splits.size(); j++) {

            Split &first = splits[i];
            Split &second = splits[j];
            if (first.outer == second.old_var) {
                internal_assert(!second.is_rename())
                    << "Rename of derived variable found in splits list. This should never happen.";

                if (first.is_rename()) {
                    // Given a rename:
                    // X -> Y
                    // And a split:
                    // Y -> f * Z + W
                    // Coalesce into:
                    // X -> f * Z + W
                    second.old_var = first.old_var;
                    // Drop first entirely
                    for (size_t k = i; k < splits.size()-1; k++) {
                        splits[k] = splits[k+1];
                    }
                    splits.pop_back();
                    // Start processing this split from scratch,
                    // because we just clobbered it.
                    j = i+1;
                } else {
                    // Given two splits:
                    // X  ->  a * Xo  + Xi
                    // (splits stuff other than Xo, including Xi)
                    // Xo ->  b * Xoo + Xoi

                    // Re-write to:
                    // X  -> ab * Xoo + s0
                    // s0 ->  a * Xoi + Xi
                    // (splits on stuff other than Xo, including Xi)

                    // The name Xo went away, because it was legal for it to
                    // be X before, but not after.

                    first.exact |= second.exact;
                    second.exact = first.exact;
                    second.old_var = unique_name('s');
                    first.outer   = second.outer;
                    second.outer  = second.inner;
                    second.inner  = first.inner;
                    first.inner   = second.old_var;
                    Expr f = simplify(first.factor * second.factor);
                    second.factor = first.factor;
                    first.factor  = f;
                    // Push the second split back to just after the first
                    for (size_t k = j; k > i+1; k--) {
                        std::swap(splits[k], splits[k-1]);
                    }
                }
            }
        }
    }

    Dim innermost_non_trivial_loop;
    for (const Dim &d : s.dims()) {
        if (d.for_type != ForType::Vectorized &&
            d.for_type != ForType::Unrolled) {
            innermost_non_trivial_loop = d;
            break;
        }
    }

    // Define the function args in terms of the loop variables using the splits
    for (const Split &split : splits) {
        Expr outer = Variable::make(Int(32), prefix + split.outer);
        Expr outer_max = Variable::make(Int(32), prefix + split.outer + ".loop_max");
        if (split.is_split()) {
            Expr inner = Variable::make(Int(32), prefix + split.inner);
            Expr old_max = Variable::make(Int(32), prefix + split.old_var + ".loop_max");
            Expr old_min = Variable::make(Int(32), prefix + split.old_var + ".loop_min");
            Expr old_extent = Variable::make(Int(32), prefix + split.old_var + ".loop_extent");

            known_size_dims[split.inner] = split.factor;

            Expr base = outer * split.factor + old_min;
            string base_name = prefix + split.inner + ".base";
            Expr base_var = Variable::make(Int(32), base_name);
            string old_var_name = prefix + split.old_var;
            Expr old_var = Variable::make(Int(32), old_var_name);

            map<string, Expr>::iterator iter = known_size_dims.find(split.old_var);

            if (is_update) {
                user_assert(split.tail != TailStrategy::ShiftInwards)
                    << "When splitting Var " << split.old_var
                    << " ShiftInwards is not a legal tail strategy for update definitions, as"
                    << " it may change the meaning of the algorithm\n";
            }

            if (split.exact) {
                user_assert(split.tail == TailStrategy::Auto ||
                            split.tail == TailStrategy::GuardWithIf)
                    << "When splitting Var " << split.old_var
                    << " the tail strategy must be GuardWithIf or Auto. "
                    << "Anything else may change the meaning of the algorithm\n";
            }

            TailStrategy tail = split.tail;
            if (tail == TailStrategy::Auto) {
                if (split.exact) {
                    tail = TailStrategy::GuardWithIf;
                } else if (is_update) {
                    tail = TailStrategy::RoundUp;
                } else {
                    tail = TailStrategy::ShiftInwards;
                }
            }

            if ((iter != known_size_dims.end()) &&
                is_zero(simplify(iter->second % split.factor))) {
                // We have proved that the split factor divides the
                // old extent. No need to adjust the base or add an if
                // statement.
                known_size_dims[split.outer] = iter->second / split.factor;
            } else if (is_one(split.factor)) {
                // The split factor trivially divides the old extent,
                // but we know nothing new about the outer dimension.
            } else if (tail == TailStrategy::GuardWithIf) {
                // It's an exact split but we failed to prove that the
                // extent divides the factor. Use predication.

                // Make a var representing the original var minus its
                // min. It's important that this is a single Var so
                // that bounds inference has a chance of understanding
                // what it means for it to be limited by the if
                // statement's condition.
                Expr rebased = outer * split.factor + inner;
                string rebased_var_name = prefix + split.old_var + ".rebased";
                Expr rebased_var = Variable::make(Int(32), rebased_var_name);
                stmt = substitute(prefix + split.old_var, rebased_var + old_min, stmt);

                // Tell Halide to optimize for the case in which this
                // condition is true by partitioning some outer loop.
                Expr cond = likely(rebased_var < old_extent);
                stmt = IfThenElse::make(cond, stmt, Stmt());
                stmt = LetStmt::make(rebased_var_name, rebased, stmt);

            } else if (tail == TailStrategy::ShiftInwards) {
                // Adjust the base downwards to not compute off the
                // end of the realization.

                // Only mark the base as likely (triggering a loop
                // partition) if the outer var is the innermost
                // non-trivial loop and it's a serial loop. This
                // usually is due to an unroll or vectorize call.
                if (split.outer == innermost_non_trivial_loop.var &&
                    innermost_non_trivial_loop.for_type == ForType::Serial) {
                    base = likely(base);
                }

                base = Min::make(base, old_max + (1 - split.factor));
            } else {
                internal_assert(tail == TailStrategy::RoundUp);
            }

            // Substitute in the new expression for the split variable ...
            stmt = substitute(old_var_name, base_var + inner, stmt);
            // ... but also define it as a let for the benefit of bounds inference.
            stmt = LetStmt::make(old_var_name, base_var + inner, stmt);
            stmt = LetStmt::make(base_name, base, stmt);

        } else if (split.is_fuse()) {
            // Define the inner and outer in terms of the fused var
            Expr fused = Variable::make(Int(32), prefix + split.old_var);
            Expr inner_min = Variable::make(Int(32), prefix + split.inner + ".loop_min");
            Expr outer_min = Variable::make(Int(32), prefix + split.outer + ".loop_min");
            Expr inner_extent = Variable::make(Int(32), prefix + split.inner + ".loop_extent");

            // If the inner extent is zero, the loop will never be
            // entered, but the bounds expressions lifted out might
            // contain divides or mods by zero. In the cases where
            // simplification of inner and outer matter, inner_extent
            // is a constant, so the max will simplify away.
            Expr factor = max(inner_extent, 1);
            Expr inner = fused % factor + inner_min;
            Expr outer = fused / factor + outer_min;

            stmt = substitute(prefix + split.inner, inner, stmt);
            stmt = substitute(prefix + split.outer, outer, stmt);
            stmt = LetStmt::make(prefix + split.inner, inner, stmt);
            stmt = LetStmt::make(prefix + split.outer, outer, stmt);

            // Maintain the known size of the fused dim if
            // possible. This is important for possible later splits.
            map<string, Expr>::iterator inner_dim = known_size_dims.find(split.inner);
            map<string, Expr>::iterator outer_dim = known_size_dims.find(split.outer);
            if (inner_dim != known_size_dims.end() &&
                outer_dim != known_size_dims.end()) {
                known_size_dims[split.old_var] = inner_dim->second*outer_dim->second;
            }

        } else {
            stmt = substitute(prefix + split.old_var, outer, stmt);
            stmt = LetStmt::make(prefix + split.old_var, outer, stmt);
        }
    }

    // All containing lets and fors. Outermost first.
    vector<Container> nest;

    // Put the desired loop nest into the containers vector.
    for (int i = (int)s.dims().size() - 1; i >= 0; i--) {
        const Dim &dim = s.dims()[i];
        Container c = {i, prefix + dim.var, Expr()};
        nest.push_back(c);
    }

    // Strip off the lets into the containers vector.
    while (const LetStmt *let = stmt.as<LetStmt>()) {
        Container c = {-1, let->name, let->value};
        nest.push_back(c);
        stmt = let->body;
    }

    // Resort the containers vector so that lets are as far outwards
    // as possible. Use reverse insertion sort. Start at the first letstmt.
    for (int i = (int)s.dims().size(); i < (int)nest.size(); i++) {
        // Only push up LetStmts.
        internal_assert(nest[i].value.defined());

        for (int j = i-1; j >= 0; j--) {
            // Try to push it up by one.
            internal_assert(nest[j+1].value.defined());
            if (!expr_uses_var(nest[j+1].value, nest[j].name)) {
                std::swap(nest[j+1], nest[j]);
            } else {
                break;
            }
        }
    }

    // Rewrap the statement in the containing lets and fors.
    for (int i = (int)nest.size() - 1; i >= 0; i--) {
        if (nest[i].value.defined()) {
            stmt = LetStmt::make(nest[i].name, nest[i].value, stmt);
        } else {
            const Dim &dim = s.dims()[nest[i].dim_idx];
            Expr min = Variable::make(Int(32), nest[i].name + ".loop_min");
            Expr extent = Variable::make(Int(32), nest[i].name + ".loop_extent");
            stmt = For::make(nest[i].name, min, extent, dim.for_type, dim.device_api, stmt);
        }
    }

    // Define the bounds on the split dimensions using the bounds
    // on the function args
    for (size_t i = splits.size(); i > 0; i--) {
        const Split &split = splits[i-1];
        Expr old_var_extent = Variable::make(Int(32), prefix + split.old_var + ".loop_extent");
        Expr old_var_max = Variable::make(Int(32), prefix + split.old_var + ".loop_max");
        Expr old_var_min = Variable::make(Int(32), prefix + split.old_var + ".loop_min");
        if (split.is_split()) {
            Expr inner_extent = split.factor;
            Expr outer_extent = (old_var_max - old_var_min + split.factor)/split.factor;
            stmt = LetStmt::make(prefix + split.inner + ".loop_min", 0, stmt);
            stmt = LetStmt::make(prefix + split.inner + ".loop_max", inner_extent-1, stmt);
            stmt = LetStmt::make(prefix + split.inner + ".loop_extent", inner_extent, stmt);
            stmt = LetStmt::make(prefix + split.outer + ".loop_min", 0, stmt);
            stmt = LetStmt::make(prefix + split.outer + ".loop_max", outer_extent-1, stmt);
            stmt = LetStmt::make(prefix + split.outer + ".loop_extent", outer_extent, stmt);
        } else if (split.is_fuse()) {
            // Define bounds on the fused var using the bounds on the inner and outer
            Expr inner_extent = Variable::make(Int(32), prefix + split.inner + ".loop_extent");
            Expr outer_extent = Variable::make(Int(32), prefix + split.outer + ".loop_extent");
            Expr fused_extent = inner_extent * outer_extent;
            stmt = LetStmt::make(prefix + split.old_var + ".loop_min", 0, stmt);
            stmt = LetStmt::make(prefix + split.old_var + ".loop_max", fused_extent - 1, stmt);
            stmt = LetStmt::make(prefix + split.old_var + ".loop_extent", fused_extent, stmt);
        } else {
            // rename
            stmt = LetStmt::make(prefix + split.outer + ".loop_min", old_var_min, stmt);
            stmt = LetStmt::make(prefix + split.outer + ".loop_max", old_var_max, stmt);
            stmt = LetStmt::make(prefix + split.outer + ".loop_extent", old_var_extent, stmt);
        }
    }

    // Define the bounds on the outermost dummy dimension.
    {
        string o = prefix + Var::outermost().name();
        stmt = LetStmt::make(o + ".loop_min", 0, stmt);
        stmt = LetStmt::make(o + ".loop_max", 0, stmt);
        stmt = LetStmt::make(o + ".loop_extent", 1, stmt);
    }

    // Define the loop mins and extents in terms of the mins and maxs produced by bounds inference
    for (const std::string &i : f.args()) {
        string var = prefix + i;
        Expr max = Variable::make(Int(32), var + ".max");
        Expr min = Variable::make(Int(32), var + ".min"); // Inject instance name here? (compute instance names during lowering)
        stmt = LetStmt::make(var + ".loop_extent",
                             (max + 1) - min,
                             stmt);
        stmt = LetStmt::make(var + ".loop_min", min, stmt);
        stmt = LetStmt::make(var + ".loop_max", max, stmt);
    }

    // Make any specialized copies
    for (size_t i = s.specializations().size(); i > 0; i--) {
        Expr c = s.specializations()[i-1].condition;
        Schedule sched = s.specializations()[i-1].schedule;
        const EQ *eq = c.as<EQ>();
        const Variable *var = eq ? eq->a.as<Variable>() : c.as<Variable>();

        Stmt then_case =
            build_provide_loop_nest(f, prefix, site, values, sched, is_update);

        if (var && eq) {
            then_case = simplify_exprs(substitute(var->name, eq->b, then_case));
            Stmt else_case = stmt;
            if (eq->b.type().is_bool()) {
                else_case = simplify_exprs(substitute(var->name, !eq->b, else_case));
            }
            stmt = IfThenElse::make(c, then_case, else_case);
        } else if (var) {
            then_case = simplify_exprs(substitute(var->name, const_true(), then_case));
            Stmt else_case = simplify_exprs(substitute(var->name, const_false(), stmt));
            stmt = IfThenElse::make(c, then_case, else_case);
        } else {
            stmt = IfThenElse::make(c, then_case, stmt);
        }
    }

    return stmt;
}

// Turn a function into a loop nest that computes it. It will
// refer to external vars of the form function_name.arg_name.min
// and function_name.arg_name.extent to define the bounds over
// which it should be realized. It will compute at least those
// bounds (depending on splits, it may compute more). This loop
// won't do any allocation.
Stmt build_produce(Function f) {

    if (f.has_extern_definition()) {
        // Call the external function

        // Build an argument list
        vector<Expr> extern_call_args;
        const vector<ExternFuncArgument> &args = f.extern_arguments();

        const string &extern_name = f.extern_function_name();

        vector<pair<string, Expr>> lets;

        // Iterate through all of the input args to the extern
        // function building a suitable argument list for the
        // extern function call.
        for (const ExternFuncArgument &arg : args) {
            if (arg.is_expr()) {
                extern_call_args.push_back(arg.expr);
            } else if (arg.is_func()) {
                Function input(arg.func);
                for (int k = 0; k < input.outputs(); k++) {
                    string buf_name = input.name();
                    if (input.outputs() > 1) {
                        buf_name += "." + std::to_string(k);
                    }
                    buf_name += ".buffer";
                    Expr buffer = Variable::make(type_of<struct buffer_t *>(), buf_name);
                    extern_call_args.push_back(buffer);
                }
            } else if (arg.is_buffer()) {
                Buffer b = arg.buffer;
                Parameter p(b.type(), true, b.dimensions(), b.name());
                p.set_buffer(b);
                Expr buf = Variable::make(type_of<struct buffer_t *>(), b.name() + ".buffer", p);
                extern_call_args.push_back(buf);
            } else if (arg.is_image_param()) {
                Parameter p = arg.image_param;
                Expr buf = Variable::make(type_of<struct buffer_t *>(), p.name() + ".buffer", p);
                extern_call_args.push_back(buf);
            } else {
                internal_error << "Bad ExternFuncArgument type\n";
            }
        }

        // Grab the buffer_ts representing the output. If the store
        // level matches the compute level, then we can use the ones
        // already injected by allocation bounds inference. If it's
        // the output to the pipeline then it will similarly be in the
        // symbol table.
        if (f.schedule().store_level() == f.schedule().compute_level()) {
            for (int j = 0; j < f.outputs(); j++) {
                string buf_name = f.name();
                if (f.outputs() > 1) {
                    buf_name += "." + std::to_string(j);
                }
                buf_name += ".buffer";
                Expr buffer = Variable::make(type_of<struct buffer_t *>(), buf_name);
                extern_call_args.push_back(buffer);
            }
        } else {
            // Store level doesn't match compute level. Make an output
            // buffer just for this subregion.
            string stride_name = f.name();
            if (f.outputs() > 1) {
                stride_name += ".0";
            }
            string stage_name = f.name() + ".s0.";
            for (int j = 0; j < f.outputs(); j++) {

                vector<Expr> buffer_args(2);

                vector<Expr> top_left;
                for (int k = 0; k < f.dimensions(); k++) {
                    string var = stage_name + f.args()[k];
                    top_left.push_back(Variable::make(Int(32), var + ".min"));
                }
                Expr host_ptr = Call::make(f, top_left, j);
                host_ptr = Call::make(Handle(), Call::address_of, {host_ptr}, Call::Intrinsic);

                buffer_args[0] = host_ptr;
                buffer_args[1] = make_zero(f.output_types()[j]);
                for (int k = 0; k < f.dimensions(); k++) {
                    string var = stage_name + f.args()[k];
                    Expr min = Variable::make(Int(32), var + ".min");
                    Expr max = Variable::make(Int(32), var + ".max");
                    Expr stride = Variable::make(Int(32), stride_name + ".stride." + std::to_string(k));
                    buffer_args.push_back(min);
                    buffer_args.push_back(max - min + 1);
                    buffer_args.push_back(stride);
                }

                Expr output_buffer_t = Call::make(type_of<struct buffer_t *>(), Call::create_buffer_t,
                                                  buffer_args, Call::Intrinsic);

                string buf_name = f.name() + "." + std::to_string(j) + ".tmp_buffer";
                extern_call_args.push_back(Variable::make(type_of<struct buffer_t *>(), buf_name));
                lets.push_back(make_pair(buf_name, output_buffer_t));
            }
        }

        // Make the extern call
        Expr e = Call::make(Int(32), extern_name, extern_call_args,
                            f.extern_definition_is_c_plus_plus() ? Call::ExternCPlusPlus
                                                                 : Call::Extern);
        string result_name = unique_name('t');
        Expr result = Variable::make(Int(32), result_name);
        // Check if it succeeded
        Expr error = Call::make(Int(32), "halide_error_extern_stage_failed",
                                {extern_name, result}, Call::Extern);
        Stmt check = AssertStmt::make(EQ::make(result, 0), error);
        check = LetStmt::make(result_name, e, check);

        for (size_t i = 0; i < lets.size(); i++) {
            check = LetStmt::make(lets[i].first, lets[i].second, check);
        }

        return check;
    } else {

        string prefix = f.name() + ".s0.";

        // Compute the site to store to as the function args
        vector<Expr> site;

        vector<Expr> values(f.values().size());
        for (size_t i = 0; i < values.size(); i++) {
            values[i] = qualify(prefix, f.values()[i]);
        }

        for (size_t i = 0; i < f.args().size(); i++) {
            site.push_back(Variable::make(Int(32), prefix + f.args()[i]));
        }

        return build_provide_loop_nest(f, prefix, site, values, f.schedule(), false);
    }
}

// Build the loop nests that update a function (assuming it's a reduction).
vector<Stmt> build_update(Function f) {

    vector<Stmt> updates;

    for (size_t i = 0; i < f.updates().size(); i++) {
        UpdateDefinition r = f.updates()[i];

        string prefix = f.name() + ".s" + std::to_string(i+1) + ".";

        vector<Expr> site(r.args.size());
        vector<Expr> values(r.values.size());
        for (size_t i = 0; i < values.size(); i++) {
            Expr v = r.values[i];
            v = qualify(prefix, v);
            values[i] = v;
        }

        for (size_t i = 0; i < r.args.size(); i++) {
            Expr s = r.args[i];
            s = qualify(prefix, s);
            site[i] = s;
            debug(2) << "Update site " << i << " = " << s << "\n";
        }

        Stmt loop = build_provide_loop_nest(f, prefix, site, values, r.schedule, true);

        // Now define the bounds on the reduction domain
        if (r.domain.defined()) {
            const vector<ReductionVariable> &dom = r.domain.domain();
            for (size_t i = 0; i < dom.size(); i++) {
                string p = prefix + dom[i].var;
                Expr rmin = Variable::make(Int(32), p + ".min");
                Expr rmax = Variable::make(Int(32), p + ".max");
                loop = LetStmt::make(p + ".loop_min", rmin, loop);
                loop = LetStmt::make(p + ".loop_max", rmax, loop);
                loop = LetStmt::make(p + ".loop_extent", rmax - rmin + 1, loop);
            }
        }

        updates.push_back(loop);
    }

    return updates;
}

pair<Stmt, Stmt> build_production(Function func) {
    Stmt produce = build_produce(func);
    vector<Stmt> updates = build_update(func);

    // Combine the update steps
    Stmt merged_updates = fold_right(updates, Block::make);
    return make_pair(produce, merged_updates);
}

// A schedule may include explicit bounds on some dimension. This
// injects assertions that check that those bounds are sufficiently
// large to cover the inferred bounds required.
Stmt inject_explicit_bounds(Stmt body, Function func) {
    const Schedule &s = func.schedule();
    for (size_t stage = 0; stage <= func.updates().size(); stage++) {
        for (size_t i = 0; i < s.bounds().size(); i++) {
            Bound b = s.bounds()[i];
            Expr max_val = (b.extent + b.min) - 1;
            Expr min_val = b.min;
            string prefix = func.name() + ".s" + std::to_string(stage) + "." + b.var;
            string min_name = prefix + ".min_unbounded";
            string max_name = prefix + ".max_unbounded";
            Expr min_var = Variable::make(Int(32), min_name);
            Expr max_var = Variable::make(Int(32), max_name);
            Expr check = (min_val <= min_var) && (max_val >= max_var);
            Expr error_msg = Call::make(Int(32), "halide_error_explicit_bounds_too_small",
                                        {b.var, func.name(), min_val, max_val, min_var, max_var},
                                        Call::Extern);

            // bounds inference has already respected these values for us
            //body = LetStmt::make(prefix + ".min", min_val, body);
            //body = LetStmt::make(prefix + ".max", max_val, body);

            body = Block::make(AssertStmt::make(check, error_msg), body);
        }
    }

    return body;
}

class IsUsedInStmt : public IRVisitor {
    string func;

    using IRVisitor::visit;

    void visit(const Call *op) {
        IRVisitor::visit(op);
        if (op->name == func) result = true;
    }

    // A reference to the function's buffers counts as a use
    void visit(const Variable *op) {
        if (op->type.is_handle() &&
            starts_with(op->name, func + ".") &&
            ends_with(op->name, ".buffer")) {
            result = true;
        }
    }

public:
    bool result;
    IsUsedInStmt(Function f) : func(f.name()), result(false) {
    }

};

bool function_is_used_in_stmt(Function f, Stmt s) {
    IsUsedInStmt is_called(f);
    s.accept(&is_called);
    return is_called.result;
}

// Inject the allocation and realization of a function into an
// existing loop nest using its schedule
class InjectRealization : public IRMutator {
public:
    const Function &func;
    bool is_output, found_store_level, found_compute_level;
    const Target &target;

    InjectRealization(const Function &f, bool o, const Target &t) :
        func(f), is_output(o),
        found_store_level(false), found_compute_level(false),
        target(t) {}

private:

    string producing;

    Stmt build_pipeline(Stmt s) {
        pair<Stmt, Stmt> realization = build_production(func);

        return ProducerConsumer::make(func.name(), realization.first, realization.second, s);
    }

    Stmt build_realize(Stmt s) {
        if (!is_output) {
            Region bounds;
            string name = func.name();
            for (int i = 0; i < func.dimensions(); i++) {
                string arg = func.args()[i];
                Expr min = Variable::make(Int(32), name + "." + arg + ".min_realized");
                Expr extent = Variable::make(Int(32), name + "." + arg + ".extent_realized");
                bounds.push_back(Range(min, extent));
            }

            s = Realize::make(name, func.output_types(), bounds, const_true(), s);
        }

        // This is also the point at which we inject explicit bounds
        // for this realization.
        if (target.has_feature(Target::NoAsserts)) {
            return s;
        } else {
            return inject_explicit_bounds(s, func);
        }
    }

    using IRMutator::visit;

    void visit(const ProducerConsumer *op) {
        string old = producing;
        producing = op->name;
        Stmt produce = mutate(op->produce);
        Stmt update;
        if (op->update.defined()) {
            update = mutate(op->update);
        }
        producing = old;
        Stmt consume = mutate(op->consume);

        if (produce.same_as(op->produce) &&
            update.same_as(op->update) &&
            consume.same_as(op->consume)) {
            stmt = op;
        } else {
            stmt = ProducerConsumer::make(op->name, produce, update, consume);
        }
    }

    void visit(const For *for_loop) {
        debug(3) << "InjectRealization of " << func.name() << " entering for loop over " << for_loop->name << "\n";
        const LoopLevel &compute_level = func.schedule().compute_level();
        const LoopLevel &store_level = func.schedule().store_level();

        Stmt body = for_loop->body;

        // Dig through any let statements
        vector<pair<string, Expr>> lets;
        while (const LetStmt *l = body.as<LetStmt>()) {
            lets.push_back(make_pair(l->name, l->value));
            body = l->body;
        }

        // Can't schedule extern things inside a vector for loop
        if (func.has_extern_definition() &&
            func.schedule().compute_level().is_inline() &&
            for_loop->for_type == ForType::Vectorized &&
            function_is_used_in_stmt(func, for_loop)) {

            // If we're trying to inline an extern function, schedule it here and bail out
            debug(2) << "Injecting realization of " << func.name() << " around node " << Stmt(for_loop) << "\n";
            stmt = build_realize(build_pipeline(for_loop));
            found_store_level = found_compute_level = true;
            return;
        }

        body = mutate(body);

        if (compute_level.match(for_loop->name)) {
            debug(3) << "Found compute level\n";
            if (function_is_used_in_stmt(func, body) || is_output) {
                body = build_pipeline(body);
            }
            found_compute_level = true;
        }

        if (store_level.match(for_loop->name)) {
            debug(3) << "Found store level\n";
            internal_assert(found_compute_level)
                << "The compute loop level was not found within the store loop level!\n";

            if (function_is_used_in_stmt(func, body) || is_output) {
                body = build_realize(body);
            }

            found_store_level = true;
        }

        // Reinstate the let statements
        for (size_t i = lets.size(); i > 0; i--) {
            body = LetStmt::make(lets[i - 1].first, lets[i - 1].second, body);
        }

        if (body.same_as(for_loop->body)) {
            stmt = for_loop;
        } else {
            stmt = For::make(for_loop->name,
                             for_loop->min,
                             for_loop->extent,
                             for_loop->for_type,
                             for_loop->device_api,
                             body);
        }
    }

    // If we're an inline update or extern, we may need to inject a realization here
    virtual void visit(const Provide *op) {
        if (op->name != func.name() &&
            !func.is_pure() &&
            func.schedule().compute_level().is_inline() &&
            function_is_used_in_stmt(func, op)) {

            // Prefix all calls to func in op
            stmt = build_realize(build_pipeline(op));
            found_store_level = found_compute_level = true;
        } else {
            stmt = op;
        }
    }
};


class ComputeLegalSchedules : public IRVisitor {
public:
    struct Site {
        bool is_parallel;
        LoopLevel loop_level;
    };
    vector<Site> sites_allowed;

    ComputeLegalSchedules(Function f) : func(f), found(false) {}

private:
    using IRVisitor::visit;

    vector<Site> sites;
    Function func;
    bool found;

    void visit(const For *f) {
        f->min.accept(this);
        f->extent.accept(this);
        size_t first_dot = f->name.find('.');
        size_t last_dot = f->name.rfind('.');
        internal_assert(first_dot != string::npos && last_dot != string::npos);
        string func = f->name.substr(0, first_dot);
        string var = f->name.substr(last_dot + 1);
        Site s = {f->for_type == ForType::Parallel ||
                  f->for_type == ForType::Vectorized,
                  LoopLevel(func, var)};
        sites.push_back(s);
        f->body.accept(this);
        sites.pop_back();
    }

    void register_use() {
        if (!found) {
            found = true;
            sites_allowed = sites;
        } else {
            vector<Site> common_sites;

            // Take the common sites between sites and sites_allowed
            for (const Site &s1 : sites) {
                for (const Site &s2 : sites_allowed) {
                    if (s1.loop_level.match(s2.loop_level)) {
                        common_sites.push_back(s1);
                        break;
                    }
                }
            }

            sites_allowed.swap(common_sites);
        }
    }

    void visit(const Call *c) {
        IRVisitor::visit(c);

        if (c->name == func.name()) {
            register_use();
        }
    }

    void visit(const Variable *v) {
        if (v->type.is_handle() &&
            starts_with(v->name, func.name() + ".") &&
            ends_with(v->name, ".buffer")) {
            register_use();
        }
    }
};

string schedule_to_source(Function f,
                          LoopLevel store_at,
                          LoopLevel compute_at) {
    std::ostringstream ss;
    ss << f.name();
    if (compute_at.is_inline()) {
        ss << ".compute_inline()";
    } else {
        string store_var_name = store_at.var;
        string compute_var_name = compute_at.var;
        if (store_var_name == Var::outermost().name()) {
            store_var_name = "Var::outermost()";
        }
        if (compute_var_name == Var::outermost().name()) {
            compute_var_name = "Var::outermost()";
        }
        if (!store_at.match(compute_at)) {
            if (store_at.is_root()) {
                ss << ".store_root()";
            } else {
                ss << ".store_at(" << store_at.func << ", " << store_var_name << ")";
            }
        }
        if (compute_at.is_root()) {
            ss << ".compute_root()";
        } else {
            ss << ".compute_at(" << compute_at.func << ", " << compute_var_name << ")";
        }
    }
    ss << ";";
    return ss.str();
}

class StmtUsesFunc : public IRVisitor {
    using IRVisitor::visit;
    string func;
    void visit(const Call *op) {
        if (op->name == func) {
            result = true;
        }
        IRVisitor::visit(op);
    }
public:
    bool result = false;
    StmtUsesFunc(string f) : func(f) {}
};

class PrintUsesOfFunc : public IRVisitor {
    using IRVisitor::visit;

    int indent = 1;
    string func, caller;
    bool last_print_was_ellipsis = false;
    std::ostream &stream;

    void do_indent() {
        for (int i = 0; i < indent; i++) {
            stream << "  ";
        }
    }

    void visit(const For *op) {
        if (ends_with(op->name, Var::outermost().name()) ||
            ends_with(op->name, LoopLevel::root().var)) {
            IRVisitor::visit(op);
        } else {

            int old_indent = indent;

            StmtUsesFunc uses(func);
            op->body.accept(&uses);
            if (!uses.result) {
                if (!last_print_was_ellipsis) {
                    do_indent();
                    stream << "...\n";
                    last_print_was_ellipsis = true;
                }
            } else {
                do_indent();
                stream << "for " << op->name << ":\n";
                last_print_was_ellipsis = false;
                indent++;
            }

            IRVisitor::visit(op);
            indent = old_indent;
        }
    }

    void visit(const ProducerConsumer *op) {
        string old_caller = caller;
        caller = op->name;
        op->produce.accept(this);
        if (op->update.defined()) {
            op->update.accept(this);
        }
        caller = old_caller;
        op->consume.accept(this);
    }

    void visit(const Call *op) {
        if (op->name == func) {
            do_indent();
            stream << caller << " uses " << func << "\n";
            last_print_was_ellipsis = false;
        } else {
            IRVisitor::visit(op);
        }
    }

public:
    PrintUsesOfFunc(string f, std::ostream &s) : func(f), stream(s) {}
};

void validate_schedule(Function f, Stmt s, const Target &target, bool is_output) {

    // If f is extern, check that none of its inputs are scheduled inline.
    if (f.has_extern_definition()) {
        for (const ExternFuncArgument &arg : f.extern_arguments()) {
            if (arg.is_func()) {
                Function g(arg.func);
                if (g.schedule().compute_level().is_inline()) {
                    user_error
                        << "Func " << g.name() << " cannot be scheduled to be computed inline, "
                        << "because it is used in the externally-computed function " << f.name() << "\n";
                }
            }
        }
    }

    // Emit a warning if only some of the steps have been scheduled.
    bool any_scheduled = f.schedule().touched();
    for (const UpdateDefinition &r : f.updates()) {
        any_scheduled = any_scheduled || r.schedule.touched();
    }
    if (any_scheduled) {
        for (size_t i = 0; i < f.updates().size(); i++) {
            const UpdateDefinition &r = f.updates()[i];
            if (!r.schedule.touched()) {
                std::cerr << "Warning: Update step " << i
                          << " of function " << f.name()
                          << " has not been scheduled, even though some other"
                          << " steps have been. You may have forgotten to"
                          << " schedule it. If this was intentional, call "
                          << f.name() << ".update(" << i << ") to suppress"
                          << " this warning.\n";
            }
        }
    }

    // If the func is scheduled on the gpu, check that the relevant
    // api is enabled in the target.
    vector<Schedule> schedules;
    schedules.push_back(f.schedule());
    for (const UpdateDefinition &u : f.updates()) {
        schedules.push_back(u.schedule);
    }
    for (size_t i = 0; i < schedules.size(); i++) {
        for (const Specialization &s : schedules[i].specializations()) {
            schedules.push_back(s.schedule);
        }
    }
    for (const Schedule &s : schedules) {
        for (const Dim &d : s.dims()) {
            if (!target.supports_device_api(d.device_api)) {
                user_error << "Schedule for Func " << f.name()
                           << " requires " << d.device_api
                           << " but no compatible target feature is enabled in target "
                           << target.to_string() << "\n";
            }
        }
    }

    LoopLevel store_at = f.schedule().store_level();
    LoopLevel compute_at = f.schedule().compute_level();

    // Outputs must be compute_root and store_root. They're really
    // store_in_user_code, but store_root is close enough.
    if (is_output) {
        if (store_at.is_root() && compute_at.is_root()) {
            return;
        } else {
            user_error << "Func " << f.name() << " is the output, so must"
                       << " be scheduled compute_root (which is the default).\n";
        }
    }

    // Inlining is always allowed
    if (store_at.is_inline() && compute_at.is_inline()) {
        return;
    }

    // Otherwise inspect the uses to see what's ok.
    ComputeLegalSchedules legal(f);
    s.accept(&legal);

    bool store_at_ok = false, compute_at_ok = false;
    const vector<ComputeLegalSchedules::Site> &sites = legal.sites_allowed;
    size_t store_idx = 0, compute_idx = 0;
    for (size_t i = 0; i < sites.size(); i++) {
        if (sites[i].loop_level.match(store_at)) {
            store_at_ok = true;
            store_idx = i;
        }
        if (sites[i].loop_level.match(compute_at)) {
            compute_at_ok = store_at_ok;
            compute_idx = i;
        }
    }

    // Check there isn't a parallel loop between the compute_at and the store_at
    std::ostringstream err;

    if (store_at_ok && compute_at_ok) {
        for (size_t i = store_idx + 1; i <= compute_idx; i++) {
            if (sites[i].is_parallel) {
                err << "Func \"" << f.name()
                    << "\" is stored outside the parallel loop over "
                    << sites[i].loop_level.func << "." << sites[i].loop_level.var
                    << " but computed within it. This is a potential race condition.\n";
                store_at_ok = compute_at_ok = false;
            }
        }
    }

    if (!store_at_ok || !compute_at_ok) {
        err << "Func \"" << f.name() << "\" is computed at the following invalid location:\n"
            << "  " << schedule_to_source(f, store_at, compute_at) << "\n"
            << "Legal locations for this function are:\n";
        for (size_t i = 0; i < sites.size(); i++) {
            err << "  " << schedule_to_source(f, sites[i].loop_level, sites[i].loop_level) << "\n";
        }
        err << "\"" << f.name() << "\" is used in the following places:\n";
        PrintUsesOfFunc printer(f.name(), err);
        s.accept(&printer);

        user_error << err.str();
    }
}

class RemoveLoopsOverOutermost : public IRMutator {
    using IRMutator::visit;

    void visit(const For *op) {
<<<<<<< HEAD
        if (ends_with(op->name, ".__outermost") && op->device_api != DeviceAPI::Hexagon) {
            stmt = mutate(op->body);
=======
        if (ends_with(op->name, ".__outermost") && is_one(simplify(op->extent))) {
            stmt = mutate(substitute(op->name, op->min, op->body));
>>>>>>> 4d295284
        } else {
            IRMutator::visit(op);
        }
    }

    void visit(const LetStmt *op) {
        if (ends_with(op->name, ".__outermost.loop_extent") ||
            ends_with(op->name, ".__outermost.loop_min") ||
            ends_with(op->name, ".__outermost.loop_max")) {
            stmt = mutate(substitute(op->name, simplify(op->value), op->body));
        } else {
            IRMutator::visit(op);
        }
    }
};


class PropagateLoopDeviceAPI : public IRMutator {
    using IRMutator::visit;

    DeviceAPI for_device;

    void visit(const For *op) {
        DeviceAPI save_device = for_device;
        for_device = (op->device_api == DeviceAPI::Parent) ? for_device : op->device_api;

        Expr min = mutate(op->min);
        Expr extent = mutate(op->extent);
        Stmt body = mutate(op->body);

        if (min.same_as(op->min) &&
            extent.same_as(op->extent) &&
            body.same_as(op->body) &&
            for_device == op->device_api) {
            stmt = op;
        } else {
            stmt = For::make(op->name, min, extent, op->for_type, for_device, body);
        }

        for_device = save_device;
    }

public:
    PropagateLoopDeviceAPI() : for_device(DeviceAPI::Host) {
    }
};

Stmt schedule_functions(const vector<Function> &outputs,
                        const vector<string> &order,
                        const map<string, Function> &env,
                        const Target &target,
                        bool &any_memoized) {

    string root_var = LoopLevel::root().func + "." + LoopLevel::root().var;
    Stmt s = For::make(root_var, 0, 1, ForType::Serial, DeviceAPI::Host, Evaluate::make(0));

    any_memoized = false;

    for (size_t i = order.size(); i > 0; i--) {
        Function f = env.find(order[i-1])->second;

        bool is_output = false;
        for (Function o : outputs) {
            is_output |= o.same_as(f);
        }

        validate_schedule(f, s, target, is_output);

        if (f.has_pure_definition() &&
            !f.has_update_definition() &&
            f.schedule().compute_level().is_inline()) {
            debug(1) << "Inlining " << order[i-1] << '\n';
            s = inline_function(s, f);
        } else {
            debug(1) << "Injecting realization of " << order[i-1] << '\n';
            InjectRealization injector(f, is_output, target);
            s = injector.mutate(s);
            internal_assert(injector.found_store_level && injector.found_compute_level);
        }
        any_memoized = any_memoized || f.schedule().memoized();
        debug(2) << s << '\n';
    }

    // We can remove the loop over root now
    const For *root_loop = s.as<For>();
    internal_assert(root_loop);
    s = root_loop->body;

    // We can also remove all the loops over __outermost now.
    s = RemoveLoopsOverOutermost().mutate(s);

    // And finally we can propagate loop device types.
    s = PropagateLoopDeviceAPI().mutate(s);

    return s;

}

}
}<|MERGE_RESOLUTION|>--- conflicted
+++ resolved
@@ -1118,13 +1118,10 @@
     using IRMutator::visit;
 
     void visit(const For *op) {
-<<<<<<< HEAD
-        if (ends_with(op->name, ".__outermost") && op->device_api != DeviceAPI::Hexagon) {
-            stmt = mutate(op->body);
-=======
-        if (ends_with(op->name, ".__outermost") && is_one(simplify(op->extent))) {
+        if (ends_with(op->name, ".__outermost") &&
+            is_one(simplify(op->extent)) &&
+            op->device_api != DeviceAPI::Hexagon) {
             stmt = mutate(substitute(op->name, op->min, op->body));
->>>>>>> 4d295284
         } else {
             IRMutator::visit(op);
         }
