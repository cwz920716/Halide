#include <iostream>
#include <limits>

#include "CodeGen_C.h"
#include "CodeGen_Internal.h"
#include "Substitute.h"
#include "IROperator.h"
#include "Param.h"
#include "Var.h"
#include "Lerp.h"
#include "Simplify.h"

namespace Halide {
namespace Internal {

using std::ostream;
using std::endl;
using std::string;
using std::vector;
using std::ostringstream;
using std::map;

extern "C" unsigned char halide_internal_initmod_inlined_c[];
extern "C" unsigned char halide_internal_runtime_header_HalideRuntime_h[];
extern "C" unsigned char halide_internal_runtime_header_HalideRuntimeCuda_h[];
extern "C" unsigned char halide_internal_runtime_header_HalideRuntimeHexagonHost_h[];
extern "C" unsigned char halide_internal_runtime_header_HalideRuntimeMetal_h[];
extern "C" unsigned char halide_internal_runtime_header_HalideRuntimeOpenCL_h[];
extern "C" unsigned char halide_internal_runtime_header_HalideRuntimeOpenGLCompute_h[];
extern "C" unsigned char halide_internal_runtime_header_HalideRuntimeOpenGL_h[];
extern "C" unsigned char halide_internal_runtime_header_HalideRuntimeQurt_h[];

namespace {

const string headers =
    "#include <iostream>\n"
    "#include <math.h>\n"
    "#include <float.h>\n"
    "#include <assert.h>\n"
    "#include <string.h>\n"
    "#include <stdio.h>\n"
    "#include <stdint.h>\n";

const string globals =
    "extern \"C\" {\n"
    "int64_t halide_current_time_ns(void *ctx);\n"
    "void halide_profiler_pipeline_end(void *, void *);\n"
    "}\n"
    "\n"

    // We now add definitions of things in the runtime which are
    // intended to be inlined into every module but are only expressed
    // in .ll. The redundancy is regrettable (FIXME).
    "#ifdef _WIN32\n"
    "float roundf(float);\n"
    "double round(double);\n"
    "#else\n"
    "inline float asinh_f32(float x) {return asinhf(x);}\n"
    "inline float acosh_f32(float x) {return acoshf(x);}\n"
    "inline float atanh_f32(float x) {return atanhf(x);}\n"
    "inline double asinh_f64(double x) {return asinh(x);}\n"
    "inline double acosh_f64(double x) {return acosh(x);}\n"
    "inline double atanh_f64(double x) {return atanh(x);}\n"
    "#endif\n"
    "inline float sqrt_f32(float x) {return sqrtf(x);}\n"
    "inline float sin_f32(float x) {return sinf(x);}\n"
    "inline float asin_f32(float x) {return asinf(x);}\n"
    "inline float cos_f32(float x) {return cosf(x);}\n"
    "inline float acos_f32(float x) {return acosf(x);}\n"
    "inline float tan_f32(float x) {return tanf(x);}\n"
    "inline float atan_f32(float x) {return atanf(x);}\n"
    "inline float sinh_f32(float x) {return sinhf(x);}\n"
    "inline float cosh_f32(float x) {return coshf(x);}\n"
    "inline float tanh_f32(float x) {return tanhf(x);}\n"
    "inline float hypot_f32(float x, float y) {return hypotf(x, y);}\n"
    "inline float exp_f32(float x) {return expf(x);}\n"
    "inline float log_f32(float x) {return logf(x);}\n"
    "inline float pow_f32(float x, float y) {return powf(x, y);}\n"
    "inline float floor_f32(float x) {return floorf(x);}\n"
    "inline float ceil_f32(float x) {return ceilf(x);}\n"
    "inline float round_f32(float x) {return roundf(x);}\n"
    "\n"
    "inline double sqrt_f64(double x) {return sqrt(x);}\n"
    "inline double sin_f64(double x) {return sin(x);}\n"
    "inline double asin_f64(double x) {return asin(x);}\n"
    "inline double cos_f64(double x) {return cos(x);}\n"
    "inline double acos_f64(double x) {return acos(x);}\n"
    "inline double tan_f64(double x) {return tan(x);}\n"
    "inline double atan_f64(double x) {return atan(x);}\n"
    "inline double sinh_f64(double x) {return sinh(x);}\n"
    "inline double cosh_f64(double x) {return cosh(x);}\n"
    "inline double tanh_f64(double x) {return tanh(x);}\n"
    "inline double hypot_f64(double x, double y) {return hypot(x, y);}\n"
    "inline double exp_f64(double x) {return exp(x);}\n"
    "inline double log_f64(double x) {return log(x);}\n"
    "inline double pow_f64(double x, double y) {return pow(x, y);}\n"
    "inline double floor_f64(double x) {return floor(x);}\n"
    "inline double ceil_f64(double x) {return ceil(x);}\n"
    "inline double round_f64(double x) {return round(x);}\n"
    "\n"
    "inline float nan_f32() {return NAN;}\n"
    "inline float neg_inf_f32() {return -INFINITY;}\n"
    "inline float inf_f32() {return INFINITY;}\n"
    "inline bool is_nan_f32(float x) {return x != x;}\n"
    "inline bool is_nan_f64(double x) {return x != x;}\n"
    "template<typename A, typename B> A reinterpret(B b) { static_assert(sizeof(A) == sizeof(B), \"type size mismatch\"); A a; memcpy(&a, &b, sizeof(a)); return a;}\n"
    "inline float float_from_bits(uint32_t bits) {return reinterpret<float, uint32_t>(bits);}\n"
    "\n"
    "template<typename T> T max(T a, T b) {if (a > b) return a; return b;}\n"
    "template<typename T> T min(T a, T b) {if (a < b) return a; return b;}\n"
    "\n";

}

class TypeInfoGatherer : public IRGraphVisitor {
public:
    std::set<ForType> for_types_used;
    std::set<Type> vector_types_used;

    using IRGraphVisitor::include;
    using IRGraphVisitor::visit;
  
    void include(const Expr &e) {
        // bool vectors are not supported and are removed by EliminateBoolVectors.
        if (!e.type().is_bool() && e.type().lanes() > 1) {
            vector_types_used.insert(e.type());
        }
        IRGraphVisitor::include(e);
    }

    // GCC's __builtin_shuffle takes an integer vector of
    // the size of its input vector. Make sure this type exists.
    void visit(const Shuffle *op) {
        vector_types_used.insert(Int(32, op->vectors[0].type().lanes()));
        IRGraphVisitor::visit(op);
    }

    void visit(const For *op) {
        for_types_used.insert(op->for_type);
        IRGraphVisitor::visit(op);
    }
};

CodeGen_C::CodeGen_C(ostream &s, Target t, OutputKind output_kind, const std::string &guard) :
    IRPrinter(s), id("$$ BAD ID $$"), target(t), output_kind(output_kind), extern_c_open(false) {

    if (is_header()) {
        // If it's a header, emit an include guard.
        stream << "#ifndef HALIDE_" << print_name(guard) << '\n'
               << "#define HALIDE_" << print_name(guard) << '\n'
               << "#include <stdint.h>\n"
               << "\n"
               << "// Forward declarations of the types used in the interface\n"
               << "// to the Halide pipeline.\n"
               << "//\n";
        if (target.has_feature(Target::NoRuntime)) {
            stream << "// For the definitions of these structs, include HalideRuntime.h\n";
        } else {
            stream << "// Definitions for these structs are below.\n";
        }
        stream << "\n"
               << "// Halide's representation of a multi-dimensional array.\n"
               << "// Halide::Runtime::Buffer is a more user-friendly wrapper\n"
               << "// around this. Its declaration is in HalideBuffer.h\n"
               << "struct halide_buffer_t;\n"
               << "\n"
               << "// Metadata describing the arguments to the generated function.\n"
               << "// Used to construct calls to the _argv version of the function.\n"
               << "struct halide_filter_metadata_t;\n"
               << "\n"
               << "// The legacy buffer type. Do not use in new code.\n"
               << "struct buffer_t;\n"
               << "\n";
        // We just forward declared the following types:
        forward_declared.insert(type_of<halide_buffer_t *>().handle_type);
        forward_declared.insert(type_of<halide_filter_metadata_t *>().handle_type);
        forward_declared.insert(type_of<buffer_t *>().handle_type);
    } else {
        // Include declarations of everything generated C source might want
        stream
            << headers
            << globals
            << halide_internal_runtime_header_HalideRuntime_h << '\n'
            << halide_internal_initmod_inlined_c << '\n';
    }

    // Throw in a default (empty) definition of HALIDE_FUNCTION_ATTRS
    // (some hosts may define this to e.g. __attribute__((warn_unused_result)))
    stream << "#ifndef HALIDE_FUNCTION_ATTRS\n";
    stream << "#define HALIDE_FUNCTION_ATTRS\n";
    stream << "#endif\n";
}

CodeGen_C::~CodeGen_C() {
    set_name_mangling_mode(NameMangling::Default);

    if (is_header()) {
        if (!target.has_feature(Target::NoRuntime)) {
            stream << "\n"
                   << "// The generated object file that goes with this header\n"
                   << "// includes a full copy of the Halide runtime so that it\n"
                   << "// can be used standalone. Declarations for the functions\n"
                   << "// in the Halide runtime are below.\n";
            if (target.os == Target::Windows) {
                stream
                    << "//\n"
                    << "// The inclusion of this runtime means that it is not legal\n"
                    << "// to link multiple Halide-generated object files together.\n"
                    << "// This problem is Windows-specific. On other platforms, we\n"
                    << "// use weak linkage.\n";
            } else {
                stream
                    << "//\n"
                    << "// The runtime is defined using weak linkage, so it is legal\n"
                    << "// to link multiple Halide-generated object files together,\n"
                    << "// or to clobber any of these functions with your own\n"
                    << "// definition.\n";
            }
            stream << "//\n"
                   << "// To generate an object file without a full copy of the\n"
                   << "// runtime, use the -no_runtime target flag. To generate a\n"
                   << "// standalone Halide runtime to use with such object files\n"
                   << "// use the -r flag with any Halide generator binary, e.g.:\n"
                   << "// $ ./my_generator -r halide_runtime -o . target=host\n"
                   << "\n"
                   << halide_internal_runtime_header_HalideRuntime_h << '\n';
            if (target.has_feature(Target::CUDA)) {
                stream << halide_internal_runtime_header_HalideRuntimeCuda_h << '\n';
            }
            if (target.has_feature(Target::HVX_128) ||
                target.has_feature(Target::HVX_64)) {
                stream << halide_internal_runtime_header_HalideRuntimeHexagonHost_h << '\n';
            }
            if (target.has_feature(Target::Metal)) {
                stream << halide_internal_runtime_header_HalideRuntimeMetal_h << '\n';
            }
            if (target.has_feature(Target::OpenCL)) {
                stream << halide_internal_runtime_header_HalideRuntimeOpenCL_h << '\n';
            }
            if (target.has_feature(Target::OpenGLCompute)) {
                stream << halide_internal_runtime_header_HalideRuntimeOpenGLCompute_h << '\n';
            }
            if (target.has_feature(Target::OpenGL)) {
                stream << halide_internal_runtime_header_HalideRuntimeOpenGL_h << '\n';
            }
        }
        stream << "#endif\n";
    }
}

namespace {
string type_to_c_type(Type type, bool include_space, bool c_plus_plus = true) {
    bool needs_space = true;
    ostringstream oss;
    user_assert(type.lanes() == 1) << "Can't use vector types when compiling to C (yet)\n";
    if (type.is_float()) {
        if (type.bits() == 32) {
            oss << "float";
        } else if (type.bits() == 64) {
            oss << "double";
        } else {
            user_error << "Can't represent a float with this many bits in C: " << type << "\n";
        }

    } else if (type.is_handle()) {
        needs_space = false;

        // If there is no type info or is generating C (not C++) and
        // the type is a class or in an inner scope, just use void *.
        if (type.handle_type == NULL ||
            (!c_plus_plus &&
             (!type.handle_type->namespaces.empty() ||
              !type.handle_type->enclosing_types.empty() ||
              type.handle_type->inner_name.cpp_type_type == halide_cplusplus_type_name::Class))) {
            oss << "void *";
        } else {
            if (type.handle_type->inner_name.cpp_type_type ==
                halide_cplusplus_type_name::Struct) {
                oss << "struct ";
            }

            if (!type.handle_type->namespaces.empty() ||
                !type.handle_type->enclosing_types.empty()) {
                oss << "::";
                for (size_t i = 0; i < type.handle_type->namespaces.size(); i++) {
                    oss << type.handle_type->namespaces[i] << "::";
                }
                for (size_t i = 0; i < type.handle_type->enclosing_types.size(); i++) {
                    oss << type.handle_type->enclosing_types[i].name << "::";
                }
            }
            oss << type.handle_type->inner_name.name;
            if (type.handle_type->reference_type == halide_handle_cplusplus_type::LValueReference) {
                oss << " &";
            } else if (type.handle_type->reference_type == halide_handle_cplusplus_type::LValueReference) {
                oss << " &&";
            }
            for (auto modifier : type.handle_type->cpp_type_modifiers) {
                if (modifier & halide_handle_cplusplus_type::Const) {
                    oss << " const";
                }
                if (modifier & halide_handle_cplusplus_type::Volatile) {
                    oss << " volatile";
                }
                if (modifier & halide_handle_cplusplus_type::Restrict) {
                    oss << " restrict";
                }
                if (modifier & halide_handle_cplusplus_type::Pointer) {
                    oss << " *";
                }
            }
        }
    } else {
        switch (type.bits()) {
        case 1:
            oss << "bool";
            break;
        case 8: case 16: case 32: case 64:
            if (type.is_uint()) oss << 'u';
            oss << "int" << type.bits() << "_t";
            break;
        default:
            user_error << "Can't represent an integer with this many bits in C: " << type << "\n";
        }
    }
    if (include_space && needs_space)
        oss << " ";
    return oss.str();
}
}

void CodeGen_C::set_name_mangling_mode(NameMangling mode) {
    if (extern_c_open && mode != NameMangling::C) {
        stream << "\n#ifdef __cplusplus\n";
        stream << "}  // extern \"C\"\n";
        stream << "#endif\n\n";
        extern_c_open = false;
    } else if (!extern_c_open && mode == NameMangling::C) {
        stream << "\n#ifdef __cplusplus\n";
        stream << "extern \"C\" {\n";
        stream << "#endif\n\n";
        extern_c_open = true;
    }
}

string CodeGen_C::print_type(Type type, AppendSpaceIfNeeded space_option) {
    return type_to_c_type(type, space_option == AppendSpace);
}

string CodeGen_C::print_reinterpret(Type type, Expr e) {
    ostringstream oss;
    if (type.is_handle() || e.type().is_handle()) {
        // Use a c-style cast if either src or dest is a handle --
        // note that although Halide declares a "Handle" to always be 64 bits,
        // the source "handle" might actually be a 32-bit pointer (from
        // a function parameter), so calling reinterpret<> (which just memcpy's)
        // would be garbage-producing.
        oss << "(" << print_type(type) << ")";
    } else {
        oss << "reinterpret<" << print_type(type) << ">";
    }
    oss << "(" << print_expr(e) << ")";
    return oss.str();
}

string CodeGen_C::print_name(const string &name) {
    ostringstream oss;

    // Prefix an underscore to avoid reserved words (e.g. a variable named "while")
    if (isalpha(name[0])) {
        oss << '_';
    }

    for (size_t i = 0; i < name.size(); i++) {
        if (name[i] == '.') {
            oss << '_';
        } else if (name[i] == '$') {
            oss << "__";
        } else if (name[i] != '_' && !isalnum(name[i])) {
            oss << "___";
        }
        else oss << name[i];
    }
    return oss.str();
}

namespace {
class ExternCallPrototypes : public IRGraphVisitor {
    struct NamespaceOrCall {
        const Call *call; // nullptr if this is a subnamespace
        std::map<string, NamespaceOrCall> names;
        NamespaceOrCall(const Call *call = nullptr) : call(call) { }
    };
    std::map<string, NamespaceOrCall> c_plus_plus_externs;
    std::map<string, const Call *> c_externs;
    std::set<std::string> processed;
    std::set<std::string> internal_linkage;

    using IRGraphVisitor::visit;

    void visit(const Call *op) {
        IRGraphVisitor::visit(op);

        if (!processed.count(op->name)) {
            if (op->call_type == Call::Extern) {
                c_externs.insert({op->name, op});
            } else if (op->call_type == Call::ExternCPlusPlus) {
                std::vector<std::string> namespaces;
                std::string name = extract_namespaces(op->name, namespaces);
                std::map<string, NamespaceOrCall> *namespace_map = &c_plus_plus_externs;
                for (const auto &ns : namespaces) {
                    auto insertion = namespace_map->insert({ns, NamespaceOrCall()});
                    namespace_map = &insertion.first->second.names;
                }
                namespace_map->insert({name, NamespaceOrCall(op)});
            }
            processed.insert(op->name);
        }
    }

    void emit_function_decl(ostream &stream, const Call *op, const std::string &name) const {
        stream << "/* PROTOTTYPE */ ";
        // op->name (rather than the name arg) since we need the fully-qualified C++ name
        if (internal_linkage.count(op->name)) {
            stream << "static ";
        }
        stream << type_to_c_type(op->type, /* append_space */ true) << name << "(";
        if (function_takes_user_context(name)) {
            stream << "void *";
            if (!op->args.empty()) {
                stream << ", ";
            }
        }
        for (size_t i = 0; i < op->args.size(); i++) {
            if (i > 0) {
                stream << ", ";
            }
            if (op->args[i].as<StringImm>()) {
                stream << "const char *";
            } else {
                stream << type_to_c_type(op->args[i].type(), true);
            }
        }
        stream << ");\n";
    }

    void emit_namespace_or_call(ostream &stream, const NamespaceOrCall &ns_or_call, const std::string &name) const {
        if (ns_or_call.call == nullptr) {
            stream << "namespace " << name << " {\n";
            for (const auto &ns_or_call_inner : ns_or_call.names) {
                emit_namespace_or_call(stream, ns_or_call_inner.second, ns_or_call_inner.first);
            }
            stream << "} // namespace " << name << "\n";
        } else {
            emit_function_decl(stream, ns_or_call.call, name);
        }
    }

public:
    ExternCallPrototypes() {
        // Make sure we don't catch calls that are already in the global declarations
        const char *strs[] = {globals.c_str(),
                              (const char *)halide_internal_runtime_header_HalideRuntime_h,
                              (const char *)halide_internal_initmod_inlined_c};
        for (const char *str : strs) {
            size_t j = 0;
            for (size_t i = 0; str[i]; i++) {
                char c = str[i];
                if (c == '(' && i > j+1) {
                    // Could be the end of a function_name.
                    string name(str + j + 1, i-j-1);
                    processed.insert(name);
                }

                if (('A' <= c && c <= 'Z') ||
                    ('a' <= c && c <= 'z') ||
                    c == '_' ||
                    ('0' <= c && c <= '9')) {
                    // Could be part of a function name.
                } else {
                    j = i;
                }
            }
        }
    }

    void set_internal_linkage(const std::string &name) {
        internal_linkage.insert(name);
    }

    bool has_c_declarations() const {
        return !c_externs.empty();
    }

    bool has_c_plus_plus_declarations() const {
        return !c_plus_plus_externs.empty();
    }

    void emit_c_declarations(ostream &stream) const {
        for (const auto &call : c_externs) {
            emit_function_decl(stream, call.second, call.first);
        }
        stream << "\n";
    }

    void emit_c_plus_plus_declarations(ostream &stream) const {
        for (const auto &ns_or_call : c_plus_plus_externs) {
            emit_namespace_or_call(stream, ns_or_call.second, ns_or_call.first);
        }
        stream << "\n";
    }
};
}

void CodeGen_C::compile(const Module &input) {
<<<<<<< HEAD
    {
        TypeInfoGatherer type_info;
        for (const auto &f : input.functions()) {
            if (f.body.defined()) {
                f.body.accept(&type_info);
            }
        }
        uses_vector_types = !type_info.vector_types_used.empty();
        uses_gpu_for_loops = type_info.for_types_used.count(ForType::GPUBlock) ||
                             type_info.for_types_used.count(ForType::GPUThread);
    }
=======
    if (!is_header()) {
        // Emit prototypes for all external and internal-only functions.
        // Gather them up and do them all up front, to reduce duplicates, 
        // and to make it simpler to get internal-linkage functions correct.
        ExternCallPrototypes e;
        for (const auto &f : input.functions()) {
            f.body.accept(&e);
            if (f.linkage == LoweredFunc::Internal) {
                // We can't tell at the call site if a LoweredFunc is intended to be internal
                // or not, so mark them explicitly.
                e.set_internal_linkage(f.name);
            }
        }

        if (e.has_c_plus_plus_declarations()) {
            set_name_mangling_mode(NameMangling::CPlusPlus);
            e.emit_c_plus_plus_declarations(stream);
        }

        if (e.has_c_declarations()) {
            set_name_mangling_mode(NameMangling::C);
            e.emit_c_declarations(stream);
        }
    }

>>>>>>> c0176653
    for (const auto &b : input.buffers()) {
        compile(b);
    }
    for (const auto &f : input.functions()) {
        compile(f);
    }
}

void CodeGen_C::compile(const LoweredFunc &f) {
    // Don't put non-external function declarations in headers.
    if (is_header() && f.linkage == LoweredFunc::Internal) {
        return;
    }

    const std::vector<LoweredArgument> &args = f.args;

    for (size_t i = 0; i < args.size(); i++) {
        auto handle_type = args[i].type.handle_type;
        if (!handle_type) continue;
        if (forward_declared.count(handle_type)) continue;
        auto type_type = handle_type->inner_name.cpp_type_type;
        for (size_t ns = 0; ns < handle_type->namespaces.size(); ns++ ) {
            stream << "namespace " << handle_type->namespaces[ns] << " {\n";
        }
        if (type_type == halide_cplusplus_type_name::Struct) {
            stream << "struct " << handle_type->inner_name.name << ";\n";
        } else if (type_type == halide_cplusplus_type_name::Class) {
            stream << "class " << handle_type->inner_name.name << ";\n";
        } else if (type_type == halide_cplusplus_type_name::Union) {
            stream << "union " << handle_type->inner_name.name << ";\n";
        } else if (type_type == halide_cplusplus_type_name::Enum) {
            internal_error << "Passing pointers to enums is unsupported\n";
        }
        for (size_t ns = 0; ns < handle_type->namespaces.size(); ns++ ) {
            stream << "}\n";
        }
        forward_declared.insert(handle_type);
    }

    have_user_context = false;
    for (size_t i = 0; i < args.size(); i++) {
        // TODO: check that its type is void *?
        have_user_context |= (args[i].name == "__user_context");
    }

    NameMangling name_mangling = f.name_mangling;
    if (name_mangling == NameMangling::Default) {
        name_mangling = (target.has_feature(Target::CPlusPlusMangling) ?
                         NameMangling::CPlusPlus : NameMangling::C);
    }

    set_name_mangling_mode(name_mangling);

    std::vector<std::string> namespaces;
    std::string simple_name = extract_namespaces(f.name, namespaces);
    if (!is_c_plus_plus_interface()) {
        user_assert(namespaces.empty()) <<
            "Namespace qualifiers not allowed on function name if not compiling with Target::CPlusPlusNameMangling.\n";
    }

    if (!namespaces.empty()) {
        const char *separator = "";
        for (const auto &ns : namespaces) {
            stream << separator << "namespace " << ns << " {";
            separator = " ";
        }
        stream << "\n\n";
    }

    // Emit the function prototype
    if (f.linkage == LoweredFunc::Internal) {
        // If the function isn't public, mark it static.
        stream << "static ";
    }
    stream << "int " << simple_name << "(";
    for (size_t i = 0; i < args.size(); i++) {
        if (args[i].is_buffer()) {
            stream << "struct halide_buffer_t *"
                   << print_name(args[i].name)
                   << "_buffer";
        } else {
            stream << print_type(args[i].type, AppendSpace)
                   << print_name(args[i].name);
        }

        if (i < args.size()-1) stream << ", ";
    }

    if (is_header()) {
        stream << ") HALIDE_FUNCTION_ATTRS;\n";
    } else {
        stream << ") HALIDE_FUNCTION_ATTRS {\n";
        indent += 1;

        if (uses_vector_types) {
            do_indent();
            stream << "halide_error("
                   << (have_user_context ? "__user_context_" : "nullptr")
                   << ", \"C++ Backend does not support vector types yet, "
                   << "this function will always fail at runtime\");\n";
            do_indent();
            stream << "return -1;\n";
        } else if (uses_gpu_for_loops) {
            do_indent();
            stream << "halide_error("
                   << (have_user_context ? "__user_context_" : "nullptr")
                   << ", \"C++ Backend does not support gpu_blocks() or gpu_threads() yet, "
                   << "this function will always fail at runtime\");\n";
            do_indent();
            stream << "return -1;\n";
        } else {
            // Emit a local user_context we can pass in all cases, either
            // aliasing __user_context or nullptr.
            if (!is_header()) {
                do_indent();
                stream << "void * const _ucon = " 
                       << (have_user_context ? "const_cast<void *>(__user_context)" : "nullptr")
                       << ";\n";
            }

            // Emit the body
            print(f.body);

            // Return success.
            do_indent();
            stream << "return 0;\n";
        }

        indent -= 1;
        stream << "}\n";
    }

    if (is_header() && f.linkage == LoweredFunc::ExternalPlusMetadata) {
        // Emit the argv version
        stream << "int " << simple_name << "_argv(void **args) HALIDE_FUNCTION_ATTRS;\n";

        // And also the metadata.
        stream << "const struct halide_filter_metadata_t *" << simple_name << "_metadata() HALIDE_FUNCTION_ATTRS;\n";
    }

    if (!namespaces.empty()) {
        stream << "\n";
        for (size_t i = 0; i < namespaces.size(); i++) {
            stream << "}";
        }
        stream << " // Close namespaces ";
        const char *separator = "";
        for (const auto &ns : namespaces) {
            stream << separator << ns;
            separator = "::";
        }

        stream << "\n\n";
    }
}

void CodeGen_C::compile(const Buffer<> &buffer) {
    // Don't define buffers in headers.
    if (is_header()) {
        return;
    }

    string name = print_name(buffer.name());
    halide_buffer_t b = *(buffer.raw_buffer());

    user_assert(b.host) << "Can't embed image: " << buffer.name() << " because it has a null host pointer\n";
    user_assert(!b.device_dirty()) << "Can't embed image: " << buffer.name() << "because it has a dirty device pointer\n";

    // Figure out the offset of the last pixel.
    size_t num_elems = 1;
    for (int d = 0; b.dim[d].extent; d++) {
        num_elems += b.dim[d].stride * (b.dim[d].extent - 1);
    }

    // Emit the data
    stream << "static uint8_t " << name << "_data[] __attribute__ ((aligned (32))) = {";
    for (size_t i = 0; i < num_elems * b.type.bytes(); i++) {
        if (i > 0) stream << ", ";
        stream << (int)(b.host[i]);
    }
    stream << "};\n";

    // Emit the shape
    stream << "static halide_dimension_t " << name << "_buffer_shape[] = {";
    for (int i = 0; i < buffer.dimensions(); i++) {
        stream << "{" << buffer.dim(i).min()
               << ", " << buffer.dim(i).extent()
               << ", " << buffer.dim(i).stride() << "}";
        if (i < buffer.dimensions() - 1) {
            stream << ", ";
        }
    }
    stream << "};\n";

    Type t = buffer.type();

    // Emit the buffer struct
    stream << "static halide_buffer_t " << name << "_buffer = {"
           << "0, "             // device
           << "NULL, "          // device_interface
           << "&" << name << "_data[0], " // host
           << "0, "             // flags
           << "{(halide_type_code_t)(" << (int)t.code() << "), " << t.bits() << ", " << t.lanes() << "}, "
           << buffer.dimensions() << ", "
           << name << "_buffer_shape};\n";

    // Make a global pointer to it
    stream << "static halide_buffer_t *" << name << " = &" << name << "_buffer;\n";
}

string CodeGen_C::print_expr(Expr e) {
    id = "$$ BAD ID $$";
    e.accept(this);
    return id;
}

void CodeGen_C::print_stmt(Stmt s) {
    s.accept(this);
}

string CodeGen_C::print_assignment(Type t, const std::string &rhs) {

    map<string, string>::iterator cached = cache.find(rhs);

    if (cached == cache.end()) {
        id = unique_name('_');
        do_indent();
        stream << print_type(t, AppendSpace) << id << " = " << rhs << ";\n";
        cache[rhs] = id;
    } else {
        id = cached->second;
    }
    return id;
}

void CodeGen_C::open_scope() {
    cache.clear();
    do_indent();
    indent++;
    stream << "{\n";
}

void CodeGen_C::close_scope(const std::string &comment) {
    cache.clear();
    indent--;
    do_indent();
    if (!comment.empty()) {
        stream << "} // " << comment << "\n";
    } else {
        stream << "}\n";
    }
}

void CodeGen_C::visit(const Variable *op) {
    id = print_name(op->name);
}

void CodeGen_C::visit(const Cast *op) {
    print_assignment(op->type, "(" + print_type(op->type) + ")(" + print_expr(op->value) + ")");
}

void CodeGen_C::visit_binop(Type t, Expr a, Expr b, const char * op) {
    string sa = print_expr(a);
    string sb = print_expr(b);
    print_assignment(t, sa + " " + op + " " + sb);
}

void CodeGen_C::visit(const Add *op) {
    visit_binop(op->type, op->a, op->b, "+");
}

void CodeGen_C::visit(const Sub *op) {
    visit_binop(op->type, op->a, op->b, "-");
}

void CodeGen_C::visit(const Mul *op) {
    visit_binop(op->type, op->a, op->b, "*");
}

void CodeGen_C::visit(const Div *op) {
    int bits;
    if (is_const_power_of_two_integer(op->b, &bits)) {
        ostringstream oss;
        oss << print_expr(op->a) << " >> " << bits;
        print_assignment(op->type, oss.str());
    } else if (op->type.is_int()) {
        print_expr(lower_euclidean_div(op->a, op->b));
    } else {
        visit_binop(op->type, op->a, op->b, "/");
    }
}

void CodeGen_C::visit(const Mod *op) {
    int bits;
    if (is_const_power_of_two_integer(op->b, &bits)) {
        ostringstream oss;
        oss << print_expr(op->a) << " & " << ((1 << bits)-1);
        print_assignment(op->type, oss.str());
    } else if (op->type.is_int()) {
        print_expr(lower_euclidean_mod(op->a, op->b));
    } else {
        visit_binop(op->type, op->a, op->b, "%");
    }
}

void CodeGen_C::visit(const Max *op) {
    print_expr(Call::make(op->type, "max", {op->a, op->b}, Call::Extern));
}

void CodeGen_C::visit(const Min *op) {
    print_expr(Call::make(op->type, "min", {op->a, op->b}, Call::Extern));
}

void CodeGen_C::visit(const EQ *op) {
    visit_binop(op->type, op->a, op->b, "==");
}

void CodeGen_C::visit(const NE *op) {
    visit_binop(op->type, op->a, op->b, "!=");
}

void CodeGen_C::visit(const LT *op) {
    visit_binop(op->type, op->a, op->b, "<");
}

void CodeGen_C::visit(const LE *op) {
    visit_binop(op->type, op->a, op->b, "<=");
}

void CodeGen_C::visit(const GT *op) {
    visit_binop(op->type, op->a, op->b, ">");
}

void CodeGen_C::visit(const GE *op) {
    visit_binop(op->type, op->a, op->b, ">=");
}

void CodeGen_C::visit(const Or *op) {
    visit_binop(op->type, op->a, op->b, "||");
}

void CodeGen_C::visit(const And *op) {
    visit_binop(op->type, op->a, op->b, "&&");
}

void CodeGen_C::visit(const Not *op) {
    print_assignment(op->type, "!(" + print_expr(op->a) + ")");
}

void CodeGen_C::visit(const IntImm *op) {
    if (op->type == Int(32)) {
        id = std::to_string(op->value);
    } else {
        print_assignment(op->type, "(" + print_type(op->type) + ")(" + std::to_string(op->value) + ")");
    }
}

void CodeGen_C::visit(const UIntImm *op) {
    print_assignment(op->type, "(" + print_type(op->type) + ")(" + std::to_string(op->value) + ")");
}

void CodeGen_C::visit(const StringImm *op) {
    ostringstream oss;
    oss << Expr(op);
    id = oss.str();
}

// NaN is the only float/double for which this is true... and
// surprisingly, there doesn't seem to be a portable isnan function
// (dsharlet).
template <typename T>
static bool isnan(T x) { return x != x; }

template <typename T>
static bool isinf(T x)
{
    return std::numeric_limits<T>::has_infinity && (
        x == std::numeric_limits<T>::infinity() ||
        x == -std::numeric_limits<T>::infinity());
}

void CodeGen_C::visit(const FloatImm *op) {
    if (isnan(op->value)) {
        id = "nan_f32()";
    } else if (isinf(op->value)) {
        if (op->value > 0) {
            id = "inf_f32()";
        } else {
            id = "neg_inf_f32()";
        }
    } else {
        // Write the constant as reinterpreted uint to avoid any bits lost in conversion.
        union {
            uint32_t as_uint;
            float as_float;
        } u;
        u.as_float = op->value;

        ostringstream oss;
        oss << "float_from_bits(" << u.as_uint << " /* " << u.as_float << " */)";
        id = oss.str();
    }
}

void CodeGen_C::visit(const Call *op) {

    internal_assert(op->call_type == Call::Extern ||
                    op->call_type == Call::ExternCPlusPlus ||
                    op->call_type == Call::PureExtern ||
                    op->call_type == Call::Intrinsic ||
                    op->call_type == Call::PureIntrinsic)
        << "Can only codegen extern calls and intrinsics\n";

    ostringstream rhs;

    // Handle intrinsics first
    if (op->is_intrinsic(Call::debug_to_file)) {
        internal_assert(op->args.size() == 3);
        const StringImm *string_imm = op->args[0].as<StringImm>();
        internal_assert(string_imm);
        string filename = string_imm->value;
        string typecode = print_expr(op->args[1]);
        string buffer = print_name(print_expr(op->args[2]));

        rhs << "halide_debug_to_file(_ucon, "
            << "\"" << filename << "\", " 
            << typecode
            << ", (struct halide_buffer_t *)" << buffer << ")";
    } else if (op->is_intrinsic(Call::bitwise_and)) {
        internal_assert(op->args.size() == 2);
        string a0 = print_expr(op->args[0]);
        string a1 = print_expr(op->args[1]);
        rhs << a0 << " & " << a1;
    } else if (op->is_intrinsic(Call::bitwise_xor)) {
        internal_assert(op->args.size() == 2);
        string a0 = print_expr(op->args[0]);
        string a1 = print_expr(op->args[1]);
        rhs << a0 << " ^ " << a1;
    } else if (op->is_intrinsic(Call::bitwise_or)) {
        internal_assert(op->args.size() == 2);
        string a0 = print_expr(op->args[0]);
        string a1 = print_expr(op->args[1]);
        rhs << a0 << " | " << a1;
    } else if (op->is_intrinsic(Call::bitwise_not)) {
        internal_assert(op->args.size() == 1);
        rhs << "~" << print_expr(op->args[0]);
    } else if (op->is_intrinsic(Call::reinterpret)) {
        internal_assert(op->args.size() == 1);
        rhs << print_reinterpret(op->type, op->args[0]);
    } else if (op->is_intrinsic(Call::shift_left)) {
        internal_assert(op->args.size() == 2);
        string a0 = print_expr(op->args[0]);
        string a1 = print_expr(op->args[1]);
        rhs << a0 << " << " << a1;
    } else if (op->is_intrinsic(Call::shift_right)) {
        internal_assert(op->args.size() == 2);
        string a0 = print_expr(op->args[0]);
        string a1 = print_expr(op->args[1]);
        rhs << a0 << " >> " << a1;
    } else if (op->is_intrinsic(Call::lerp)) {
        internal_assert(op->args.size() == 3);
        Expr e = lower_lerp(op->args[0], op->args[1], op->args[2]);
        rhs << print_expr(e);
    } else if (op->is_intrinsic(Call::absd)) {
        internal_assert(op->args.size() == 2);
        Expr a = op->args[0];
        Expr b = op->args[1];
        Expr e = select(a < b, b - a, a - b);
        rhs << print_expr(e);
    } else if (op->is_intrinsic(Call::return_second)) {
        internal_assert(op->args.size() == 2);
        string arg0 = print_expr(op->args[0]);
        string arg1 = print_expr(op->args[1]);
        rhs << "(" << arg0 << ", " << arg1 << ")";
    } else if (op->is_intrinsic(Call::if_then_else)) {
        internal_assert(op->args.size() == 3);

        string result_id = unique_name('_');

        do_indent();
        stream << print_type(op->args[1].type(), AppendSpace)
               << result_id << ";\n";

        string cond_id = print_expr(op->args[0]);

        do_indent();
        stream << "if (" << cond_id << ")\n";
        open_scope();
        string true_case = print_expr(op->args[1]);
        do_indent();
        stream << result_id << " = " << true_case << ";\n";
        close_scope("if " + cond_id);
        do_indent();
        stream << "else\n";
        open_scope();
        string false_case = print_expr(op->args[2]);
        do_indent();
        stream << result_id << " = " << false_case << ";\n";
        close_scope("if " + cond_id + " else");

        rhs << result_id;
    } else if (op->is_intrinsic(Call::abs)) {
        internal_assert(op->args.size() == 1);
        Expr a0 = op->args[0];
        rhs << print_expr(cast(op->type, select(a0 > 0, a0, -a0)));
    } else if (op->is_intrinsic(Call::memoize_expr)) {
        internal_assert(op->args.size() >= 1);
        string arg = print_expr(op->args[0]);
        rhs << "(" << arg << ")";
    } else if (op->is_intrinsic(Call::alloca)) {
        internal_assert(op->args.size() == 1);
        internal_assert(op->type.is_handle());
        const Call *call = op->args[0].as<Call>();
        if (op->type == type_of<struct halide_buffer_t *>() &&
            call && call->is_intrinsic(Call::size_of_halide_buffer_t)) {
            do_indent();
            string buf_name = unique_name('b');
            stream << "halide_buffer_t " << buf_name << ";\n";
            rhs << "&" << buf_name;
        } else {
            // Make a stack of uint64_ts
            string size = print_expr(simplify((op->args[0] + 7)/8));
            do_indent();
            string array_name = unique_name('a');
            stream << "uint64_t " << array_name << "[" << size << "];";
            rhs << "(" << print_type(op->type) << ")(&" << array_name << ")";
        }
    } else if (op->is_intrinsic(Call::make_struct)) {
        if (op->args.empty()) {
            internal_assert(op->type.handle_type);
            // Add explicit cast so that different structs can't cache to the same value
            rhs << "(" << print_type(op->type) << ")(NULL)";
        } else {
            // Emit a declaration like:
            // struct {const int f_0, const char f_1, const int f_2} foo = {3, 'c', 4};

            // Get the args
            vector<string> values;
            for (size_t i = 0; i < op->args.size(); i++) {
                values.push_back(print_expr(op->args[i]));
            }
            do_indent();
            stream << "struct {\n";
            // List the types.
            indent++;
            for (size_t i = 0; i < op->args.size(); i++) {
                do_indent();
                stream << "const " << print_type(op->args[i].type()) << " f_" << i << ";\n";
            }
            indent--;
            string struct_name = unique_name('s');
            do_indent();
            stream << "} " << struct_name << " = {\n";
            // List the values.
            indent++;
            for (size_t i = 0; i < op->args.size(); i++) {
                do_indent();
                stream << values[i];
                if (i < op->args.size() - 1) stream << ",";
                stream << "\n";
            }
            indent--;
            do_indent();
            stream << "};\n";
            // Return a pointer to it of the appropriate type
            if (op->type.handle_type) {
                rhs << "(" << print_type(op->type) << ")";
            }
            rhs << "(&" << struct_name << ")";
        }
    } else if (op->is_intrinsic(Call::stringify)) {
        // Rewrite to an snprintf
        vector<string> printf_args;
        string format_string = "";
        for (size_t i = 0; i < op->args.size(); i++) {
            Type t = op->args[i].type();
            printf_args.push_back(print_expr(op->args[i]));
            if (t.is_int()) {
                format_string += "%lld";
                printf_args[i] = "(long long)(" + printf_args[i] + ")";
            } else if (t.is_uint()) {
                format_string += "%llu";
                printf_args[i] = "(long long unsigned)(" + printf_args[i] + ")";
            } else if (t.is_float()) {
                if (t.bits() == 32) {
                    format_string += "%f";
                } else {
                    format_string += "%e";
                }
            } else if (op->args[i].as<StringImm>()) {
                format_string += "%s";
            } else {
                internal_assert(t.is_handle());
                format_string += "%p";
            }

        }
        string buf_name = unique_name('b');
        do_indent();
        stream << "char " << buf_name << "[1024];\n";
        do_indent();
        stream << "snprintf(" << buf_name << ", 1024, \"" << format_string << "\"";
        for (size_t i = 0; i < printf_args.size(); i++) {
            stream << ", " << printf_args[i];
        }
        stream << ");\n";
        rhs << buf_name;

    } else if (op->is_intrinsic(Call::register_destructor)) {
        internal_assert(op->args.size() == 2);
        const StringImm *fn = op->args[0].as<StringImm>();
        internal_assert(fn);
        string arg = print_expr(op->args[1]);

        string call = fn->value + "(_ucon, arg);";

        do_indent();
        // Make a struct on the stack that calls the given function as a destructor
        string struct_name = unique_name('s');
        string instance_name = unique_name('d');
        stream << "struct " << struct_name << "{ "
               << "void *arg; "
               << struct_name << "(void *a) : arg((void *)a) {} "
               << "~" << struct_name << "() {" << call << "}"
               << "} " << instance_name << "(" << arg << ");\n";
        rhs << print_expr(0);
    } else if (op->is_intrinsic(Call::div_round_to_zero)) {
        rhs << print_expr(op->args[0]) << " / " << print_expr(op->args[1]);
    } else if (op->is_intrinsic(Call::mod_round_to_zero)) {
        rhs << print_expr(op->args[0]) << " % " << print_expr(op->args[1]);
    } else if (op->is_intrinsic(Call::signed_integer_overflow)) {
        user_error << "Signed integer overflow occurred during constant-folding. Signed"
            " integer overflow for int32 and int64 is undefined behavior in"
            " Halide.\n";
    } else if (op->is_intrinsic(Call::prefetch)) {
        user_assert((op->args.size() == 4) && is_one(op->args[2]))
            << "Only prefetch of 1 cache line is supported in C backend.\n";
        const Variable *base = op->args[0].as<Variable>();
        internal_assert(base && base->type.is_handle());
        rhs << "__builtin_prefetch("
            << "((" << print_type(op->type) << " *)" << print_name(base->name)
            << " + " << print_expr(op->args[1]) << "), 1)";
    } else if (op->is_intrinsic(Call::indeterminate_expression)) {
        user_error << "Indeterminate expression occurred during constant-folding.\n";
    } else if (op->is_intrinsic(Call::size_of_halide_buffer_t)) {
        rhs << "(sizeof(halide_buffer_t))";
    } else if (op->call_type == Call::Intrinsic ||
               op->call_type == Call::PureIntrinsic) {
        // TODO: other intrinsics
        internal_error << "Unhandled intrinsic in C backend: " << op->name << '\n';
    } else {
        // Generic calls
        vector<string> args(op->args.size());
        for (size_t i = 0; i < op->args.size(); i++) {
            args[i] = print_expr(op->args[i]);
            // This substitution ensures const correctness for all calls
            if (args[i] == "__user_context") {
                args[i] = "_ucon";
            }
        }
        rhs << op->name << "(";

        if (function_takes_user_context(op->name)) {
            rhs << "_ucon, ";
        }

        for (size_t i = 0; i < op->args.size(); i++) {
            if (i > 0) rhs << ", ";
            rhs << args[i];
        }
        rhs << ")";
    }

    print_assignment(op->type, rhs.str());
}

void CodeGen_C::visit(const Load *op) {

    Type t = op->type;
    bool type_cast_needed =
        !allocations.contains(op->name) ||
        allocations.get(op->name).type != t;

    ostringstream rhs;
    if (type_cast_needed) {
        rhs << "((const "
            << print_type(op->type)
            << " *)"
            << print_name(op->name)
            << ")";
    } else {
        rhs << print_name(op->name);
    }
    rhs << "["
        << print_expr(op->index)
        << "]";

    print_assignment(op->type, rhs.str());
}

void CodeGen_C::visit(const Store *op) {

    Type t = op->value.type();

    bool type_cast_needed =
        t.is_handle() ||
        !allocations.contains(op->name) ||
        allocations.get(op->name).type != t;

    string id_index = print_expr(op->index);
    string id_value = print_expr(op->value);
    do_indent();

    if (type_cast_needed) {
        stream << "(("
               << print_type(t)
               << " *)"
               << print_name(op->name)
               << ")";
    } else {
        stream << print_name(op->name);
    }
    stream << "["
           << id_index
           << "] = "
           << id_value
           << ";\n";

    cache.clear();
}

void CodeGen_C::visit(const Let *op) {
    string id_value = print_expr(op->value);
    Expr body = op->body;
    if (op->value.type().is_handle()) {
        // The body might contain a Load that references this directly
        // by name, so we can't rewrite the name.
        do_indent();
        stream << print_type(op->value.type())
               << " " << print_name(op->name)
               << " = " << id_value << ";\n";
    } else {
        Expr new_var = Variable::make(op->value.type(), id_value);
        body = substitute(op->name, new_var, body);
    }
    print_expr(body);
}

void CodeGen_C::visit(const Select *op) {
    ostringstream rhs;
    string true_val = print_expr(op->true_value);
    string false_val = print_expr(op->false_value);
    string cond = print_expr(op->condition);
    rhs << "(" << print_type(op->type) << ")"
        << "(" << cond
        << " ? " << true_val
        << " : " << false_val
        << ")";
    print_assignment(op->type, rhs.str());
}

void CodeGen_C::visit(const LetStmt *op) {
    string id_value = print_expr(op->value);
    Stmt body = op->body;
    if (op->value.type().is_handle()) {
        // The body might contain a Load or Store that references this
        // directly by name, so we can't rewrite the name.
        do_indent();
        stream << print_type(op->value.type())
               << " " << print_name(op->name)
               << " = " << id_value << ";\n";
    } else {
        Expr new_var = Variable::make(op->value.type(), id_value);
        body = substitute(op->name, new_var, body);
    }
    body.accept(this);
}

void CodeGen_C::visit(const AssertStmt *op) {
    string id_cond = print_expr(op->condition);

    do_indent();
    // Halide asserts have different semantics to C asserts.  They're
    // supposed to clean up and make the containing function return
    // -1, so we can't use the C version of assert. Instead we convert
    // to an if statement.

    stream << "if (!" << id_cond << ") ";
    open_scope();
    string id_msg = print_expr(op->message);
    do_indent();
    stream << "return " << id_msg << ";\n";
    close_scope("");
}

void CodeGen_C::visit(const ProducerConsumer *op) {
    do_indent();
    if (op->is_producer) {
        stream << "// produce " << op->name << '\n';
    } else {
        stream << "// consume " << op->name << '\n';
    }
    print_stmt(op->body);
}

void CodeGen_C::visit(const For *op) {
    if (op->for_type == ForType::Parallel) {
        do_indent();
        stream << "#pragma omp parallel for\n";
    } else {
        internal_assert(op->for_type == ForType::Serial)
            << "Can only emit serial or parallel for loops to C\n";
    }

    string id_min = print_expr(op->min);
    string id_extent = print_expr(op->extent);

    do_indent();
    stream << "for (int "
           << print_name(op->name)
           << " = " << id_min
           << "; "
           << print_name(op->name)
           << " < " << id_min
           << " + " << id_extent
           << "; "
           << print_name(op->name)
           << "++)\n";

    open_scope();
    op->body.accept(this);
    close_scope("for " + print_name(op->name));

}

void CodeGen_C::visit(const Provide *op) {
    internal_error << "Cannot emit Provide statements as C\n";
}

void CodeGen_C::visit(const Allocate *op) {
    open_scope();

    // For sizes less than 8k, do a stack allocation
    bool on_stack = false;
    int32_t constant_size;
    string size_id;
    if (op->new_expr.defined()) {
        Allocation alloc;
        alloc.type = op->type;
        alloc.free_function = op->free_function;
        allocations.push(op->name, alloc);
        heap_allocations.push(op->name, 0);
        stream << print_type(op->type) << "*" << print_name(op->name) << " = (" << print_expr(op->new_expr) << ");\n";
    } else {
        constant_size = op->constant_allocation_size();
        if (constant_size > 0) {
            int64_t stack_bytes = constant_size * op->type.bytes();

            if (stack_bytes > ((int64_t(1) << 31) - 1)) {
                user_error << "Total size for allocation "
                           << op->name << " is constant but exceeds 2^31 - 1.\n";
            } else {
                size_id = print_expr(Expr(static_cast<int32_t>(constant_size)));
                if (can_allocation_fit_on_stack(stack_bytes)) {
                    on_stack = true;
                }
            }
        } else {
            // Check that the allocation is not scalar (if it were scalar
            // it would have constant size).
            internal_assert(op->extents.size() > 0);

            size_id = print_assignment(Int(64), print_expr(op->extents[0]));

            for (size_t i = 1; i < op->extents.size(); i++) {
                // Make the code a little less cluttered for two-dimensional case
                string new_size_id_rhs;
                string next_extent = print_expr(op->extents[i]);
                if (i > 1) {
                    new_size_id_rhs =  "(" + size_id + " > ((int64_t(1) << 31) - 1)) ? " + size_id + " : (" + size_id + " * " + next_extent + ")";
                } else {
                    new_size_id_rhs = size_id + " * " + next_extent;
                }
                size_id = print_assignment(Int(64), new_size_id_rhs);
            }
            do_indent();
            stream << "if ((" << size_id << " > ((int64_t(1) << 31) - 1)) || ((" << size_id <<
              " * sizeof(" << print_type(op->type) << ")) > ((int64_t(1) << 31) - 1)))\n";
            open_scope();
            do_indent();
            stream << "halide_error(_ucon, "
                   << "\"32-bit signed overflow computing size of allocation " << op->name << "\\n\");\n";
            do_indent();
            stream << "return -1;\n";
            close_scope("overflow test " + op->name);
        }

        // Check the condition to see if this allocation should actually be created.
        // If the allocation is on the stack, the only condition we can respect is
        // unconditional false (otherwise a non-constant-sized array declaration
        // will be generated).
        if (!on_stack || is_zero(op->condition)) {
            Expr conditional_size = Select::make(op->condition,
                                                 Var(size_id),
                                                 Expr(static_cast<int32_t>(0)));
            conditional_size = simplify(conditional_size);
            size_id = print_assignment(Int(64), print_expr(conditional_size));
        }

        Allocation alloc;
        alloc.type = op->type;
        allocations.push(op->name, alloc);

        do_indent();
        stream << print_type(op->type) << ' ';

        if (on_stack) {
            stream << print_name(op->name)
                   << "[" << size_id << "];\n";
        } else {
            stream << "*"
                   << print_name(op->name)
                   << " = ("
                   << print_type(op->type)
                   << " *)halide_malloc(_ucon, sizeof("
                   << print_type(op->type)
                   << ")*" << size_id << ");\n";
            heap_allocations.push(op->name, 0);
        }
    }

    op->body.accept(this);

    // Should have been freed internally
    internal_assert(!allocations.contains(op->name));

    close_scope("alloc " + print_name(op->name));
}

void CodeGen_C::visit(const Free *op) {
    if (heap_allocations.contains(op->name)) {
        string free_function = allocations.get(op->name).free_function;
        if (free_function.empty()) {
            free_function = "halide_free";
        }

        do_indent();
        stream << free_function << "(_ucon, "
               << print_name(op->name)
               << ");\n";
        heap_allocations.pop(op->name);
    }
    allocations.pop(op->name);
}

void CodeGen_C::visit(const Realize *op) {
    internal_error << "Cannot emit realize statements to C\n";
}

void CodeGen_C::visit(const Prefetch *op) {
    internal_error << "Cannot emit prefetch statements to C\n";
}

void CodeGen_C::visit(const IfThenElse *op) {
    string cond_id = print_expr(op->condition);

    do_indent();
    stream << "if (" << cond_id << ")\n";
    open_scope();
    op->then_case.accept(this);
    close_scope("if " + cond_id);

    if (op->else_case.defined()) {
        do_indent();
        stream << "else\n";
        open_scope();
        op->else_case.accept(this);
        close_scope("if " + cond_id + " else");
    }
}

void CodeGen_C::visit(const Evaluate *op) {
    if (is_const(op->value)) return;
    string id = print_expr(op->value);
    do_indent();
    stream << "(void)" << id << ";\n";
}

void CodeGen_C::visit(const Shuffle *op) {
    internal_error << "Cannot emit vector code to C\n";
}

void CodeGen_C::test() {
    LoweredArgument buffer_arg("buf", Argument::OutputBuffer, Int(32), 3);
    LoweredArgument float_arg("alpha", Argument::InputScalar, Float(32), 0);
    LoweredArgument int_arg("beta", Argument::InputScalar, Int(32), 0);
    LoweredArgument user_context_arg("__user_context", Argument::InputScalar, type_of<const void*>(), 0);
    vector<LoweredArgument> args = { buffer_arg, float_arg, int_arg, user_context_arg };
    Var x("x");
    Param<float> alpha("alpha");
    Param<int> beta("beta");
    Expr e = Select::make(alpha > 4.0f, print_when(x < 1, 3), 2);
    Stmt s = Store::make("buf", e, x, Parameter(), const_true());
    s = LetStmt::make("x", beta+1, s);
    s = Block::make(s, Free::make("tmp.stack"));
    s = Allocate::make("tmp.stack", Int(32), {127}, const_true(), s);
    s = Block::make(s, Free::make("tmp.heap"));
    s = Allocate::make("tmp.heap", Int(32), {43, beta}, const_true(), s);
    Expr buf = Variable::make(Handle(), "buf.buffer");
    s = LetStmt::make("buf", Call::make(Handle(), Call::buffer_get_host, {buf}, Call::Extern), s);

    Module m("", get_host_target());
    m.append(LoweredFunc("test1", args, s, LoweredFunc::External));

    ostringstream source;
    {
        CodeGen_C cg(source, Target("host"), CodeGen_C::CImplementation);
        cg.compile(m);
    }

    string src = source.str();
    string correct_source =
        headers +
        globals +
        string((const char *)halide_internal_runtime_header_HalideRuntime_h) + '\n' +
        string((const char *)halide_internal_initmod_inlined_c) + R"GOLDEN_CODE(
#ifndef HALIDE_FUNCTION_ATTRS
#define HALIDE_FUNCTION_ATTRS
#endif

#ifdef __cplusplus
extern "C" {
#endif

int test1(struct halide_buffer_t *_buf_buffer, float _alpha, int32_t _beta, void const *__user_context) HALIDE_FUNCTION_ATTRS {
 void * const _ucon = const_cast<void *>(__user_context);
 void *_0 = _halide_buffer_get_host(_buf_buffer);
 void * _buf = _0;
 {
  int64_t _1 = 43;
  int64_t _2 = _1 * _beta;
  if ((_2 > ((int64_t(1) << 31) - 1)) || ((_2 * sizeof(int32_t)) > ((int64_t(1) << 31) - 1)))
  {
   halide_error(_ucon, "32-bit signed overflow computing size of allocation tmp.heap\n");
   return -1;
  } // overflow test tmp.heap
  int64_t _3 = _2;
  int32_t *_tmp_heap = (int32_t *)halide_malloc(_ucon, sizeof(int32_t)*_3);
  {
   int32_t _tmp_stack[127];
   int32_t _4 = _beta + 1;
   int32_t _5;
   bool _6 = _4 < 1;
   if (_6)
   {
    char b0[1024];
    snprintf(b0, 1024, "%lld%s", (long long)(3), "\n");
    char const *_7 = b0;
    int32_t _8 = halide_print(_ucon, _7);
    int32_t _9 = (_8, 3);
    _5 = _9;
   } // if _6
   else
   {
    _5 = 3;
   } // if _6 else
   int32_t _10 = _5;
   bool _11 = _alpha > float_from_bits(1082130432 /* 4 */);
   int32_t _12 = (int32_t)(_11 ? _10 : 2);
   ((int32_t *)_buf)[_4] = _12;
  } // alloc _tmp_stack
  halide_free(_ucon, _tmp_heap);
 } // alloc _tmp_heap
 return 0;
}

#ifdef __cplusplus
}  // extern "C"
#endif

)GOLDEN_CODE";

    if (src != correct_source) {
        int diff = 0;
        while (src[diff] == correct_source[diff]) diff++;
        int diff_end = diff + 1;
        while (diff > 0 && src[diff] != '\n') diff--;
        while (diff_end < (int)src.size() && src[diff_end] != '\n') diff_end++;

        internal_error
            << "Correct source code:\n" << correct_source
            << "Actual source code:\n" << src
            << "Difference starts at:\n"
            << "Correct: " << correct_source.substr(diff, diff_end - diff) << "\n"
            << "Actual: " << src.substr(diff, diff_end - diff) << "\n";
    }

    std::cout << "CodeGen_C test passed\n";
}

}
}<|MERGE_RESOLUTION|>--- conflicted
+++ resolved
@@ -513,7 +513,6 @@
 }
 
 void CodeGen_C::compile(const Module &input) {
-<<<<<<< HEAD
     {
         TypeInfoGatherer type_info;
         for (const auto &f : input.functions()) {
@@ -525,7 +524,7 @@
         uses_gpu_for_loops = type_info.for_types_used.count(ForType::GPUBlock) ||
                              type_info.for_types_used.count(ForType::GPUThread);
     }
-=======
+
     if (!is_header()) {
         // Emit prototypes for all external and internal-only functions.
         // Gather them up and do them all up front, to reduce duplicates, 
@@ -551,7 +550,6 @@
         }
     }
 
->>>>>>> c0176653
     for (const auto &b : input.buffers()) {
         compile(b);
     }
