#include <iostream>
#include <limits>
#include <sstream>
#include <mutex>

#include "CodeGen_ARM.h"
#include "CodeGen_GPU_Host.h"
#include "CodeGen_Hexagon.h"
#include "CodeGen_Internal.h"
#include "CodeGen_LLVM.h"
#include "CodeGen_MIPS.h"
#include "CodeGen_PowerPC.h"
#include "CodeGen_X86.h"
#include "CPlusPlusMangle.h"
#include "CSE.h"
#include "Debug.h"
#include "Deinterleave.h"
#include "ExprUsesVar.h"
#include "IntegerDivisionTable.h"
#include "IROperator.h"
#include "IRPrinter.h"
#include "JITModule.h"
#include "Lerp.h"
#include "LLVM_Runtime_Linker.h"
#include "MatlabWrapper.h"
#include "Simplify.h"
#include "Util.h"

#if !(__cplusplus > 199711L || _MSC_VER >= 1800)

// VS2013 isn't fully C++11 compatible, but it supports enough of what Halide
// needs for now to be an acceptable minimum for Windows.
#error "Halide requires C++11 or VS2013+; please upgrade your compiler."

#endif

namespace Halide {

std::unique_ptr<llvm::Module> codegen_llvm(const Module &module, llvm::LLVMContext &context) {
    std::unique_ptr<Internal::CodeGen_LLVM> cg(Internal::CodeGen_LLVM::new_for_target(module.target(), context));
    return cg->compile(module);
}

namespace Internal {

using namespace llvm;
using std::ostringstream;
using std::cout;
using std::endl;
using std::string;
using std::vector;
using std::pair;
using std::map;
using std::stack;

// Define a local empty inline function for each target
// to disable initialization.
#define LLVM_TARGET(target) \
    inline void Initialize##target##Target() {}
#include <llvm/Config/Targets.def>
#undef LLVM_TARGET

#define LLVM_ASM_PARSER(target)     \
    inline void Initialize##target##AsmParser() {}
#include <llvm/Config/AsmParsers.def>
#undef LLVM_ASM_PARSER

#define LLVM_ASM_PRINTER(target)    \
    inline void Initialize##target##AsmPrinter() {}
#include <llvm/Config/AsmPrinters.def>
#undef LLVM_ASM_PRINTER

#define InitializeTarget(target)              \
        LLVMInitialize##target##Target();     \
        LLVMInitialize##target##TargetInfo(); \
        LLVMInitialize##target##TargetMC();   \
        llvm_##target##_enabled = true;

#define InitializeAsmParser(target)           \
        LLVMInitialize##target##AsmParser();  \

#define InitializeAsmPrinter(target)          \
        LLVMInitialize##target##AsmPrinter(); \

// Override above empty init function with macro for supported targets.
#ifdef WITH_X86
#define InitializeX86Target()       InitializeTarget(X86)
#define InitializeX86AsmParser()    InitializeAsmParser(X86)
#define InitializeX86AsmPrinter()   InitializeAsmPrinter(X86)
#endif

#ifdef WITH_ARM
#define InitializeARMTarget()       InitializeTarget(ARM)
#define InitializeARMAsmParser()    InitializeAsmParser(ARM)
#define InitializeARMAsmPrinter()   InitializeAsmPrinter(ARM)
#endif

#ifdef WITH_PTX
#define InitializeNVPTXTarget()       InitializeTarget(NVPTX)
#define InitializeNVPTXAsmParser()    InitializeAsmParser(NVPTX)
#define InitializeNVPTXAsmPrinter()   InitializeAsmPrinter(NVPTX)
#endif

#ifdef WITH_AARCH64
#define InitializeAArch64Target()       InitializeTarget(AArch64)
#define InitializeAArch64AsmParser()    InitializeAsmParser(AArch64)
#define InitializeAArch64AsmPrinter()   InitializeAsmPrinter(AArch64)
#endif

#ifdef WITH_MIPS
#define InitializeMipsTarget()       InitializeTarget(Mips)
#define InitializeMipsAsmParser()    InitializeAsmParser(Mips)
#define InitializeMipsAsmPrinter()   InitializeAsmPrinter(Mips)
#endif

#ifdef WITH_POWERPC
#define InitializePowerPCTarget()       InitializeTarget(PowerPC)
#define InitializePowerPCAsmParser()    InitializeAsmParser(PowerPC)
#define InitializePowerPCAsmPrinter()   InitializeAsmPrinter(PowerPC)
#endif

#ifdef WITH_HEXAGON
#define InitializeHexagonTarget()       InitializeTarget(Hexagon)
#define InitializeHexagonAsmParser()    InitializeAsmParser(Hexagon)
#define InitializeHexagonAsmPrinter()   InitializeAsmPrinter(Hexagon)
#endif

namespace {

// Get the LLVM linkage corresponding to a Halide linkage type.
llvm::GlobalValue::LinkageTypes llvm_linkage(LoweredFunc::LinkageType t) {
    // TODO(dsharlet): For some reason, marking internal functions as
    // private linkage on OSX is causing some of the static tests to
    // fail. Figure out why so we can remove this.
    return llvm::GlobalValue::ExternalLinkage;

    switch (t) {
    case LoweredFunc::ExternalPlusMetadata:
    case LoweredFunc::External:
        return llvm::GlobalValue::ExternalLinkage;
    default:
        return llvm::GlobalValue::PrivateLinkage;
    }
}

}

CodeGen_LLVM::CodeGen_LLVM(Target t) :
    input_module(nullptr),
    function(nullptr), context(nullptr),
    builder(nullptr),
    value(nullptr),
    very_likely_branch(nullptr),
    target(t),
    void_t(nullptr), i1_t(nullptr), i8_t(nullptr),
    i16_t(nullptr), i32_t(nullptr), i64_t(nullptr),
    f16_t(nullptr), f32_t(nullptr), f64_t(nullptr),
    buffer_t_type(nullptr),
    metadata_t_type(nullptr),
    argument_t_type(nullptr),
    scalar_value_t_type(nullptr),
    device_interface_t_type(nullptr),

    // Vector types. These need an LLVMContext before they can be initialized.
    i8x8(nullptr),
    i8x16(nullptr),
    i8x32(nullptr),
    i16x4(nullptr),
    i16x8(nullptr),
    i16x16(nullptr),
    i32x2(nullptr),
    i32x4(nullptr),
    i32x8(nullptr),
    i64x2(nullptr),
    i64x4(nullptr),
    f32x2(nullptr),
    f32x4(nullptr),
    f32x8(nullptr),
    f64x2(nullptr),
    f64x4(nullptr),

    // Wildcards for pattern matching
    wild_i8x8(Variable::make(Int(8, 8), "*")),
    wild_i16x4(Variable::make(Int(16, 4), "*")),
    wild_i32x2(Variable::make(Int(32, 2), "*")),

    wild_u8x8(Variable::make(UInt(8, 8), "*")),
    wild_u16x4(Variable::make(UInt(16, 4), "*")),
    wild_u32x2(Variable::make(UInt(32, 2), "*")),

    wild_i8x16(Variable::make(Int(8, 16), "*")),
    wild_i16x8(Variable::make(Int(16, 8), "*")),
    wild_i32x4(Variable::make(Int(32, 4), "*")),
    wild_i64x2(Variable::make(Int(64, 2), "*")),

    wild_u8x16(Variable::make(UInt(8, 16), "*")),
    wild_u16x8(Variable::make(UInt(16, 8), "*")),
    wild_u32x4(Variable::make(UInt(32, 4), "*")),
    wild_u64x2(Variable::make(UInt(64, 2), "*")),

    wild_i8x32(Variable::make(Int(8, 32), "*")),
    wild_i16x16(Variable::make(Int(16, 16), "*")),
    wild_i32x8(Variable::make(Int(32, 8), "*")),
    wild_i64x4(Variable::make(Int(64, 4), "*")),

    wild_u8x32(Variable::make(UInt(8, 32), "*")),
    wild_u16x16(Variable::make(UInt(16, 16), "*")),
    wild_u32x8(Variable::make(UInt(32, 8), "*")),
    wild_u64x4(Variable::make(UInt(64, 4), "*")),

    wild_f32x2(Variable::make(Float(32, 2), "*")),

    wild_f32x4(Variable::make(Float(32, 4), "*")),
    wild_f64x2(Variable::make(Float(64, 2), "*")),

    wild_f32x8(Variable::make(Float(32, 8), "*")),
    wild_f64x4(Variable::make(Float(64, 4), "*")),

    wild_u1x_ (Variable::make(UInt(1, 0), "*")),
    wild_i8x_ (Variable::make(Int(8, 0), "*")),
    wild_u8x_ (Variable::make(UInt(8, 0), "*")),
    wild_i16x_(Variable::make(Int(16, 0), "*")),
    wild_u16x_(Variable::make(UInt(16, 0), "*")),
    wild_i32x_(Variable::make(Int(32, 0), "*")),
    wild_u32x_(Variable::make(UInt(32, 0), "*")),
    wild_i64x_(Variable::make(Int(64, 0), "*")),
    wild_u64x_(Variable::make(UInt(64, 0), "*")),
    wild_f32x_(Variable::make(Float(32, 0), "*")),
    wild_f64x_(Variable::make(Float(64, 0), "*")),

    // Bounds of types
    min_i8(Int(8).min()),
    max_i8(Int(8).max()),
    max_u8(UInt(8).max()),

    min_i16(Int(16).min()),
    max_i16(Int(16).max()),
    max_u16(UInt(16).max()),

    min_i32(Int(32).min()),
    max_i32(Int(32).max()),
    max_u32(UInt(32).max()),

    min_i64(Int(64).min()),
    max_i64(Int(64).max()),
    max_u64(UInt(64).max()),

    min_f32(Float(32).min()),
    max_f32(Float(32).max()),

    min_f64(Float(64).min()),
    max_f64(Float(64).max()),
    destructor_block(nullptr) {
    initialize_llvm();
}

namespace {

template <typename T>
CodeGen_LLVM *make_codegen(const Target &target,
                           llvm::LLVMContext &context) {
    CodeGen_LLVM *ret = new T(target);
    ret->set_context(context);
    return ret;
}

}

void CodeGen_LLVM::set_context(llvm::LLVMContext &context) {
    this->context = &context;
}

CodeGen_LLVM *CodeGen_LLVM::new_for_target(const Target &target,
                                           llvm::LLVMContext &context) {
    // The awkward mapping from targets to code generators
    if (target.features_any_of({Target::CUDA,
                                Target::OpenCL,
                                Target::OpenGL,
                                Target::OpenGLCompute,
                                Target::Metal})) {
#ifdef WITH_X86
        if (target.arch == Target::X86) {
            return make_codegen<CodeGen_GPU_Host<CodeGen_X86>>(target, context);
        }
#endif
#if defined(WITH_ARM) || defined(WITH_AARCH64)
        if (target.arch == Target::ARM) {
            return make_codegen<CodeGen_GPU_Host<CodeGen_ARM>>(target, context);
        }
#endif
#ifdef WITH_MIPS
        if (target.arch == Target::MIPS) {
            return make_codegen<CodeGen_GPU_Host<CodeGen_MIPS>>(target, context);
        }
#endif
#ifdef WITH_POWERPC
        if (target.arch == Target::POWERPC) {
            return make_codegen<CodeGen_GPU_Host<CodeGen_PowerPC>>(target, context);
        }
#endif

        user_error << "Invalid target architecture for GPU backend: "
                   << target.to_string() << "\n";
        return nullptr;

    } else if (target.arch == Target::X86) {
        return make_codegen<CodeGen_X86>(target, context);
    } else if (target.arch == Target::ARM) {
        return make_codegen<CodeGen_ARM>(target, context);
    } else if (target.arch == Target::MIPS) {
        return make_codegen<CodeGen_MIPS>(target, context);
    } else if (target.arch == Target::POWERPC) {
        return make_codegen<CodeGen_PowerPC>(target, context);
    } else if (target.arch == Target::Hexagon) {
        return make_codegen<CodeGen_Hexagon>(target, context);
    }

    user_error << "Unknown target architecture: "
               << target.to_string() << "\n";
    return nullptr;
}

void CodeGen_LLVM::initialize_llvm() {
    static std::mutex initialize_llvm_mutex;
    std::lock_guard<std::mutex> lock(initialize_llvm_mutex);

    // Initialize the targets we want to generate code for which are enabled
    // in llvm configuration
    if (!llvm_initialized) {

        // You can hack in command-line args to llvm with the
        // environment variable HL_LLVM_ARGS, e.g. HL_LLVM_ARGS="-print-after-all"
        std::string args = get_env_variable("HL_LLVM_ARGS");
        if (!args.empty()) {
            vector<std::string> arg_vec = split_string(args, " ");
            vector<const char *> c_arg_vec;
            c_arg_vec.push_back("llc");
            for (const std::string &s : arg_vec) {
                c_arg_vec.push_back(s.c_str());
            }
            cl::ParseCommandLineOptions((int)(c_arg_vec.size()), &c_arg_vec[0], "Halide compiler\n");
        }

        InitializeNativeTarget();
        InitializeNativeTargetAsmPrinter();
        InitializeNativeTargetAsmParser();

        #define LLVM_TARGET(target)         \
            Initialize##target##Target();
        #include <llvm/Config/Targets.def>
        #undef LLVM_TARGET

        #define LLVM_ASM_PARSER(target)     \
            Initialize##target##AsmParser();
        #include <llvm/Config/AsmParsers.def>
        #undef LLVM_ASM_PARSER

        #define LLVM_ASM_PRINTER(target)    \
            Initialize##target##AsmPrinter();
        #include <llvm/Config/AsmPrinters.def>
        #undef LLVM_ASM_PRINTER

        llvm_initialized = true;
    }
}

void CodeGen_LLVM::init_context() {
    // Ensure our IRBuilder is using the current context.
    delete builder;
    builder = new IRBuilder<>(*context);

    // Branch weights for very likely branches
    llvm::MDBuilder md_builder(*context);
    very_likely_branch = md_builder.createBranchWeights(1 << 30, 0);

    // Define some types
    void_t = llvm::Type::getVoidTy(*context);
    i1_t = llvm::Type::getInt1Ty(*context);
    i8_t = llvm::Type::getInt8Ty(*context);
    i16_t = llvm::Type::getInt16Ty(*context);
    i32_t = llvm::Type::getInt32Ty(*context);
    i64_t = llvm::Type::getInt64Ty(*context);
    f16_t = llvm::Type::getHalfTy(*context);
    f32_t = llvm::Type::getFloatTy(*context);
    f64_t = llvm::Type::getDoubleTy(*context);

    i8x8 = VectorType::get(i8_t, 8);
    i8x16 = VectorType::get(i8_t, 16);
    i8x32 = VectorType::get(i8_t, 32);
    i16x4 = VectorType::get(i16_t, 4);
    i16x8 = VectorType::get(i16_t, 8);
    i16x16 = VectorType::get(i16_t, 16);
    i32x2 = VectorType::get(i32_t, 2);
    i32x4 = VectorType::get(i32_t, 4);
    i32x8 = VectorType::get(i32_t, 8);
    i64x2 = VectorType::get(i64_t, 2);
    i64x4 = VectorType::get(i64_t, 4);
    f32x2 = VectorType::get(f32_t, 2);
    f32x4 = VectorType::get(f32_t, 4);
    f32x8 = VectorType::get(f32_t, 8);
    f64x2 = VectorType::get(f64_t, 2);
    f64x4 = VectorType::get(f64_t, 4);
}

void CodeGen_LLVM::init_module() {
    init_context();

    // Start with a module containing the initial module for this target.
    module = get_initial_module_for_target(target, context);
}

void CodeGen_LLVM::add_external_code(const Module &halide_module) {
    for (const ExternalCode &code_blob : halide_module.external_code()) {
        if (code_blob.is_for_cpu_target(get_target())) {
            add_bitcode_to_module(context, *module, code_blob.contents(), code_blob.name());
        }
    }
}

CodeGen_LLVM::~CodeGen_LLVM() {
    delete builder;
}

bool CodeGen_LLVM::llvm_initialized = false;
bool CodeGen_LLVM::llvm_X86_enabled = false;
bool CodeGen_LLVM::llvm_ARM_enabled = false;
bool CodeGen_LLVM::llvm_Hexagon_enabled = false;
bool CodeGen_LLVM::llvm_AArch64_enabled = false;
bool CodeGen_LLVM::llvm_NVPTX_enabled = false;
bool CodeGen_LLVM::llvm_Mips_enabled = false;
bool CodeGen_LLVM::llvm_PowerPC_enabled = false;

namespace {

struct MangledNames {
    string simple_name;
    string extern_name;
    string argv_name;
    string metadata_name;
};

MangledNames get_mangled_names(const std::string &name,
                               LoweredFunc::LinkageType linkage,
                               NameMangling mangling,
                               const std::vector<LoweredArgument> &args,
                               const Target &target) {
    std::vector<std::string> namespaces;
    MangledNames names;
    names.simple_name = extract_namespaces(name, namespaces);
    names.extern_name = names.simple_name;
    names.argv_name = names.simple_name + "_argv";
    names.metadata_name = names.simple_name + "_metadata";

    if (linkage != LoweredFunc::Internal &&
        ((mangling == NameMangling::Default &&
          target.has_feature(Target::CPlusPlusMangling)) ||
         mangling == NameMangling::CPlusPlus)) {
        std::vector<ExternFuncArgument> mangle_args;
        for (const auto &arg : args) {
            if (arg.kind == Argument::InputScalar) {
                mangle_args.push_back(ExternFuncArgument(make_zero(arg.type)));
            } else if (arg.kind == Argument::InputBuffer ||
                       arg.kind == Argument::OutputBuffer) {
                mangle_args.push_back(ExternFuncArgument(Buffer<>()));
            }
        }
        names.extern_name = cplusplus_function_mangled_name(names.simple_name, namespaces, type_of<int>(), mangle_args, target);
        halide_handle_cplusplus_type inner_type(halide_cplusplus_type_name(halide_cplusplus_type_name::Simple, "void"), {}, {},
                                                { halide_handle_cplusplus_type::Pointer, halide_handle_cplusplus_type::Pointer } );
        Type void_star_star(Handle(1, &inner_type));
        names.argv_name = cplusplus_function_mangled_name(names.argv_name, namespaces, type_of<int>(), { ExternFuncArgument(make_zero(void_star_star)) }, target);
        names.metadata_name = cplusplus_function_mangled_name(names.metadata_name, namespaces, type_of<const struct halide_filter_metadata_t *>(), {}, target);
    }
    return names;
}

MangledNames get_mangled_names(const LoweredFunc &f, const Target &target) {
    return get_mangled_names(f.name, f.linkage, f.name_mangling, f.args, target);
}

}  // namespace

std::unique_ptr<llvm::Module> CodeGen_LLVM::compile(const Module &input) {
    input_module = &input;

    init_module();

    debug(1) << "Target triple of initial module: " << module->getTargetTriple() << "\n";

    module->setModuleIdentifier(input.name());

    // Add some target specific info to the module as metadata.
    module->addModuleFlag(llvm::Module::Warning, "halide_use_soft_float_abi", use_soft_float_abi() ? 1 : 0);
    module->addModuleFlag(llvm::Module::Warning, "halide_mcpu", MDString::get(*context, mcpu()));
    module->addModuleFlag(llvm::Module::Warning, "halide_mattrs", MDString::get(*context, mattrs()));

    internal_assert(module && context && builder)
        << "The CodeGen_LLVM subclass should have made an initial module before calling CodeGen_LLVM::compile\n";

    // Ensure some types we need are defined
    buffer_t_type = module->getTypeByName("struct.halide_buffer_t");
    internal_assert(buffer_t_type) << "Did not find halide_buffer_t in initial module";

    type_t_type = module->getTypeByName("struct.halide_type_t");
    internal_assert(type_t_type) << "Did not find halide_type_t in initial module";

    dimension_t_type = module->getTypeByName("struct.halide_dimension_t");
    internal_assert(dimension_t_type) << "Did not find halide_dimension_t in initial module";

    metadata_t_type = module->getTypeByName("struct.halide_filter_metadata_t");
    internal_assert(metadata_t_type) << "Did not find halide_filter_metadata_t in initial module";

    argument_t_type = module->getTypeByName("struct.halide_filter_argument_t");
    internal_assert(argument_t_type) << "Did not find halide_filter_argument_t in initial module";

    scalar_value_t_type = module->getTypeByName("struct.halide_scalar_value_t");
    internal_assert(scalar_value_t_type) << "Did not find halide_scalar_value_t in initial module";

    device_interface_t_type = module->getTypeByName("struct.halide_device_interface_t");
    internal_assert(scalar_value_t_type) << "Did not find halide_device_interface_t in initial module";

    semaphore_t_type = module->getTypeByName("struct.halide_semaphore_t");
    internal_assert(semaphore_t_type) << "Did not find halide_semaphore_t in initial module";

    semaphore_acquire_t_type = module->getTypeByName("struct.halide_semaphore_acquire_t");
    internal_assert(semaphore_acquire_t_type) << "Did not find halide_semaphore_acquire_t in initial module";

    parallel_task_t_type = module->getTypeByName("struct.halide_parallel_task_t");
    internal_assert(parallel_task_t_type) << "Did not find halide_parallel_task_t in initial module";

    add_external_code(input);

    // Generate the code for this module.
    debug(1) << "Generating llvm bitcode...\n";
    for (const auto &b : input.buffers()) {
        compile_buffer(b);
    }
    for (const auto &f : input.functions()) {
        const auto names = get_mangled_names(f, get_target());

        compile_func(f, names.simple_name, names.extern_name);

        // If the Func is externally visible, also create the argv wrapper and metadata.
        // (useful for calling from JIT and other machine interfaces).
        if (f.linkage == LoweredFunc::ExternalPlusMetadata) {
            llvm::Function *wrapper = add_argv_wrapper(names.argv_name);
            llvm::Function *metadata_getter = embed_metadata_getter(names.metadata_name,
                names.simple_name, f.args, input.get_metadata_name_map());

            if (target.has_feature(Target::Matlab)) {
                define_matlab_wrapper(module.get(), wrapper, metadata_getter);
            }
        }
    }

    debug(2) << module.get() << "\n";

    // Verify the module is ok
<<<<<<< HEAD
    llvm::raw_os_ostream os(std::cerr);
    verifyModule(*module, &os);
=======
    internal_assert(!verifyModule(*module, &llvm::errs()));
>>>>>>> dd90d6f3
    debug(2) << "Done generating llvm bitcode\n";

    // Optimize
    CodeGen_LLVM::optimize_module();

    input_module = nullptr;

    // Disown the module and return it.
    return std::move(module);
}


void CodeGen_LLVM::begin_func(LoweredFunc::LinkageType linkage, const std::string& name,
                              const std::string& extern_name, const std::vector<LoweredArgument>& args) {
    current_function_args = args;

    // Deduce the types of the arguments to our function
    vector<llvm::Type *> arg_types(args.size());
    for (size_t i = 0; i < args.size(); i++) {
        if (args[i].is_buffer()) {
            arg_types[i] = buffer_t_type->getPointerTo();
        } else {
            arg_types[i] = llvm_type_of(args[i].type);
        }
    }
    FunctionType *func_t = FunctionType::get(i32_t, arg_types, false);

    // Make our function. There may already be a declaration of it.
    function = module->getFunction(extern_name);
    if (!function) {
        function = llvm::Function::Create(func_t, llvm_linkage(linkage), extern_name, module.get());
    } else {
        user_assert(function->isDeclaration())
            << "Another function with the name " << extern_name
            << " already exists in the same module\n";
        if (func_t != function->getFunctionType()) {
            std::cerr << "Desired function type for " << extern_name << ":\n";
            #if LLVM_VERSION >= 50
            func_t->print(dbgs(), true);
            #else
            func_t->dump();
            #endif
            std::cerr << "Declared function type of " << extern_name << ":\n";
            #if LLVM_VERSION >= 50
            function->getFunctionType()->print(dbgs(), true);
            #else
            function->getFunctionType()->dump();
            #endif
            user_error << "Cannot create a function with a declaration of mismatched type.\n";
        }
    }
    set_function_attributes_for_target(function, target);

    // Mark the buffer args as no alias
    for (size_t i = 0; i < args.size(); i++) {
        if (args[i].is_buffer()) {
            #if LLVM_VERSION < 50
            function->setDoesNotAlias(i+1);
            #else
            function->addParamAttr(i, Attribute::NoAlias);
            #endif
        }
    }

    debug(1) << "Generating llvm bitcode prolog for function " << name << "...\n";

    // Null out the destructor block.
    destructor_block = nullptr;

    // Make the initial basic block
    BasicBlock *block = BasicBlock::Create(*context, "entry", function);
    builder->SetInsertPoint(block);

    // Put the arguments in the symbol table
    {
        size_t i = 0;
        for (auto &arg : function->args()) {
            if (args[i].is_buffer()) {
                // Track this buffer name so that loads and stores from it
                // don't try to be too aligned.
                external_buffer.insert(args[i].name);
                sym_push(args[i].name + ".buffer", &arg);
            } else {
                sym_push(args[i].name, &arg);
            }

            if (args[i].alignment.modulus != 0) {
                alignment_info.push(args[i].name, args[i].alignment);
            }

            i++;
        }
    }
}

void CodeGen_LLVM::end_func(const std::vector<LoweredArgument>& args) {
    return_with_error_code(ConstantInt::get(i32_t, 0));

    // Remove the arguments from the symbol table
    for (size_t i = 0; i < args.size(); i++) {
        if (args[i].is_buffer()) {
            sym_pop(args[i].name + ".buffer");
        } else {
            sym_pop(args[i].name);
        }
        if (args[i].alignment.modulus != 0) {
            alignment_info.pop(args[i].name);
        }
    }

    internal_assert(!verifyFunction(*function, &llvm::errs()));

    current_function_args.clear();
}

void CodeGen_LLVM::compile_func(const LoweredFunc &f, const std::string &simple_name,
                                const std::string &extern_name) {
    // Generate the function declaration and argument unpacking code.
    begin_func(f.linkage, simple_name, extern_name, f.args);

    // If building with MSAN, ensure that calls to halide_msan_annotate_buffer_is_initialized()
    // happen for every output buffer if the function succeeds.
    if (f.linkage != LoweredFunc::Internal &&
        target.has_feature(Target::MSAN)) {
        llvm::Function *annotate_buffer_fn =
            module->getFunction("halide_msan_annotate_buffer_is_initialized_as_destructor");
        internal_assert(annotate_buffer_fn)
            << "Could not find halide_msan_annotate_buffer_is_initialized_as_destructor in module\n";
        #if LLVM_VERSION < 50
        annotate_buffer_fn->setDoesNotAlias(1);
        #else
        annotate_buffer_fn->addParamAttr(0, Attribute::NoAlias);
        #endif
        for (const auto &arg : f.args) {
            if (arg.kind == Argument::OutputBuffer) {
                register_destructor(annotate_buffer_fn, sym_get(arg.name + ".buffer"), OnSuccess);
            }
        }
    }

     // Generate the function body.
    debug(1) << "Generating llvm bitcode for function " << f.name << "...\n";
    f.body.accept(this);

    // Clean up and return.
    end_func(f.args);
}

// Given a range of iterators of constant ints, get a corresponding vector of llvm::Constant.
template<typename It>
std::vector<llvm::Constant*> get_constants(llvm::Type *t, It begin, It end) {
    std::vector<llvm::Constant*> ret;
    for (It i = begin; i != end; i++) {
        ret.push_back(ConstantInt::get(t, *i));
    }
    return ret;
}

BasicBlock *CodeGen_LLVM::get_destructor_block() {
    if (!destructor_block) {
        // Create it if it doesn't exist.
        IRBuilderBase::InsertPoint here = builder->saveIP();
        destructor_block = BasicBlock::Create(*context, "destructor_block", function);
        builder->SetInsertPoint(destructor_block);
        // The first instruction in the destructor block is a phi node
        // that collects the error code.
        PHINode *error_code = builder->CreatePHI(i32_t, 0);

        // Calls to destructors will get inserted here.

        // The last instruction is the return op that returns it.
        builder->CreateRet(error_code);

        // Jump back to where we were.
        builder->restoreIP(here);

    }
    internal_assert(destructor_block->getParent() == function);
    return destructor_block;
}

Value *CodeGen_LLVM::register_destructor(llvm::Function *destructor_fn, Value *obj, DestructorType when) {

    // Create a null-initialized stack slot to track this object
    llvm::Type *void_ptr = i8_t->getPointerTo();
    llvm::Value *stack_slot = create_alloca_at_entry(void_ptr, 1, true);

    // Cast the object to llvm's representation of void *
    obj = builder->CreatePointerCast(obj, void_ptr);

    // Put it in the stack slot
    builder->CreateStore(obj, stack_slot);

    // Passing the constant null as the object means the destructor
    // will never get called.
    {
        llvm::Constant *c = dyn_cast<llvm::Constant>(obj);
        if (c && c->isNullValue()) {
            internal_error << "Destructors must take a non-null object\n";
        }
    }

    // Switch to the destructor block, and add code that cleans up
    // this object if the contents of the stack slot is not nullptr.
    IRBuilderBase::InsertPoint here = builder->saveIP();
    BasicBlock *dtors = get_destructor_block();

    builder->SetInsertPoint(dtors->getFirstNonPHI());

    PHINode *error_code = dyn_cast<PHINode>(dtors->begin());
    internal_assert(error_code) << "The destructor block is supposed to start with a phi node\n";

    llvm::Value *should_call = nullptr;
    switch (when) {
        case Always:    should_call = ConstantInt::get(i1_t, 1); break;
        case OnError:   should_call = builder->CreateIsNotNull(error_code); break;
        case OnSuccess: should_call = builder->CreateIsNull(error_code); break;
    }
    llvm::Function *call_destructor = module->getFunction("call_destructor");
    internal_assert(call_destructor);
    internal_assert(destructor_fn);
    internal_assert(should_call);
    Value *args[] = {get_user_context(), destructor_fn, stack_slot, should_call};
    builder->CreateCall(call_destructor, args);

    // Switch back to the original location
    builder->restoreIP(here);

    // Return the stack slot so that it's possible to cleanup the object early.
    return stack_slot;
}

void CodeGen_LLVM::trigger_destructor(llvm::Function *destructor_fn, Value *stack_slot) {
    llvm::Function *call_destructor = module->getFunction("call_destructor");
    internal_assert(call_destructor);
    internal_assert(destructor_fn);
    stack_slot = builder->CreatePointerCast(stack_slot, i8_t->getPointerTo()->getPointerTo());
    Value *should_call = ConstantInt::get(i1_t, 1);
    Value *args[] = {get_user_context(), destructor_fn, stack_slot, should_call};
    builder->CreateCall(call_destructor, args);
}

void CodeGen_LLVM::compile_buffer(const Buffer<> &buf) {
    // Embed the buffer declaration as a global.
    internal_assert(buf.defined());

    user_assert(buf.data())
        << "Can't embed buffer " << buf.name() << " because it has a null host pointer.\n";
    user_assert(!buf.device_dirty())
        << "Can't embed Image \"" << buf.name() << "\""
        << " because it has a dirty device pointer\n";

    Constant *type_fields[] = {
        ConstantInt::get(i8_t, buf.type().code()),
        ConstantInt::get(i8_t, buf.type().bits()),
        ConstantInt::get(i16_t, buf.type().lanes())
    };

    Constant *shape = nullptr;
    if (buf.dimensions()) {
        size_t shape_size = buf.dimensions() * sizeof(halide_dimension_t);
        vector<char> shape_blob((char *)buf.raw_buffer()->dim, (char *)buf.raw_buffer()->dim + shape_size);
        shape = create_binary_blob(shape_blob, buf.name() + ".shape");
        shape = ConstantExpr::getPointerCast(shape, dimension_t_type->getPointerTo());
    } else {
        shape = ConstantPointerNull::get(dimension_t_type->getPointerTo());
    }

    // For now, we assume buffers that aren't scalar are constant,
    // while scalars can be mutated. This accommodates all our existing
    // use cases, which is that all buffers are constant, except those
    // used to store stateful module information in offloading runtimes.
    bool constant = buf.dimensions() != 0;

    vector<char> data_blob((const char *)buf.data(), (const char *)buf.data() + buf.size_in_bytes());

    Constant *fields[] = {
        ConstantInt::get(i64_t, 0),                              // device
        ConstantPointerNull::get(device_interface_t_type->getPointerTo()), // device_interface
        create_binary_blob(data_blob, buf.name() + ".data", constant), // host
        ConstantInt::get(i64_t, halide_buffer_flag_host_dirty),  // flags
        ConstantStruct::get(type_t_type, type_fields),           // type
        ConstantInt::get(i32_t, buf.dimensions()),               // dimensions
        shape,                                                   // dim
        ConstantPointerNull::get(i8_t->getPointerTo()),          // padding
    };
    Constant *buffer_struct = ConstantStruct::get(buffer_t_type, fields);

    // Embed the halide_buffer_t and make it point to the data array.
    GlobalVariable *global = new GlobalVariable(*module, buffer_t_type,
                                                false, GlobalValue::PrivateLinkage,
                                                0, buf.name() + ".buffer");
    global->setInitializer(buffer_struct);

    // Finally, dump it in the symbol table
    Constant *zero[] = {ConstantInt::get(i32_t, 0)};
    Constant *global_ptr = ConstantExpr::getInBoundsGetElementPtr(buffer_t_type, global, zero);
    sym_push(buf.name() + ".buffer", global_ptr);
}

Constant* CodeGen_LLVM::embed_constant_expr(Expr e) {
    if (!e.defined()) {
        return Constant::getNullValue(scalar_value_t_type->getPointerTo());
    }

    internal_assert(!e.type().is_handle()) << "Should never see Handle types here.";

    llvm::Value *val = codegen(e);
    llvm::Constant *constant = dyn_cast<llvm::Constant>(val);
    internal_assert(constant);

    GlobalVariable *storage = new GlobalVariable(
            *module,
            constant->getType(),
            /*isConstant*/ true,
            GlobalValue::PrivateLinkage,
            constant);

    Constant *zero[] = {ConstantInt::get(i32_t, 0)};
    return ConstantExpr::getBitCast(
        ConstantExpr::getInBoundsGetElementPtr(constant->getType(), storage, zero),
        scalar_value_t_type->getPointerTo());
}

// Make a wrapper to call the function with an array of pointer
// args. This is easier for the JIT to call than a function with an
// unknown (at compile time) argument list.
llvm::Function *CodeGen_LLVM::add_argv_wrapper(const std::string &name) {
    llvm::Type *args_t[] = {i8_t->getPointerTo()->getPointerTo()};
    llvm::FunctionType *func_t = llvm::FunctionType::get(i32_t, args_t, false);
    llvm::Function *wrapper = llvm::Function::Create(func_t, llvm::GlobalValue::ExternalLinkage, name, module.get());
    llvm::BasicBlock *block = llvm::BasicBlock::Create(module->getContext(), "entry", wrapper);
    builder->SetInsertPoint(block);

    llvm::Value *arg_array = iterator_to_pointer(wrapper->arg_begin());

    std::vector<llvm::Value *> wrapper_args;
    for (llvm::Function::arg_iterator i = function->arg_begin(); i != function->arg_end(); i++) {
        // Get the address of the nth argument
        llvm::Value *ptr = builder->CreateConstGEP1_32(arg_array, wrapper_args.size());
        ptr = builder->CreateLoad(ptr);
        if (i->getType() == buffer_t_type->getPointerTo()) {
            // Cast the argument to a buffer_t *
            wrapper_args.push_back(builder->CreatePointerCast(ptr, buffer_t_type->getPointerTo()));
        } else {
            // Cast to the appropriate type and load
            ptr = builder->CreatePointerCast(ptr, i->getType()->getPointerTo());
            wrapper_args.push_back(builder->CreateLoad(ptr));
        }
    }
    debug(4) << "Creating call from wrapper to actual function\n";
    llvm::CallInst *result = builder->CreateCall(function, wrapper_args);
    // This call should never inline
    result->setIsNoInline();
    builder->CreateRet(result);
    internal_assert(!verifyFunction(*wrapper, &llvm::errs()));
    return wrapper;
}

llvm::Function *CodeGen_LLVM::embed_metadata_getter(const std::string &metadata_name,
        const std::string &function_name, const std::vector<LoweredArgument> &args,
        const std::map<std::string, std::string> &metadata_name_map) {
    Constant *zero = ConstantInt::get(i32_t, 0);

    const int num_args = (int) args.size();

    auto map_string = [&metadata_name_map](const std::string &from) -> std::string {
        auto it = metadata_name_map.find(from);
        return it == metadata_name_map.end() ? from : it->second;
    };

    vector<Constant *> arguments_array_entries;
    for (int arg = 0; arg < num_args; ++arg) {

        StructType *type_t_type = module->getTypeByName("struct.halide_type_t");
        internal_assert(type_t_type) << "Did not find halide_type_t in module.\n";

        Constant *type_fields[] = {
            ConstantInt::get(i8_t, args[arg].type.code()),
            ConstantInt::get(i8_t, args[arg].type.bits()),
            ConstantInt::get(i16_t, 1)
        };
        Constant *type = ConstantStruct::get(type_t_type, type_fields);

        Expr def = args[arg].def;
        Expr min = args[arg].min;
        Expr max = args[arg].max;
        if (args[arg].type.is_handle()) {
            // Handle values are always emitted into metadata as "undefined", regardless of
            // what sort of Expr is provided.
            def = min = max = Expr();
        }
        Constant *argument_fields[] = {
            create_string_constant(map_string(args[arg].name)),
            ConstantInt::get(i32_t, args[arg].kind),
            ConstantInt::get(i32_t, args[arg].dimensions),
            type,
            embed_constant_expr(def),
            embed_constant_expr(min),
            embed_constant_expr(max)
        };
        arguments_array_entries.push_back(ConstantStruct::get(argument_t_type, argument_fields));
    }
    llvm::ArrayType *arguments_array = ArrayType::get(argument_t_type, num_args);
    GlobalVariable *arguments_array_storage = new GlobalVariable(
        *module,
        arguments_array,
        /*isConstant*/ true,
        GlobalValue::PrivateLinkage,
        ConstantArray::get(arguments_array, arguments_array_entries));

    Value *zeros[] = {zero, zero};
    Constant *metadata_fields[] = {
        /* version */ zero,
        /* num_arguments */ ConstantInt::get(i32_t, num_args),
        /* arguments */ ConstantExpr::getInBoundsGetElementPtr(arguments_array, arguments_array_storage, zeros),
        /* target */ create_string_constant(map_string(target.to_string())),
        /* name */ create_string_constant(map_string(function_name))
    };

    GlobalVariable *metadata_storage = new GlobalVariable(
        *module,
        metadata_t_type,
        /*isConstant*/ true,
        GlobalValue::PrivateLinkage,
        ConstantStruct::get(metadata_t_type, metadata_fields),
        metadata_name + "_storage");

    llvm::FunctionType *func_t = llvm::FunctionType::get(metadata_t_type->getPointerTo(), false);
    llvm::Function *metadata_getter = llvm::Function::Create(func_t, llvm::GlobalValue::ExternalLinkage, metadata_name, module.get());
    llvm::BasicBlock *block = llvm::BasicBlock::Create(module.get()->getContext(), "entry", metadata_getter);
    builder->SetInsertPoint(block);
    builder->CreateRet(metadata_storage);
    internal_assert(!verifyFunction(*metadata_getter, &llvm::errs()));

    return metadata_getter;
}

llvm::Type *CodeGen_LLVM::llvm_type_of(Type t) {
    return Internal::llvm_type_of(context, t);
}

void CodeGen_LLVM::optimize_module() {
    debug(3) << "Optimizing module\n";

    if (debug::debug_level() >= 3) {
        #if LLVM_VERSION >= 50
        module->print(dbgs(), nullptr, false, true);
        #else
        module->dump();
        #endif
    }

    // We override PassManager::add so that we have an opportunity to
    // blacklist problematic LLVM passes.
    class MyFunctionPassManager : public legacy::FunctionPassManager {
    public:
        MyFunctionPassManager(llvm::Module *m) : legacy::FunctionPassManager(m) {}
        virtual void add(Pass *p) override {
#if LLVM_VERSION >= 40
            debug(2) << "Adding function pass: " << p->getPassName().str() << "\n";
#else
            debug(2) << "Adding function pass: " << p->getPassName() << "\n";
#endif
            legacy::FunctionPassManager::add(p);
        }
    };

    class MyModulePassManager : public legacy::PassManager {
    public:
        virtual void add(Pass *p) override {
#if LLVM_VERSION >= 40
            debug(2) << "Adding module pass: " << p->getPassName().str() << "\n";
#else
            debug(2) << "Adding module pass: " << p->getPassName() << "\n";
#endif
            legacy::PassManager::add(p);
        }
    };

    MyFunctionPassManager function_pass_manager(module.get());
    MyModulePassManager module_pass_manager;

    std::unique_ptr<TargetMachine> TM = make_target_machine(*module);
    module_pass_manager.add(createTargetTransformInfoWrapperPass(TM ? TM->getTargetIRAnalysis() : TargetIRAnalysis()));
    function_pass_manager.add(createTargetTransformInfoWrapperPass(TM ? TM->getTargetIRAnalysis() : TargetIRAnalysis()));

    PassManagerBuilder b;
    b.OptLevel = 3;
#if LLVM_VERSION >= 50
    b.Inliner = createFunctionInliningPass(b.OptLevel, 0, false);
#else
    b.Inliner = createFunctionInliningPass(b.OptLevel, 0);
#endif
    b.LoopVectorize = true;
    b.SLPVectorize = true;

#if LLVM_VERSION >= 50
    if (TM) {
        TM->adjustPassManager(b);
    }
#endif

    b.populateFunctionPassManager(function_pass_manager);
    b.populateModulePassManager(module_pass_manager);

    // Run optimization passes
    function_pass_manager.doInitialization();
    for (llvm::Module::iterator i = module->begin(); i != module->end(); i++) {
        function_pass_manager.run(*i);
    }
    function_pass_manager.doFinalization();
    module_pass_manager.run(*module);

    debug(3) << "After LLVM optimizations:\n";
    if (debug::debug_level() >= 2) {
        #if LLVM_VERSION >= 50
        module->print(dbgs(), nullptr, false, true);
        #else
        module->dump();
        #endif
    }
}

void CodeGen_LLVM::sym_push(const string &name, llvm::Value *value) {
    if (!value->getType()->isVoidTy()) {
        value->setName(name);
    }
    symbol_table.push(name, value);
}

void CodeGen_LLVM::sym_pop(const string &name) {
    symbol_table.pop(name);
}

llvm::Value *CodeGen_LLVM::sym_get(const string &name, bool must_succeed) const {
    // look in the symbol table
    if (!symbol_table.contains(name)) {
        if (must_succeed) {
            std::ostringstream err;
            err << "Symbol not found: " << name << "\n";

            if (debug::debug_level() > 0) {
                err << "The following names are in scope:\n"
                    << symbol_table << "\n";
            }

            internal_error << err.str();
        } else {
            return nullptr;
        }
    }
    return symbol_table.get(name);
}

bool CodeGen_LLVM::sym_exists(const string &name) const {
    return symbol_table.contains(name);
}

Value *CodeGen_LLVM::codegen(Expr e) {
    internal_assert(e.defined());
    debug(4) << "Codegen: " << e.type() << ", " << e << "\n";
    value = nullptr;
    e.accept(this);
    internal_assert(value) << "Codegen of an expr did not produce an llvm value\n";
    return value;
}

void CodeGen_LLVM::codegen(Stmt s) {
    internal_assert(s.defined());
    debug(3) << "Codegen: " << s << "\n";
    value = nullptr;
    s.accept(this);
}

void CodeGen_LLVM::visit(const IntImm *op) {
    value = ConstantInt::getSigned(llvm_type_of(op->type), op->value);
}

void CodeGen_LLVM::visit(const UIntImm *op) {
    value = ConstantInt::get(llvm_type_of(op->type), op->value);
}

void CodeGen_LLVM::visit(const FloatImm *op) {
    value = ConstantFP::get(llvm_type_of(op->type), op->value);
}

void CodeGen_LLVM::visit(const StringImm *op) {
    value = create_string_constant(op->value);
}

void CodeGen_LLVM::visit(const Cast *op) {
    Halide::Type src = op->value.type();
    Halide::Type dst = op->type;

    value = codegen(op->value);

    llvm::Type *llvm_dst = llvm_type_of(dst);

    if (dst.is_handle() && src.is_handle()) {
        value = builder->CreateBitCast(value, llvm_dst);
    } else if (dst.is_handle() || src.is_handle()) {
        internal_error << "Can't cast from " << src << " to " << dst << "\n";
    } else if (!src.is_float() && !dst.is_float()) {
        // Widening integer casts either zero extend or sign extend,
        // depending on the source type. Narrowing integer casts
        // always truncate.
        value = builder->CreateIntCast(value, llvm_dst, src.is_int());
    } else if (src.is_float() && dst.is_int()) {
        value = builder->CreateFPToSI(value, llvm_dst);
    } else if (src.is_float() && dst.is_uint()) {
        // fptoui has undefined behavior on overflow. Seems reasonable
        // to get an unspecified uint on overflow, but because uint1s
        // are stored in uint8s for float->uint1 casts this undefined
        // behavior manifests itself as uint1 values greater than 1,
        // which could in turn break our bounds inference
        // guarantees. So go via uint8 in this case.
        if (dst.bits() < 8) {
            value = builder->CreateFPToUI(value, llvm_type_of(dst.with_bits(8)));
            value = builder->CreateIntCast(value, llvm_dst, false);
        } else {
            value = builder->CreateFPToUI(value, llvm_dst);
        }
    } else if (src.is_int() && dst.is_float()) {
        value = builder->CreateSIToFP(value, llvm_dst);
    } else if (src.is_uint() && dst.is_float()) {
        value = builder->CreateUIToFP(value, llvm_dst);
    } else {
        internal_assert(src.is_float() && dst.is_float());
        // Float widening or narrowing
        value = builder->CreateFPCast(value, llvm_dst);
    }
}

void CodeGen_LLVM::visit(const Variable *op) {
    value = sym_get(op->name);
}

void CodeGen_LLVM::visit(const Add *op) {
    if (op->type.is_float()) {
        value = builder->CreateFAdd(codegen(op->a), codegen(op->b));
    } else if (op->type.is_int() && op->type.bits() >= 32) {
        // We tell llvm integers don't wrap, so that it generates good
        // code for loop indices.
        value = builder->CreateNSWAdd(codegen(op->a), codegen(op->b));
    } else {
        value = builder->CreateAdd(codegen(op->a), codegen(op->b));
    }
}

void CodeGen_LLVM::visit(const Sub *op) {
    if (op->type.is_float()) {
        value = builder->CreateFSub(codegen(op->a), codegen(op->b));
    } else if (op->type.is_int() && op->type.bits() >= 32) {
        // We tell llvm integers don't wrap, so that it generates good
        // code for loop indices.
        value = builder->CreateNSWSub(codegen(op->a), codegen(op->b));
    } else {
        value = builder->CreateSub(codegen(op->a), codegen(op->b));
    }
}

void CodeGen_LLVM::visit(const Mul *op) {
    if (op->type.is_float()) {
        value = builder->CreateFMul(codegen(op->a), codegen(op->b));
    } else if (op->type.is_int() && op->type.bits() >= 32) {
        // We tell llvm integers don't wrap, so that it generates good
        // code for loop indices.
        value = builder->CreateNSWMul(codegen(op->a), codegen(op->b));
    } else {
        value = builder->CreateMul(codegen(op->a), codegen(op->b));
    }
}

Expr CodeGen_LLVM::mulhi_shr(Expr a, Expr b, int shr) {
    Type ty = a.type();
    Type wide_ty = ty.with_bits(ty.bits() * 2);

    Expr p_wide = cast(wide_ty, a) * cast(wide_ty, b);
    return cast(ty, p_wide >> (shr + ty.bits()));
}

Expr CodeGen_LLVM::sorted_avg(Expr a, Expr b) {
    // b > a, so the following works without widening:
    // a + (b - a)/2
    return a + (b - a)/2;
}

void CodeGen_LLVM::visit(const Div *op) {
    user_assert(!is_zero(op->b)) << "Division by constant zero in expression: " << Expr(op) << "\n";

    // Detect if it's a small int division
    const int64_t *const_int_divisor = as_const_int(op->b);
    const uint64_t *const_uint_divisor = as_const_uint(op->b);

    int shift_amount;
    if (op->type.is_float()) {
        value = builder->CreateFDiv(codegen(op->a), codegen(op->b));
    } else if (is_const_power_of_two_integer(op->b, &shift_amount) &&
               (op->type.is_int() || op->type.is_uint())) {
        value = codegen(op->a >> shift_amount);
    } else if (const_int_divisor &&
               op->type.is_int() &&
               (op->type.bits() == 8 || op->type.bits() == 16 || op->type.bits() == 32) &&
               *const_int_divisor > 1 &&
               ((op->type.bits() > 8 && *const_int_divisor < 256) || *const_int_divisor < 128)) {

        int64_t multiplier, shift;
        if (op->type.bits() == 32) {
            multiplier = IntegerDivision::table_s32[*const_int_divisor][2];
            shift      = IntegerDivision::table_s32[*const_int_divisor][3];
        } else if (op->type.bits() == 16) {
            multiplier = IntegerDivision::table_s16[*const_int_divisor][2];
            shift      = IntegerDivision::table_s16[*const_int_divisor][3];
        } else {
            // 8 bit
            multiplier = IntegerDivision::table_s8[*const_int_divisor][2];
            shift      = IntegerDivision::table_s8[*const_int_divisor][3];
        }
        Expr num = op->a;

        // Make an all-ones mask if the numerator is negative
        Expr sign = num >> make_const(op->type, op->type.bits() - 1);

        // Flip the numerator bits if the mask is high.
        num = cast(num.type().with_code(Type::UInt), num);
        num = num ^ sign;

        // Multiply and keep the high half of the
        // result, and then apply the shift.
        Expr mult = make_const(num.type(), multiplier);
        num = mulhi_shr(num, mult, shift);

        // Maybe flip the bits back again.
        num = num ^ sign;

        value = codegen(num);

    } else if (const_uint_divisor &&
               op->type.is_uint() &&
               (op->type.bits() == 8 || op->type.bits() == 16 || op->type.bits() == 32) &&
               *const_uint_divisor > 1 && *const_uint_divisor < 256) {

        int64_t method, multiplier, shift;
        if (op->type.bits() == 32) {
            method     = IntegerDivision::table_u32[*const_uint_divisor][1];
            multiplier = IntegerDivision::table_u32[*const_uint_divisor][2];
            shift      = IntegerDivision::table_u32[*const_uint_divisor][3];
        } else if (op->type.bits() == 16) {
            method     = IntegerDivision::table_u16[*const_uint_divisor][1];
            multiplier = IntegerDivision::table_u16[*const_uint_divisor][2];
            shift      = IntegerDivision::table_u16[*const_uint_divisor][3];
        } else {
            method     = IntegerDivision::table_u8[*const_uint_divisor][1];
            multiplier = IntegerDivision::table_u8[*const_uint_divisor][2];
            shift      = IntegerDivision::table_u8[*const_uint_divisor][3];
        }

        internal_assert(method != 0)
            << "method 0 division is for powers of two and should have been handled elsewhere\n";
        Expr num = op->a;

        // Widen, multiply, narrow
        Expr mult = make_const(num.type(), multiplier);
        Expr val = mulhi_shr(num, mult, method == 1 ? shift : 0);

        if (method == 2) {
            // Average with original numerator.
            val = sorted_avg(val, num);

            // Do the final shift
            if (shift) {
                val = val >> make_const(op->type, shift);
            }
        }

        value = codegen(val);
    } else {
        value = codegen(lower_euclidean_div(op->a, op->b));
    }
}

void CodeGen_LLVM::visit(const Mod *op) {
    // Detect if it's a small int modulus
    const int64_t *const_int_divisor = as_const_int(op->b);
    const uint64_t *const_uint_divisor = as_const_uint(op->b);

    int bits;
    if (op->type.is_float()) {
        value = codegen(simplify(op->a - op->b * floor(op->a/op->b)));
    } else if (is_const_power_of_two_integer(op->b, &bits)) {
        value = codegen(op->a & (op->b - 1));
    } else if (const_int_divisor &&
               op->type.is_int() &&
               (op->type.bits() == 8 || op->type.bits() == 16 || op->type.bits() == 32) &&
               *const_int_divisor > 1 &&
               ((op->type.bits() > 8 && *const_int_divisor < 256) || *const_int_divisor < 128)) {
        // We can use our fast signed integer division
        value = codegen(common_subexpression_elimination(op->a - (op->a / op->b) * op->b));
    } else if (const_uint_divisor &&
               op->type.is_uint() &&
               (op->type.bits() == 8 || op->type.bits() == 16 || op->type.bits() == 32) &&
               *const_uint_divisor > 1 && *const_uint_divisor < 256) {
        // We can use our fast unsigned integer division
        value = codegen(common_subexpression_elimination(op->a - (op->a / op->b) * op->b));
    } else {
        // To match our definition of division, mod should be between 0
        // and |b|.
        value = codegen(lower_euclidean_mod(op->a, op->b));
    }
}

void CodeGen_LLVM::visit(const Min *op) {
    string a_name = unique_name('a');
    string b_name = unique_name('b');
    Expr a = Variable::make(op->a.type(), a_name);
    Expr b = Variable::make(op->b.type(), b_name);
    value = codegen(Let::make(a_name, op->a,
                              Let::make(b_name, op->b,
                                        select(a < b, a, b))));
}

void CodeGen_LLVM::visit(const Max *op) {
    string a_name = unique_name('a');
    string b_name = unique_name('b');
    Expr a = Variable::make(op->a.type(), a_name);
    Expr b = Variable::make(op->b.type(), b_name);
    value = codegen(Let::make(a_name, op->a,
                              Let::make(b_name, op->b,
                                        select(a > b, a, b))));
}

void CodeGen_LLVM::visit(const EQ *op) {
    Value *a = codegen(op->a);
    Value *b = codegen(op->b);
    Halide::Type t = op->a.type();
    if (t.is_float()) {
        value = builder->CreateFCmpOEQ(a, b);
    } else {
        value = builder->CreateICmpEQ(a, b);
    }
}

void CodeGen_LLVM::visit(const NE *op) {
    Value *a = codegen(op->a);
    Value *b = codegen(op->b);
    Halide::Type t = op->a.type();
    if (t.is_float()) {
        value = builder->CreateFCmpONE(a, b);
    } else {
        value = builder->CreateICmpNE(a, b);
    }
}

void CodeGen_LLVM::visit(const LT *op) {
    Value *a = codegen(op->a);
    Value *b = codegen(op->b);

    Halide::Type t = op->a.type();
    if (t.is_float()) {
        value = builder->CreateFCmpOLT(a, b);
    } else if (t.is_int()) {
        value = builder->CreateICmpSLT(a, b);
    } else {
        value = builder->CreateICmpULT(a, b);
    }
}

void CodeGen_LLVM::visit(const LE *op) {
    Value *a = codegen(op->a);
    Value *b = codegen(op->b);
    Halide::Type t = op->a.type();
    if (t.is_float()) {
        value = builder->CreateFCmpOLE(a, b);
    } else if (t.is_int()) {
        value = builder->CreateICmpSLE(a, b);
    } else {
        value = builder->CreateICmpULE(a, b);
    }
}

void CodeGen_LLVM::visit(const GT *op) {
    Value *a = codegen(op->a);
    Value *b = codegen(op->b);
    Halide::Type t = op->a.type();
    if (t.is_float()) {
        value = builder->CreateFCmpOGT(a, b);
    } else if (t.is_int()) {
        value = builder->CreateICmpSGT(a, b);
    } else {
        value = builder->CreateICmpUGT(a, b);
    }
}

void CodeGen_LLVM::visit(const GE *op) {
    Value *a = codegen(op->a);
    Value *b = codegen(op->b);
    Halide::Type t = op->a.type();
    if (t.is_float()) {
        value = builder->CreateFCmpOGE(a, b);
    } else if (t.is_int()) {
        value = builder->CreateICmpSGE(a, b);
    } else {
        value = builder->CreateICmpUGE(a, b);
    }
}

void CodeGen_LLVM::visit(const And *op) {
    value = builder->CreateAnd(codegen(op->a), codegen(op->b));
}

void CodeGen_LLVM::visit(const Or *op) {
    value = builder->CreateOr(codegen(op->a), codegen(op->b));
}

void CodeGen_LLVM::visit(const Not *op) {
    value = builder->CreateNot(codegen(op->a));
}


void CodeGen_LLVM::visit(const Select *op) {
    if (op->type == Int(32)) {
        // llvm has a performance bug inside of loop strength
        // reduction that barfs on long chains of selects. To avoid
        // it, we use bit-masking instead.
        Value *cmp = codegen(op->condition);
        Value *a = codegen(op->true_value);
        Value *b = codegen(op->false_value);
        cmp = builder->CreateIntCast(cmp, i32_t, true);
        a = builder->CreateAnd(a, cmp);
        cmp = builder->CreateNot(cmp);
        b = builder->CreateAnd(b, cmp);
        value = builder->CreateOr(a, b);
    } else {
        value = builder->CreateSelect(codegen(op->condition),
                                      codegen(op->true_value),
                                      codegen(op->false_value));
    }
}

namespace {
Expr promote_64(Expr e) {
    if (const Add *a = e.as<Add>()) {
        return Add::make(promote_64(a->a), promote_64(a->b));
    } else if (const Sub *s = e.as<Sub>()) {
        return Sub::make(promote_64(s->a), promote_64(s->b));
    } else if (const Mul *m = e.as<Mul>()) {
        return Mul::make(promote_64(m->a), promote_64(m->b));
    } else if (const Min *m = e.as<Min>()) {
        return Min::make(promote_64(m->a), promote_64(m->b));
    } else if (const Max *m = e.as<Max>()) {
        return Max::make(promote_64(m->a), promote_64(m->b));
    } else {
        return cast(Int(64), e);
    }
}
}

Value *CodeGen_LLVM::codegen_buffer_pointer(string buffer, Halide::Type type, Expr index) {
    // Find the base address from the symbol table
    Value *base_address = symbol_table.get(buffer);
    return codegen_buffer_pointer(base_address, type, index);
}

Value *CodeGen_LLVM::codegen_buffer_pointer(Value *base_address, Halide::Type type, Expr index) {
    // Promote index to 64-bit on targets that use 64-bit pointers.
    llvm::DataLayout d(module.get());
    if (promote_indices() && d.getPointerSize() == 8) {
        index = promote_64(index);
    }

    // Handles are always indexed as 64-bit.
    if (type.is_handle()) {
        return codegen_buffer_pointer(base_address, UInt(64, type.lanes()), index);
    } else {
        return codegen_buffer_pointer(base_address, type, codegen(index));
    }
}

Value *CodeGen_LLVM::codegen_buffer_pointer(string buffer, Halide::Type type, Value *index) {
    // Find the base address from the symbol table
    Value *base_address = symbol_table.get(buffer);
    return codegen_buffer_pointer(base_address, type, index);
}

Value *CodeGen_LLVM::codegen_buffer_pointer(Value *base_address, Halide::Type type, Value *index) {
    llvm::Type *base_address_type = base_address->getType();
    unsigned address_space = base_address_type->getPointerAddressSpace();

    llvm::Type *load_type = llvm_type_of(type)->getPointerTo(address_space);

    // If the type doesn't match the expected type, we need to pointer cast
    if (load_type != base_address_type) {
        base_address = builder->CreatePointerCast(base_address, load_type);
    }

    llvm::Constant *constant_index = dyn_cast<llvm::Constant>(index);
    if (constant_index && constant_index->isZeroValue()) {
        return base_address;
    }

    // Promote index to 64-bit on targets that use 64-bit pointers.
    llvm::DataLayout d(module.get());
    if (d.getPointerSize() == 8) {
        index = builder->CreateIntCast(index, i64_t, true);
    }

    return builder->CreateInBoundsGEP(base_address, index);
}

namespace {
int next_power_of_two(int x) {
    for (int p2 = 1; ; p2 *= 2) {
        if (p2 >= x) {
            return p2;
        }
    }
    // unreachable.
}
}

void CodeGen_LLVM::add_tbaa_metadata(llvm::Instruction *inst, string buffer, Expr index) {

    // Get the unique name for the block of memory this allocate node
    // is using.
    buffer = get_allocation_name(buffer);

    // If the index is constant, we generate some TBAA info that helps
    // LLVM understand our loads/stores aren't aliased.
    bool constant_index = false;
    int64_t base = 0;
    int64_t width = 1;

    if (index.defined()) {
        if (const Ramp *ramp = index.as<Ramp>()) {
            const int64_t *pstride = as_const_int(ramp->stride);
            const int64_t *pbase = as_const_int(ramp->base);
            if (pstride && pbase) {
                // We want to find the smallest aligned width and offset
                // that contains this ramp.
                int64_t stride = *pstride;
                base = *pbase;
                assert(base >= 0);
                width = next_power_of_two(ramp->lanes * stride);

                while (base % width) {
                    base -= base % width;
                    width *= 2;
                }
                constant_index = true;
            }
        } else {
            const int64_t *pbase = as_const_int(index);
            if (pbase) {
                base = *pbase;
                constant_index = true;
            }
        }
    }

    llvm::MDBuilder builder(*context);

    // Add type-based-alias-analysis metadata to the pointer, so that
    // loads and stores to different buffers can get reordered.
    MDNode *tbaa = builder.createTBAARoot("Halide buffer");

    tbaa = builder.createTBAAScalarTypeNode(buffer, tbaa);

    // We also add metadata for constant indices to allow loads and
    // stores to the same buffer to get reordered.
    if (constant_index) {
        for (int w = 1024; w >= width; w /= 2) {
            int64_t b = (base / w) * w;

            std::stringstream level;
            level << buffer << ".width" << w << ".base" << b;
            tbaa = builder.createTBAAScalarTypeNode(level.str(), tbaa);
        }
    }

    tbaa = builder.createTBAAStructTagNode(tbaa, tbaa, 0);

    inst->setMetadata("tbaa", tbaa);
}

void CodeGen_LLVM::visit(const Load *op) {
    // If it's a Handle, load it as a uint64_t and then cast
    if (op->type.is_handle()) {
        codegen(reinterpret(op->type, Load::make(UInt(64, op->type.lanes()), op->name,
                                                 op->index, op->image, op->param, op->predicate)));
        return;
    }

    // Predicated load
    if (!is_one(op->predicate)) {
        codegen_predicated_vector_load(op);
        return;
    }

    // There are several cases. Different architectures may wish to override some.
    if (op->type.is_scalar()) {
        // Scalar loads
        Value *ptr = codegen_buffer_pointer(op->name, op->type, op->index);
        LoadInst *load = builder->CreateAlignedLoad(ptr, op->type.bytes());
        add_tbaa_metadata(load, op->name, op->index);
        value = load;
    } else {
        const Ramp *ramp = op->index.as<Ramp>();
        const IntImm *stride = ramp ? ramp->stride.as<IntImm>() : nullptr;

        if (ramp && stride && stride->value == 1) {
            value = codegen_dense_vector_load(op);
        } else if (ramp && stride && stride->value == 2) {
            // Load two vectors worth and then shuffle
            Expr base_a = ramp->base, base_b = ramp->base + ramp->lanes;
            Expr stride_a = make_one(base_a.type());
            Expr stride_b = make_one(base_b.type());

            // False indicates we should take the even-numbered lanes
            // from the load, true indicates we should take the
            // odd-numbered-lanes.
            bool shifted_a = false, shifted_b = false;

            bool external = op->param.defined() || op->image.defined();

            // Don't read beyond the end of an external buffer.
            if (external) {
                base_b -= 1;
                shifted_b = true;
            } else {
                // If the base ends in an odd constant, then subtract one
                // and do a different shuffle. This helps expressions like
                // (f(2*x) + f(2*x+1) share loads
                const Add *add = ramp->base.as<Add>();
                const IntImm *offset = add ? add->b.as<IntImm>() : nullptr;
                if (offset && offset->value & 1) {
                    base_a -= 1;
                    shifted_a = true;
                    base_b -= 1;
                    shifted_b = true;
                }
            }

            // Do each load.
            Expr ramp_a = Ramp::make(base_a, stride_a, ramp->lanes);
            Expr ramp_b = Ramp::make(base_b, stride_b, ramp->lanes);
            Expr load_a = Load::make(op->type, op->name, ramp_a, op->image, op->param, op->predicate);
            Expr load_b = Load::make(op->type, op->name, ramp_b, op->image, op->param, op->predicate);
            Value *vec_a = codegen(load_a);
            Value *vec_b = codegen(load_b);

            // Shuffle together the results.
            vector<int> indices(ramp->lanes);
            for (int i = 0; i < (ramp->lanes + 1)/2; i++) {
                indices[i] = i*2 + (shifted_a ? 1 : 0);
            }
            for (int i = (ramp->lanes + 1)/2; i < ramp->lanes; i++) {
                indices[i] = i*2 + (shifted_b ? 1 : 0);
            }

            value = shuffle_vectors(vec_a, vec_b, indices);
        } else if (ramp && stride && stride->value == -1) {
            // Load the vector and then flip it in-place
            Expr flipped_base = ramp->base - ramp->lanes + 1;
            Expr flipped_stride = make_one(flipped_base.type());
            Expr flipped_index = Ramp::make(flipped_base, flipped_stride, ramp->lanes);
            Expr flipped_load = Load::make(op->type, op->name, flipped_index, op->image, op->param, op->predicate);

            Value *flipped = codegen(flipped_load);

            vector<int> indices(ramp->lanes);
            for (int i = 0; i < ramp->lanes; i++) {
                indices[i] = ramp->lanes - 1 - i;
            }

            value = shuffle_vectors(flipped, indices);
        } else if (ramp) {
            // Gather without generating the indices as a vector
            Value *ptr = codegen_buffer_pointer(op->name, op->type.element_of(), ramp->base);
            Value *stride = codegen(ramp->stride);
            value = UndefValue::get(llvm_type_of(op->type));
            for (int i = 0; i < ramp->lanes; i++) {
                Value *lane = ConstantInt::get(i32_t, i);
                LoadInst *val = builder->CreateLoad(ptr);
                add_tbaa_metadata(val, op->name, op->index);
                value = builder->CreateInsertElement(value, val, lane);
                ptr = builder->CreateInBoundsGEP(ptr, stride);
            }
        } else if (false /* should_scalarize(op->index) */) {
            // TODO: put something sensible in for
            // should_scalarize. Probably a good idea if there are no
            // loads in it, and it's all int32.

            // Compute the index as scalars, and then do a gather
            Value *vec = UndefValue::get(llvm_type_of(op->type));
            for (int i = 0; i < op->type.lanes(); i++) {
                Expr idx = extract_lane(op->index, i);
                Value *ptr = codegen_buffer_pointer(op->name, op->type.element_of(), idx);
                LoadInst *val = builder->CreateLoad(ptr);
                add_tbaa_metadata(val, op->name, op->index);
                vec = builder->CreateInsertElement(vec, val, ConstantInt::get(i32_t, i));
            }
            value = vec;
        } else {
            // General gathers
            Value *index = codegen(op->index);
            Value *vec = UndefValue::get(llvm_type_of(op->type));
            for (int i = 0; i < op->type.lanes(); i++) {
                Value *idx = builder->CreateExtractElement(index, ConstantInt::get(i32_t, i));
                Value *ptr = codegen_buffer_pointer(op->name, op->type.element_of(), idx);
                LoadInst *val = builder->CreateLoad(ptr);
                add_tbaa_metadata(val, op->name, op->index);
                vec = builder->CreateInsertElement(vec, val, ConstantInt::get(i32_t, i));
            }
            value = vec;
        }
    }

}

void CodeGen_LLVM::visit(const Ramp *op) {
    if (is_const(op->stride) && !is_const(op->base)) {
        // If the stride is const and the base is not (e.g. ramp(x, 1,
        // 4)), we can lift out the stride and broadcast the base so
        // we can do a single vector broadcast and add instead of
        // repeated insertion
        Expr broadcast = Broadcast::make(op->base, op->lanes);
        Expr ramp = Ramp::make(make_zero(op->base.type()), op->stride, op->lanes);
        value = codegen(broadcast + ramp);
    } else {
        // Otherwise we generate element by element by adding the stride to the base repeatedly

        Value *base = codegen(op->base);
        Value *stride = codegen(op->stride);

        value = UndefValue::get(llvm_type_of(op->type));
        for (int i = 0; i < op->type.lanes(); i++) {
            if (i > 0) {
                if (op->type.is_float()) {
                    base = builder->CreateFAdd(base, stride);
                } else if (op->type.is_int() && op->type.bits() >= 32) {
                    base = builder->CreateNSWAdd(base, stride);
                } else {
                    base = builder->CreateAdd(base, stride);
                }
            }
            value = builder->CreateInsertElement(value, base, ConstantInt::get(i32_t, i));
        }
    }
}

llvm::Value *CodeGen_LLVM::create_broadcast(llvm::Value *v, int lanes) {
    Constant *undef = UndefValue::get(VectorType::get(v->getType(), lanes));
    Constant *zero = ConstantInt::get(i32_t, 0);
    v = builder->CreateInsertElement(undef, v, zero);
    Constant *zeros = ConstantVector::getSplat(lanes, zero);
    return builder->CreateShuffleVector(v, undef, zeros);
}

void CodeGen_LLVM::visit(const Broadcast *op) {
    value = create_broadcast(codegen(op->value), op->lanes);
}

Value *CodeGen_LLVM::interleave_vectors(const std::vector<Value *> &vecs) {
    internal_assert(vecs.size() >= 1);
    for (size_t i = 1; i < vecs.size(); i++) {
        internal_assert(vecs[0]->getType() == vecs[i]->getType());
    }
    int vec_elements = vecs[0]->getType()->getVectorNumElements();

    if (vecs.size() == 1) {
        return vecs[0];
    } else if (vecs.size() == 2) {
        Value *a = vecs[0];
        Value *b = vecs[1];
        vector<int> indices(vec_elements*2);
        for (int i = 0; i < vec_elements*2; i++) {
            indices[i] = i%2 == 0 ? i/2 : i/2 + vec_elements;
        }
        return shuffle_vectors(a, b, indices);
    } else {
        // Grab the even and odd elements of vecs.
        vector<Value *> even_vecs;
        vector<Value *> odd_vecs;
        for (size_t i = 0; i < vecs.size(); i++) {
            if (i%2 == 0) {
                even_vecs.push_back(vecs[i]);
            } else {
                odd_vecs.push_back(vecs[i]);
            }
        }

        // If the number of vecs is odd, save the last one for later.
        Value *last = nullptr;
        if (even_vecs.size() > odd_vecs.size()) {
            last = even_vecs.back();
            even_vecs.pop_back();
        }
        internal_assert(even_vecs.size() == odd_vecs.size());

        // Interleave the even and odd parts.
        Value *even = interleave_vectors(even_vecs);
        Value *odd = interleave_vectors(odd_vecs);

        if (last) {
            int result_elements = vec_elements*vecs.size();

            // Interleave even and odd, leaving a space for the last element.
            vector<int> indices(result_elements, -1);
            for (int i = 0, idx = 0; i < result_elements; i++) {
                if (i%vecs.size() < vecs.size() - 1) {
                    indices[i] = idx%2 == 0 ? idx/2 : idx/2 + vec_elements*even_vecs.size();
                    idx++;
                }
            }
            Value *even_odd = shuffle_vectors(even, odd, indices);

            // Interleave the last vector into the result.
            last = slice_vector(last, 0, result_elements);
            for (int i = 0; i < result_elements; i++) {
                if (i%vecs.size() < vecs.size() - 1) {
                    indices[i] = i;
                } else {
                    indices[i] = i/vecs.size() + result_elements;
                }
            }

            return shuffle_vectors(even_odd, last, indices);
        } else {
            return interleave_vectors({even, odd});
        }
    }
}

void CodeGen_LLVM::scalarize(Expr e) {
    llvm::Type *result_type = llvm_type_of(e.type());

    Value *result = UndefValue::get(result_type);

    for (int i = 0; i < e.type().lanes(); i++) {
        Value *v = codegen(extract_lane(e, i));
        result = builder->CreateInsertElement(result, v, ConstantInt::get(i32_t, i));
    }
    value = result;
}

void CodeGen_LLVM::codegen_predicated_vector_store(const Store *op) {
    const Ramp *ramp = op->index.as<Ramp>();
    if (ramp && is_one(ramp->stride)) { // Dense vector store
        debug(4) << "Predicated dense vector store\n\t" << Stmt(op) << "\n";
        Value *vpred = codegen(op->predicate);
        Halide::Type value_type = op->value.type();
        Value *val = codegen(op->value);
        bool is_external = (external_buffer.find(op->name) != external_buffer.end());
        int alignment = value_type.bytes();
        int native_bits = native_vector_bits();
        int native_bytes = native_bits / 8;

        // Boost the alignment if possible, up to the native vector width.
        ModulusRemainder mod_rem = modulus_remainder(ramp->base, alignment_info);
        while ((mod_rem.remainder & 1) == 0 &&
               (mod_rem.modulus & 1) == 0 &&
               alignment < native_bytes) {
            mod_rem.modulus /= 2;
            mod_rem.remainder /= 2;
            alignment *= 2;
        }

        // If it is an external buffer, then we cannot assume that the host pointer
        // is aligned to at least the native vector width. However, we may be able to do
        // better than just assuming that it is unaligned.
        if (is_external && op->param.defined()) {
            int host_alignment = op->param.host_alignment();
            alignment = gcd(alignment, host_alignment);
        }

        // For dense vector stores wider than the native vector
        // width, bust them up into native vectors.
        int store_lanes = value_type.lanes();
        int native_lanes = native_bits / value_type.bits();

        for (int i = 0; i < store_lanes; i += native_lanes) {
            int slice_lanes = std::min(native_lanes, store_lanes - i);
            Expr slice_base = simplify(ramp->base + i);
            Expr slice_stride = make_one(slice_base.type());
            Expr slice_index = slice_lanes == 1 ? slice_base : Ramp::make(slice_base, slice_stride, slice_lanes);
            Value *slice_val = slice_vector(val, i, slice_lanes);
            Value *elt_ptr = codegen_buffer_pointer(op->name, value_type.element_of(), slice_base);
            Value *vec_ptr = builder->CreatePointerCast(elt_ptr, slice_val->getType()->getPointerTo());

            Value *slice_mask = slice_vector(vpred, i, slice_lanes);
            Instruction *store_inst = builder->CreateMaskedStore(slice_val, vec_ptr, alignment, slice_mask);
            add_tbaa_metadata(store_inst, op->name, slice_index);
        }
    } else { // It's not dense vector store, we need to scalarize it
        debug(4) << "Scalarize predicated vector store\n";
        Type value_type = op->value.type().element_of();
        Value *vpred = codegen(op->predicate);
        Value *vval = codegen(op->value);
        Value *vindex = codegen(op->index);
        for (int i = 0; i < op->index.type().lanes(); i++) {
            Constant *lane = ConstantInt::get(i32_t, i);
            Value *p = builder->CreateExtractElement(vpred, lane);
            if (p->getType() != i1_t) {
                p = builder->CreateIsNotNull(p);
            }

            Value *v = builder->CreateExtractElement(vval, lane);
            Value *idx = builder->CreateExtractElement(vindex, lane);
            internal_assert(p && v && idx);

            BasicBlock *true_bb = BasicBlock::Create(*context, "true_bb", function);
            BasicBlock *after_bb = BasicBlock::Create(*context, "after_bb", function);
            builder->CreateCondBr(p, true_bb, after_bb);

            builder->SetInsertPoint(true_bb);

            // Scalar
            Value *ptr = codegen_buffer_pointer(op->name, value_type, idx);
            builder->CreateAlignedStore(v, ptr, value_type.bytes());

            builder->CreateBr(after_bb);
            builder->SetInsertPoint(after_bb);
        }
    }
}

Value *CodeGen_LLVM::codegen_dense_vector_load(const Load *load, Value *vpred) {
    debug(4) << "Vectorize predicated dense vector load:\n\t" << Expr(load) << "\n";

    const Ramp *ramp = load->index.as<Ramp>();
    internal_assert(ramp && is_one(ramp->stride)) << "Should be dense vector load\n";

    bool is_external = (external_buffer.find(load->name) != external_buffer.end());
    int alignment = load->type.bytes(); // The size of a single element

    int native_bits = native_vector_bits();
    int native_bytes = native_bits / 8;

    // We assume halide_malloc for the platform returns
    // buffers aligned to at least the native vector
    // width. (i.e. 16-byte alignment on arm, and 32-byte
    // alignment on x86), so this is the maximum alignment we
    // can infer based on the index alone.

    // Boost the alignment if possible, up to the native vector width.
    ModulusRemainder mod_rem = modulus_remainder(ramp->base, alignment_info);
    while ((mod_rem.remainder & 1) == 0 &&
           (mod_rem.modulus & 1) == 0 &&
           alignment < native_bytes) {
        mod_rem.modulus /= 2;
        mod_rem.remainder /= 2;
        alignment *= 2;
    }

    // If it is an external buffer, then we cannot assume that the host pointer
    // is aligned to at least native vector width. However, we may be able to do
    // better than just assuming that it is unaligned.
    if (is_external && load->param.defined()) {
        int host_alignment = load->param.host_alignment();
        alignment = gcd(alignment, host_alignment);
    }

    // For dense vector loads wider than the native vector
    // width, bust them up into native vectors
    int load_lanes = load->type.lanes();
    int native_lanes = native_bits / load->type.bits();
    vector<Value *> slices;
    for (int i = 0; i < load_lanes; i += native_lanes) {
        int slice_lanes = std::min(native_lanes, load_lanes - i);
        Expr slice_base = simplify(ramp->base + i);
        Expr slice_stride = make_one(slice_base.type());
        Expr slice_index = slice_lanes == 1 ? slice_base : Ramp::make(slice_base, slice_stride, slice_lanes);
        llvm::Type *slice_type = VectorType::get(llvm_type_of(load->type.element_of()), slice_lanes);
        Value *elt_ptr = codegen_buffer_pointer(load->name, load->type.element_of(), slice_base);
        Value *vec_ptr = builder->CreatePointerCast(elt_ptr, slice_type->getPointerTo());

        Instruction *load_inst;
        if (vpred != nullptr) {
            Value *slice_mask = slice_vector(vpred, i, slice_lanes);
            load_inst = builder->CreateMaskedLoad(vec_ptr, alignment, slice_mask);
        } else {
            load_inst = builder->CreateAlignedLoad(vec_ptr, alignment);
        }
        add_tbaa_metadata(load_inst, load->name, slice_index);
        slices.push_back(load_inst);
    }
    value = concat_vectors(slices);
    return value;
}

void CodeGen_LLVM::codegen_predicated_vector_load(const Load *op) {
    const Ramp *ramp = op->index.as<Ramp>();
    const IntImm *stride = ramp ? ramp->stride.as<IntImm>() : nullptr;

    if (ramp && is_one(ramp->stride)) { // Dense vector load
        value = codegen_dense_vector_load(op, codegen(op->predicate));
    } else if (ramp && stride && stride->value == -1) {
        debug(4) << "Predicated dense vector load with stride -1\n\t" << Expr(op) << "\n";
        vector<int> indices(ramp->lanes);
        for (int i = 0; i < ramp->lanes; i++) {
            indices[i] = ramp->lanes - 1 - i;
        }

        // Flip the predicate
        Value *vpred = codegen(op->predicate);
        vpred = shuffle_vectors(vpred, indices);

        // Load the vector and then flip it in-place
        Expr flipped_base = ramp->base - ramp->lanes + 1;
        Expr flipped_stride = make_one(flipped_base.type());
        Expr flipped_index = Ramp::make(flipped_base, flipped_stride, ramp->lanes);
        Expr flipped_load = Load::make(op->type, op->name, flipped_index, op->image,
                                       op->param, const_true(op->type.lanes()));

        Value *flipped = codegen_dense_vector_load(flipped_load.as<Load>(), vpred);
        value = shuffle_vectors(flipped, indices);
    } else { // It's not dense vector load, we need to scalarize it
        Expr load_expr = Load::make(op->type, op->name, op->index, op->image,
                                    op->param, const_true(op->type.lanes()));
        debug(4) << "Scalarize predicated vector load\n\t" << load_expr << "\n";
        Expr pred_load = Call::make(load_expr.type(),
                                    Call::if_then_else,
                                    {op->predicate, load_expr, make_zero(load_expr.type())},
                                    Internal::Call::Intrinsic);
        value = codegen(pred_load);
    }
}

void CodeGen_LLVM::visit(const Call *op) {
    internal_assert(op->is_extern() || op->is_intrinsic())
        << "Can only codegen extern calls and intrinsics\n";

    // Some call nodes are actually injected at various stages as a
    // cue for llvm to generate particular ops. In general these are
    // handled in the standard library, but ones with e.g. varying
    // types are handled here.
    if (op->is_intrinsic(Call::debug_to_file)) {
        internal_assert(op->args.size() == 3);
        const StringImm *filename = op->args[0].as<StringImm>();
        internal_assert(filename) << "Malformed debug_to_file node\n";
        // Grab the function from the initial module
        llvm::Function *debug_to_file = module->getFunction("halide_debug_to_file");
        internal_assert(debug_to_file) << "Could not find halide_debug_to_file function in initial module\n";

        // Make the filename a global string constant
        Value *user_context = get_user_context();
        Value *char_ptr = codegen(Expr(filename));
        vector<Value *> args = {user_context, char_ptr, codegen(op->args[1])};

        Value *buffer = codegen(op->args[2]);
        buffer = builder->CreatePointerCast(buffer, debug_to_file->getFunctionType()->getParamType(3));
        args.push_back(buffer);

        value = builder->CreateCall(debug_to_file, args);

    } else if (op->is_intrinsic(Call::bitwise_and)) {
        internal_assert(op->args.size() == 2);
        value = builder->CreateAnd(codegen(op->args[0]), codegen(op->args[1]));
    } else if (op->is_intrinsic(Call::bitwise_xor)) {
        internal_assert(op->args.size() == 2);
        value = builder->CreateXor(codegen(op->args[0]), codegen(op->args[1]));
    } else if (op->is_intrinsic(Call::bitwise_or)) {
        internal_assert(op->args.size() == 2);
        value = builder->CreateOr(codegen(op->args[0]), codegen(op->args[1]));
    } else if (op->is_intrinsic(Call::bitwise_not)) {
        internal_assert(op->args.size() == 1);
        value = builder->CreateNot(codegen(op->args[0]));
    } else if (op->is_intrinsic(Call::reinterpret)) {
        internal_assert(op->args.size() == 1);
        Type dst = op->type;
        Type src = op->args[0].type();
        llvm::Type *llvm_dst = llvm_type_of(dst);
        value = codegen(op->args[0]);
        if (src.is_handle() && !dst.is_handle()) {
            internal_assert(dst.is_uint() && dst.bits() == 64);

            // Handle -> UInt64
            llvm::DataLayout d(module.get());
            if (d.getPointerSize() == 4) {
                llvm::Type *intermediate = llvm_type_of(UInt(32, dst.lanes()));
                value = builder->CreatePtrToInt(value, intermediate);
                value = builder->CreateZExt(value, llvm_dst);
            } else if (d.getPointerSize() == 8) {
                value = builder->CreatePtrToInt(value, llvm_dst);
            } else {
                internal_error << "Pointer size is neither 4 nor 8 bytes\n";
            }

        } else if (dst.is_handle() && !src.is_handle()) {
            internal_assert(src.is_uint() && src.bits() == 64);

            // UInt64 -> Handle
            llvm::DataLayout d(module.get());
            if (d.getPointerSize() == 4) {
                llvm::Type *intermediate = llvm_type_of(UInt(32, src.lanes()));
                value = builder->CreateTrunc(value, intermediate);
                value = builder->CreateIntToPtr(value, llvm_dst);
            } else if (d.getPointerSize() == 8) {
                value = builder->CreateIntToPtr(value, llvm_dst);
            } else {
                internal_error << "Pointer size is neither 4 nor 8 bytes\n";
            }

        } else {
            value = builder->CreateBitCast(codegen(op->args[0]), llvm_dst);
        }
    } else if (op->is_intrinsic(Call::shift_left)) {
        internal_assert(op->args.size() == 2);
        value = builder->CreateShl(codegen(op->args[0]), codegen(op->args[1]));
    } else if (op->is_intrinsic(Call::shift_right)) {
        internal_assert(op->args.size() == 2);
        if (op->type.is_int()) {
            value = builder->CreateAShr(codegen(op->args[0]), codegen(op->args[1]));
        } else {
            value = builder->CreateLShr(codegen(op->args[0]), codegen(op->args[1]));
        }
    } else if (op->is_intrinsic(Call::abs)) {

        internal_assert(op->args.size() == 1);

        // Check if an appropriate vector abs for this type exists in the initial module
        Type t = op->args[0].type();
        string name = (t.is_float() ? "abs_f" : "abs_i") + std::to_string(t.bits());
        llvm::Function * builtin_abs =
            find_vector_runtime_function(name, op->type.lanes()).first;

        if (t.is_vector() && builtin_abs) {
            codegen(Call::make(op->type, name, op->args, Call::Extern));
        } else {
            // Generate select(x >= 0, x, -x) instead
            string x_name = unique_name('x');
            Expr x = Variable::make(op->args[0].type(), x_name);
            value = codegen(Let::make(x_name, op->args[0], select(x >= 0, x, -x)));
        }
    } else if (op->is_intrinsic(Call::absd)) {

        internal_assert(op->args.size() == 2);

        Expr a = op->args[0];
        Expr b = op->args[1];

        // Check if an appropriate vector abs for this type exists in the initial module
        Type t = a.type();
        string name;
        if (t.is_float()) {
            codegen(abs(a - b));
            return;
        } else if (t.is_int()) {
            name = "absd_i" + std::to_string(t.bits());
        } else {
            name = "absd_u" + std::to_string(t.bits());
        }

        llvm::Function *builtin_absd =
            find_vector_runtime_function(name, op->type.lanes()).first;

        if (t.is_vector() && builtin_absd) {
            codegen(Call::make(op->type, name, op->args, Call::Extern));
        } else {
            // Use a select instead
            string a_name = unique_name('a');
            string b_name = unique_name('b');
            Expr a_var = Variable::make(op->args[0].type(), a_name);
            Expr b_var = Variable::make(op->args[1].type(), b_name);
            codegen(Let::make(a_name, op->args[0],
                              Let::make(b_name, op->args[1],
                                        Select::make(a_var < b_var, b_var - a_var, a_var - b_var))));
        }
    } else if (op->is_intrinsic("div_round_to_zero")) {
        internal_assert(op->args.size() == 2);
        Value *a = codegen(op->args[0]);
        Value *b = codegen(op->args[1]);
        if (op->type.is_int()) {
            value = builder->CreateSDiv(a, b);
        } else if (op->type.is_uint()) {
            value = builder->CreateUDiv(a, b);
        } else {
            internal_error << "div_round_to_zero of non-integer type.\n";
        }
    } else if (op->is_intrinsic("mod_round_to_zero")) {
        internal_assert(op->args.size() == 2);
        Value *a = codegen(op->args[0]);
        Value *b = codegen(op->args[1]);
        if (op->type.is_int()) {
            value = builder->CreateSRem(a, b);
        } else if (op->type.is_uint()) {
            value = builder->CreateURem(a, b);
        } else {
            internal_error << "mod_round_to_zero of non-integer type.\n";
        }
    } else if (op->is_intrinsic(Call::lerp)) {
        internal_assert(op->args.size() == 3);
        value = codegen(lower_lerp(op->args[0], op->args[1], op->args[2]));
    } else if (op->is_intrinsic(Call::popcount)) {
        internal_assert(op->args.size() == 1);
        std::vector<llvm::Type*> arg_type(1);
        arg_type[0] = llvm_type_of(op->args[0].type());
        llvm::Function *fn = Intrinsic::getDeclaration(module.get(), Intrinsic::ctpop, arg_type);
        CallInst *call = builder->CreateCall(fn, codegen(op->args[0]));
        value = call;
    } else if (op->is_intrinsic(Call::count_leading_zeros) ||
               op->is_intrinsic(Call::count_trailing_zeros)) {
        internal_assert(op->args.size() == 1);
        std::vector<llvm::Type*> arg_type(1);
        arg_type[0] = llvm_type_of(op->args[0].type());
        llvm::Function *fn = Intrinsic::getDeclaration(module.get(),
                                                       (op->is_intrinsic(Call::count_leading_zeros)) ? Intrinsic::ctlz :
                                                       Intrinsic::cttz,
                                                       arg_type);
        llvm::Value *zero_is_not_undef = llvm::ConstantInt::getFalse(*context);
        llvm::Value *args[2] = { codegen(op->args[0]), zero_is_not_undef };
        CallInst *call = builder->CreateCall(fn, args);
        value = call;
    } else if (op->is_intrinsic(Call::return_second)) {
        internal_assert(op->args.size() == 2);
        codegen(op->args[0]);
        value = codegen(op->args[1]);
    } else if (op->is_intrinsic(Call::if_then_else)) {
        Expr cond = op->args[0];
        if (const Broadcast *b = cond.as<Broadcast>()) {
            cond = b->value;
        }
        if (cond.type().is_vector()) {
            scalarize(op);
        } else {

            internal_assert(op->args.size() == 3);

            BasicBlock *true_bb = BasicBlock::Create(*context, "true_bb", function);
            BasicBlock *false_bb = BasicBlock::Create(*context, "false_bb", function);
            BasicBlock *after_bb = BasicBlock::Create(*context, "after_bb", function);
            Value *c = codegen(cond);
            if (c->getType() != i1_t) {
                c = builder->CreateIsNotNull(c);
            }
            builder->CreateCondBr(c, true_bb, false_bb);
            builder->SetInsertPoint(true_bb);
            Value *true_value = codegen(op->args[1]);
            builder->CreateBr(after_bb);
            BasicBlock *true_pred = builder->GetInsertBlock();

            builder->SetInsertPoint(false_bb);
            Value *false_value = codegen(op->args[2]);
            builder->CreateBr(after_bb);
            BasicBlock *false_pred = builder->GetInsertBlock();

            builder->SetInsertPoint(after_bb);
            PHINode *phi = builder->CreatePHI(true_value->getType(), 2);
            phi->addIncoming(true_value, true_pred);
            phi->addIncoming(false_value, false_pred);

            value = phi;
        }
    } else if (op->is_intrinsic(Call::require)) {
        internal_assert(op->args.size() == 3);
        Expr cond = op->args[0];
        if (cond.type().is_vector()) {
            scalarize(op);
        } else {
            create_assertion(codegen(cond), op->args[2]);
            value = codegen(op->args[1]);
        }
    } else if (op->is_intrinsic(Call::make_struct)) {
        if (op->type.is_vector()) {
            // Make a vector of pointers to distinct structs
            scalarize(op);
        } else if (op->args.empty()) {
            // Empty structs can be emitted for arrays of size zero
            // (e.g. the shape of a zero-dimensional buffer). We
            // generate a null in this situation. */
            value = ConstantPointerNull::get(dyn_cast<PointerType>(llvm_type_of(op->type)));
        } else {
            // Codegen each element.
            bool all_same_type = true;
            vector<llvm::Value *> args(op->args.size());
            vector<llvm::Type *> types(op->args.size());
            for (size_t i = 0; i < op->args.size(); i++) {
                args[i] = codegen(op->args[i]);
                types[i] = args[i]->getType();
                all_same_type &= (types[0] == types[i]);
            }

            // Use either a single scalar, a fixed-size array, or a
            // struct. The struct type would always be correct, but
            // the array or scalar type produce slightly simpler IR.
            if (args.size() == 1) {
                value = create_alloca_at_entry(types[0], 1);
                builder->CreateStore(args[0], value);
            } else {
                llvm::Type *aggregate_t = (all_same_type ?
                                           (llvm::Type *)ArrayType::get(types[0], types.size()) :
                                           (llvm::Type *)StructType::get(*context, types));

                value = create_alloca_at_entry(aggregate_t, 1);
                for (size_t i = 0; i < args.size(); i++) {
                    Value *elem_ptr = builder->CreateConstInBoundsGEP2_32(aggregate_t, value, 0, i);
                    builder->CreateStore(args[i], elem_ptr);
                }
            }
        }

    } else if (op->is_intrinsic(Call::stringify)) {
        assert(!op->args.empty());

        if (op->type.is_vector()) {
            scalarize(op);
        } else {

            // Compute the maximum possible size of the message.
            int buf_size = 1; // One for the terminating zero.
            for (size_t i = 0; i < op->args.size(); i++) {
                Type t = op->args[i].type();
                if (op->args[i].as<StringImm>()) {
                    buf_size += op->args[i].as<StringImm>()->value.size();
                } else if (t.is_int() || t.is_uint()) {
                    buf_size += 19; // 2^64 = 18446744073709551616
                } else if (t.is_float()) {
                    if (t.bits() == 32) {
                        buf_size += 47; // %f format of max negative float
                    } else {
                        buf_size += 14; // Scientific notation with 6 decimal places.
                    }
                } else if (t == type_of<halide_buffer_t *>()) {
                    // Not a strict upper bound (there isn't one), but ought to be enough for most buffers.
                    buf_size += 512;
                } else {
                    internal_assert(t.is_handle());
                    buf_size += 18; // 0x0123456789abcdef
                }
            }
            // Round up to a multiple of 16 bytes.
            buf_size = ((buf_size + 15)/16)*16;

            // Clamp to at most 8k.
            if (buf_size > 8 * 1024) buf_size = 8 * 1024;

            // Allocate a stack array to hold the message.
            llvm::Value *buf = create_alloca_at_entry(i8_t, buf_size);

            llvm::Value *dst = buf;
            llvm::Value *buf_end = builder->CreateConstGEP1_32(buf, buf_size);

            llvm::Function *append_string  = module->getFunction("halide_string_to_string");
            llvm::Function *append_int64   = module->getFunction("halide_int64_to_string");
            llvm::Function *append_uint64  = module->getFunction("halide_uint64_to_string");
            llvm::Function *append_double  = module->getFunction("halide_double_to_string");
            llvm::Function *append_pointer = module->getFunction("halide_pointer_to_string");
            llvm::Function *append_buffer  = module->getFunction("halide_buffer_to_string");

            internal_assert(append_string);
            internal_assert(append_int64);
            internal_assert(append_uint64);
            internal_assert(append_double);
            internal_assert(append_pointer);
            internal_assert(append_buffer);

            for (size_t i = 0; i < op->args.size(); i++) {
                const StringImm *s = op->args[i].as<StringImm>();
                Type t = op->args[i].type();
                internal_assert(t.lanes() == 1);
                vector<Value *> call_args(2);
                call_args[0] = dst;
                call_args[1] = buf_end;

                if (s) {
                    call_args.push_back(codegen(op->args[i]));
                    dst = builder->CreateCall(append_string, call_args);
                } else if (t.is_bool()) {
                    call_args.push_back(builder->CreateSelect(
                        codegen(op->args[i]),
                        codegen(StringImm::make("true")),
                        codegen(StringImm::make("false"))));
                    dst = builder->CreateCall(append_string, call_args);
                } else if (t.is_int()) {
                    call_args.push_back(codegen(Cast::make(Int(64), op->args[i])));
                    call_args.push_back(ConstantInt::get(i32_t, 1));
                    dst = builder->CreateCall(append_int64, call_args);
                } else if (t.is_uint()) {
                    call_args.push_back(codegen(Cast::make(UInt(64), op->args[i])));
                    call_args.push_back(ConstantInt::get(i32_t, 1));
                    dst = builder->CreateCall(append_uint64, call_args);
                } else if (t.is_float()) {
                    call_args.push_back(codegen(Cast::make(Float(64), op->args[i])));
                    // Use scientific notation for doubles
                    call_args.push_back(ConstantInt::get(i32_t, t.bits() == 64 ? 1 : 0));
                    dst = builder->CreateCall(append_double, call_args);
                } else if (t == type_of<halide_buffer_t *>()) {
                    Value *buf = codegen(op->args[i]);
                    buf = builder->CreatePointerCast(buf, append_buffer->getFunctionType()->getParamType(2));
                    call_args.push_back(buf);
                    dst = builder->CreateCall(append_buffer, call_args);
                } else {
                    internal_assert(t.is_handle());
                    call_args.push_back(codegen(op->args[i]));
                    dst = builder->CreateCall(append_pointer, call_args);
                }
            }
            value = buf;
        }
    } else if (op->is_intrinsic(Call::memoize_expr)) {
        // Used as an annotation for caching, should be invisible to
        // codegen. Ignore arguments beyond the first as they are only
        // used in the cache key.
        internal_assert(op->args.size() > 0);
        value = codegen(op->args[0]);
    } else if (op->is_intrinsic(Call::alloca)) {
        // The argument is the number of bytes. For now it must be
        // const, or a call to size_of_halide_buffer_t.
        internal_assert(op->args.size() == 1);

        // We can generate slightly cleaner IR with fewer alignment
        // restrictions if we recognize the most common types we
        // expect to get alloca'd.
        const Call *call = op->args[0].as<Call>();
        if (op->type == type_of<struct halide_buffer_t *>() &&
            call && call->is_intrinsic(Call::size_of_halide_buffer_t)) {
            value = create_alloca_at_entry(buffer_t_type, 1);
        } else {
            const int64_t *sz = as_const_int(op->args[0]);
            internal_assert(sz);
            if (op->type == type_of<struct halide_dimension_t *>()) {
                value = create_alloca_at_entry(dimension_t_type, *sz / sizeof(halide_dimension_t));
            } else {
                // Just use an i8* and make the users bitcast it.
                value = create_alloca_at_entry(i8_t, *sz);
            }
        }
    } else if (op->is_intrinsic(Call::register_destructor)) {
        internal_assert(op->args.size() == 2);
        const StringImm *fn = op->args[0].as<StringImm>();
        internal_assert(fn);
        llvm::Function *f = module->getFunction(fn->value);
        if (!f) {
            llvm::Type *arg_types[] = {i8_t->getPointerTo(), i8_t->getPointerTo()};
            FunctionType *func_t = FunctionType::get(void_t, arg_types, false);
            f = llvm::Function::Create(func_t, llvm::Function::ExternalLinkage, fn->value, module.get());
            f->setCallingConv(CallingConv::C);
        }
        internal_assert(op->args[1].type().is_handle());
        Value *arg = codegen(op->args[1]);
        value = register_destructor(f, arg, Always);
    } else if (op->is_intrinsic(Call::call_cached_indirect_function)) {
        // Arguments to call_cached_indirect_function are of the form
        //
        //    cond_1, "sub_function_name_1",
        //    cond_2, "sub_function_name_2",
        //    ...
        //    cond_N, "sub_function_name_N"
        //
        // This will generate code that corresponds (roughly) to
        //
        //    static FunctionPtr f = []{
        //      if (cond_1) return sub_function_name_1;
        //      if (cond_2) return sub_function_name_2;
        //      ...
        //      if (cond_N) return sub_function_name_N;
        //    }
        //    return f(args)
        //
        // i.e.: the conditions will be evaluated *in order*; the first one
        // evaluating to true will have its corresponding function cached,
        // which will be used to complete this (and all subsequent) calls.
        //
        // The final condition (cond_N) must evaluate to a constant TRUE
        // value (so that the final function will be selected if all others
        // fail); failure to do so will cause unpredictable results.
        //
        // There is currently no way to clear the cached function pointer.
        //
        // It is assumed/required that all of the conditions are "pure"; each
        // must evaluate to the same value (within a given runtime environment)
        // across multiple evaluations.
        //
        // It is assumed/required that all of the sub-functions have arguments
        // (and return values) that are identical to those of this->function.
        //
        // Note that we require >= 4 arguments: fewer would imply
        // only one condition+function pair, which is pointless to use
        // (the function should always be called directly).
        //
        internal_assert(op->args.size() >= 4);
        internal_assert(!(op->args.size() & 1));

        // Gather information we need about each function.
        struct SubFn {
            llvm::Function *fn;
            llvm::GlobalValue *fn_ptr;
            Expr cond;
        };
        vector<SubFn> sub_fns;
        for (size_t i = 0; i < op->args.size(); i += 2) {
            const string sub_fn_name = op->args[i+1].as<StringImm>()->value;
            string extern_sub_fn_name = sub_fn_name;
            llvm::Function *sub_fn = module->getFunction(sub_fn_name);
            if (!sub_fn) {
                extern_sub_fn_name = get_mangled_names(sub_fn_name,
                                                       LoweredFunc::External,
                                                       NameMangling::Default,
                                                       current_function_args,
                                                       get_target()).extern_name;
                debug(1) << "Did not find function " << sub_fn_name
                         << ", assuming extern \"C\" " << extern_sub_fn_name << "\n";
                vector<llvm::Type *> arg_types;
                for (const auto &arg : function->args()) {
                     arg_types.push_back(arg.getType());
                }
                llvm::Type *result_type = llvm_type_of(op->type);
                FunctionType *func_t = FunctionType::get(result_type, arg_types, false);
                sub_fn = llvm::Function::Create(func_t, llvm::Function::ExternalLinkage,
                                                extern_sub_fn_name, module.get());
                sub_fn->setCallingConv(CallingConv::C);
            }

            llvm::GlobalValue *sub_fn_ptr = module->getNamedValue(extern_sub_fn_name);
            if (!sub_fn_ptr) {
                debug(1) << "Did not find function ptr " << extern_sub_fn_name << ", assuming extern \"C\".\n";
                sub_fn_ptr = new GlobalVariable(*module, sub_fn->getType(),
                                                /*isConstant*/ true, GlobalValue::ExternalLinkage,
                                                /*initializer*/ nullptr, extern_sub_fn_name);
            }
            auto cond = op->args[i];
            sub_fns.push_back({sub_fn, sub_fn_ptr, cond});
        }

        // Create a null-initialized global to track this object.
        const auto base_fn = sub_fns.back().fn;
        const string global_name = unique_name(base_fn->getName().str() + "_indirect_fn_ptr");
        GlobalVariable *global = new GlobalVariable(
            *module,
            base_fn->getType(),
            /*isConstant*/ false,
            GlobalValue::PrivateLinkage,
            ConstantPointerNull::get(base_fn->getType()),
            global_name);
        LoadInst *loaded_value = builder->CreateLoad(global);

        BasicBlock *global_inited_bb = BasicBlock::Create(*context, "global_inited_bb", function);
        BasicBlock *global_not_inited_bb = BasicBlock::Create(*context, "global_not_inited_bb", function);
        BasicBlock *call_fn_bb = BasicBlock::Create(*context, "call_fn_bb", function);

        // Only init the global if not already inited.
        //
        // Note that we deliberately do not attempt to make this threadsafe via (e.g.) mutexes;
        // the requirements of the conditions above mean that multiple writes *should* only
        // be able to re-write the same value, which is harmless for our purposes, and
        // avoiding such code simplifies and speeds the resulting code.
        //
        // (Note that if we ever need to add a way to clear the cached function pointer,
        // we may need to reconsider this, to avoid amusingly horrible race conditions.)
        builder->CreateCondBr(builder->CreateIsNotNull(loaded_value),
            global_inited_bb, global_not_inited_bb, very_likely_branch);

        // Build the not-already-inited case
        builder->SetInsertPoint(global_not_inited_bb);
        llvm::Value *selected_value = nullptr;
        for (int i = sub_fns.size() - 1; i >= 0; i--) {
            const auto sub_fn = sub_fns[i];
            if (!selected_value) {
                selected_value = sub_fn.fn_ptr;
            } else {
                selected_value = builder->CreateSelect(codegen(sub_fn.cond),
                                                       sub_fn.fn_ptr, selected_value);
            }
        }
        builder->CreateStore(selected_value, global);
        builder->CreateBr(call_fn_bb);

        // Just an incoming edge for the Phi node
        builder->SetInsertPoint(global_inited_bb);
        builder->CreateBr(call_fn_bb);

        builder->SetInsertPoint(call_fn_bb);
        PHINode *phi = builder->CreatePHI(selected_value->getType(), 2);
        phi->addIncoming(selected_value, global_not_inited_bb);
        phi->addIncoming(loaded_value, global_inited_bb);

        std::vector<llvm::Value *> call_args;
        for (auto &arg : function->args()) {
             call_args.push_back(&arg);
        }

        llvm::CallInst *call = builder->CreateCall(base_fn->getFunctionType(), phi, call_args);
        value = call;
    } else if (op->is_intrinsic(Call::prefetch)) {
        user_assert((op->args.size() == 4) && is_one(op->args[2]))
            << "Only prefetch of 1 cache line is supported.\n";

        llvm::Function *prefetch_fn = module->getFunction("_halide_prefetch");
        internal_assert(prefetch_fn);

        vector<llvm::Value *> args;
        args.push_back(codegen_buffer_pointer(codegen(op->args[0]), op->type, op->args[1]));
        // The first argument is a pointer, which has type i8*. We
        // need to cast the argument, which might be a pointer to a
        // different type.
        llvm::Type *ptr_type = prefetch_fn->getFunctionType()->params()[0];
        args[0] = builder->CreateBitCast(args[0], ptr_type);

        value = builder->CreateCall(prefetch_fn, args);

    } else if (op->is_intrinsic(Call::signed_integer_overflow)) {
        user_error << "Signed integer overflow occurred during constant-folding. Signed"
            " integer overflow for int32 and int64 is undefined behavior in"
            " Halide.\n";
    } else if (op->is_intrinsic(Call::indeterminate_expression)) {
        user_error << "Indeterminate expression occurred during constant-folding.\n";
    } else if (op->is_intrinsic(Call::size_of_halide_buffer_t)) {
        llvm::DataLayout d(module.get());
        value = ConstantInt::get(i32_t, (int)d.getTypeAllocSize(buffer_t_type));
    } else if (op->is_intrinsic()) {
        internal_error << "Unknown intrinsic: " << op->name << "\n";
    } else if (op->call_type == Call::PureExtern && op->name == "pow_f32") {
        internal_assert(op->args.size() == 2);
        Expr x = op->args[0];
        Expr y = op->args[1];
        Expr e = Internal::halide_exp(Internal::halide_log(x) * y);
        e.accept(this);
    } else if (op->call_type == Call::PureExtern && op->name == "log_f32") {
        internal_assert(op->args.size() == 1);
        Expr e = Internal::halide_log(op->args[0]);
        e.accept(this);
    } else if (op->call_type == Call::PureExtern && op->name == "exp_f32") {
        internal_assert(op->args.size() == 1);
        Expr e = Internal::halide_exp(op->args[0]);
        e.accept(this);
    } else if (op->call_type == Call::PureExtern &&
               (op->name == "is_nan_f32" || op->name == "is_nan_f64")) {
        internal_assert(op->args.size() == 1);
        Value *a = codegen(op->args[0]);
        value = builder->CreateFCmpUNO(a, a);
    } else {
        // It's an extern call.

        std::string name;
        if (op->call_type == Call::ExternCPlusPlus) {
            user_assert(get_target().has_feature(Target::CPlusPlusMangling)) <<
                "Target must specify C++ name mangling (\"c_plus_plus_name_mangling\") in order to call C++ externs. (" <<
                op->name << ")\n";

            std::vector<std::string> namespaces;
            name = extract_namespaces(op->name, namespaces);
            std::vector<ExternFuncArgument> mangle_args;
            for (const auto &arg : op->args) {
                mangle_args.push_back(ExternFuncArgument(arg));
            }
            name = cplusplus_function_mangled_name(name, namespaces, op->type, mangle_args, get_target());
        } else {
            name = op->name;
        }

        // Codegen the args
        vector<Value *> args(op->args.size());
        for (size_t i = 0; i < op->args.size(); i++) {
            args[i] = codegen(op->args[i]);
        }

        llvm::Function *fn = module->getFunction(name);

        llvm::Type *result_type = llvm_type_of(op->type);

        // Add a user context arg as needed. It's never a vector.
        bool takes_user_context = function_takes_user_context(op->name);
        if (takes_user_context) {
            internal_assert(fn) << "External function " << op->name << " is marked as taking user_context, but is not in the runtime module. Check if runtime_api.cpp needs to be rebuilt.\n";
            debug(4) << "Adding user_context to " << op->name << " args\n";
            args.insert(args.begin(), get_user_context());
        }

        // If we can't find it, declare it extern "C"
        if (!fn) {
            vector<llvm::Type *> arg_types(args.size());
            for (size_t i = 0; i < args.size(); i++) {
                arg_types[i] = args[i]->getType();
                if (arg_types[i]->isVectorTy()) {
                    VectorType *vt = dyn_cast<VectorType>(arg_types[i]);
                    arg_types[i] = vt->getElementType();
                }
            }

            llvm::Type *scalar_result_type = result_type;
            if (result_type->isVectorTy()) {
                VectorType *vt = dyn_cast<VectorType>(result_type);
                scalar_result_type = vt->getElementType();
            }

            FunctionType *func_t = FunctionType::get(scalar_result_type, arg_types, false);

            fn = llvm::Function::Create(func_t, llvm::Function::ExternalLinkage, name, module.get());
            fn->setCallingConv(CallingConv::C);
            debug(4) << "Did not find " << op->name << ". Declared it extern \"C\".\n";
        } else {
            debug(4) << "Found " << op->name << "\n";

            // TODO: Say something more accurate here as there is now
            // partial information in the handle_type field, but it is
            // not clear it can be matched to the LLVM types and it is
            // not always there.
            // Halide's type system doesn't preserve pointer types
            // correctly (they just get called "Handle()"), so we may
            // need to pointer cast to the appropriate type. Only look at
            // fixed params (not varags) in llvm function.
            FunctionType *func_t = fn->getFunctionType();
            for (size_t i = takes_user_context ? 1 : 0;
                 i < std::min(args.size(), (size_t)(func_t->getNumParams()));
                 i++) {
                Expr halide_arg = takes_user_context ? op->args[i-1] : op->args[i];
                if (halide_arg.type().is_handle()) {
                    llvm::Type *t = func_t->getParamType(i);

                    // Widen to vector-width as needed. If the
                    // function doesn't actually take a vector,
                    // individual lanes will be extracted below.
                    if (halide_arg.type().is_vector() &&
                        !t->isVectorTy()) {
                        t = VectorType::get(t, halide_arg.type().lanes());
                    }

                    if (t != args[i]->getType()) {
                        debug(4) << "Pointer casting argument to extern call: "
                                 << halide_arg << "\n";
                        args[i] = builder->CreatePointerCast(args[i], t);
                    }
                }
            }
        }

        if (op->type.is_scalar()) {
            CallInst *call = builder->CreateCall(fn, args);
            if (op->is_pure()) {
                call->setDoesNotAccessMemory();
            }
            call->setDoesNotThrow();
            value = call;
        } else {

            // Check if a vector version of the function already
            // exists at some useful width.
            pair<llvm::Function *, int> vec =
                find_vector_runtime_function(name, op->type.lanes());
            llvm::Function *vec_fn = vec.first;
            int w = vec.second;

            if (vec_fn) {
                value = call_intrin(llvm_type_of(op->type), w,
                                    vec_fn->getName(), args);
            } else {

                // No vector version found. Scalarize. Extract each simd
                // lane in turn and do one scalar call to the function.
                value = UndefValue::get(result_type);
                for (int i = 0; i < op->type.lanes(); i++) {
                    Value *idx = ConstantInt::get(i32_t, i);
                    vector<Value *> arg_lane(args.size());
                    for (size_t j = 0; j < args.size(); j++) {
                        if (args[j]->getType()->isVectorTy()) {
                            arg_lane[j] = builder->CreateExtractElement(args[j], idx);
                        } else {
                            arg_lane[j] = args[j];
                        }
                    }
                    CallInst *call = builder->CreateCall(fn, arg_lane);
                    if (op->is_pure()) {
                        call->setDoesNotAccessMemory();
                    }
                    call->setDoesNotThrow();
                    if (!call->getType()->isVoidTy()) {
                        value = builder->CreateInsertElement(value, call, idx);
                    } // otherwise leave it as undef.
                }
            }
        }
    }
}

void CodeGen_LLVM::visit(const Prefetch *op) {
    internal_error << "Prefetch encountered during codegen\n";
}

void CodeGen_LLVM::visit(const Let *op) {
    sym_push(op->name, codegen(op->value));
    if (op->value.type() == Int(32)) {
        alignment_info.push(op->name, modulus_remainder(op->value, alignment_info));
    }
    value = codegen(op->body);
    if (op->value.type() == Int(32)) {
        alignment_info.pop(op->name);
    }
    sym_pop(op->name);
}

void CodeGen_LLVM::visit(const LetStmt *op) {
    sym_push(op->name, codegen(op->value));

    if (op->value.type() == Int(32)) {
        alignment_info.push(op->name, modulus_remainder(op->value, alignment_info));
    }

    codegen(op->body);

    if (op->value.type() == Int(32)) {
        alignment_info.pop(op->name);
    }

    sym_pop(op->name);
}

void CodeGen_LLVM::visit(const AssertStmt *op) {
    create_assertion(codegen(op->condition), op->message);
}

Constant *CodeGen_LLVM::create_string_constant(const string &s) {
    map<string, Constant *>::iterator iter = string_constants.find(s);
    if (iter == string_constants.end()) {
        vector<char> data;
        data.reserve(s.size()+1);
        data.insert(data.end(), s.begin(), s.end());
        data.push_back(0);
        Constant *val = create_binary_blob(data, "str");
        string_constants[s] = val;
        return val;
    } else {
        return iter->second;
    }
}

Constant *CodeGen_LLVM::create_binary_blob(const vector<char> &data, const string &name, bool constant) {
    internal_assert(!data.empty());
    llvm::Type *type = ArrayType::get(i8_t, data.size());
    GlobalVariable *global = new GlobalVariable(*module, type,
                                                constant, GlobalValue::PrivateLinkage,
                                                0, name);
    ArrayRef<unsigned char> data_array((const unsigned char *)&data[0], data.size());
    global->setInitializer(ConstantDataArray::get(*context, data_array));
    global->setAlignment(32);

    Constant *zero = ConstantInt::get(i32_t, 0);
    Constant *zeros[] = {zero, zero};
    Constant *ptr = ConstantExpr::getInBoundsGetElementPtr(type, global, zeros);
    return ptr;
}

void CodeGen_LLVM::create_assertion(Value *cond, Expr message, llvm::Value *error_code) {

    internal_assert(!message.defined() || message.type() == Int(32))
        << "Assertion result is not an int: " << message;

    if (target.has_feature(Target::NoAsserts)) return;

    // If the condition is a vector, fold it down to a scalar
    VectorType *vt = dyn_cast<VectorType>(cond->getType());
    if (vt) {
        Value *scalar_cond = builder->CreateExtractElement(cond, ConstantInt::get(i32_t, 0));
        for (unsigned i = 1; i < vt->getNumElements(); i++) {
            Value *lane = builder->CreateExtractElement(cond, ConstantInt::get(i32_t, i));
            scalar_cond = builder->CreateAnd(scalar_cond, lane);
        }
        cond = scalar_cond;
    }

    // Make a new basic block for the assert
    BasicBlock *assert_fails_bb = BasicBlock::Create(*context, "assert failed", function);
    BasicBlock *assert_succeeds_bb = BasicBlock::Create(*context, "assert succeeded", function);

    // If the condition fails, enter the assert body, otherwise, enter the block after
    builder->CreateCondBr(cond, assert_succeeds_bb, assert_fails_bb, very_likely_branch);

    // Build the failure case
    builder->SetInsertPoint(assert_fails_bb);

    // Call the error handler
    if (!error_code) error_code = codegen(message);

    return_with_error_code(error_code);

    // Continue on using the success case
    builder->SetInsertPoint(assert_succeeds_bb);
}

void CodeGen_LLVM::return_with_error_code(llvm::Value *error_code) {
    // Branch to the destructor block, which cleans up and then bails out.
    BasicBlock *dtors = get_destructor_block();

    // Hook up our error code to the phi node that the destructor block starts with.
    PHINode *phi = dyn_cast<PHINode>(dtors->begin());
    internal_assert(phi) << "The destructor block is supposed to start with a phi node\n";
    phi->addIncoming(error_code, builder->GetInsertBlock());

    builder->CreateBr(get_destructor_block());
}

void CodeGen_LLVM::visit(const ProducerConsumer *op) {
    string name;
    if (op->is_producer) {
        name = std::string("produce ") + op->name;
    } else {
        name = std::string("consume ") + op->name;
    }
    BasicBlock *produce = BasicBlock::Create(*context, name, function);
    builder->CreateBr(produce);
    builder->SetInsertPoint(produce);
    codegen(op->body);
}

void CodeGen_LLVM::visit(const For *op) {
    Value *min = codegen(op->min);
    Value *extent = codegen(op->extent);
    const Acquire *acquire = op->body.as<Acquire>();

    if (op->for_type == ForType::Parallel ||
        (op->for_type == ForType::Serial &&
         acquire &&
         !expr_uses_var(acquire->count, op->name))) {
        do_as_parallel_task(op);
    } else if (op->for_type == ForType::Serial) {

        Value *max = builder->CreateNSWAdd(min, extent);

        BasicBlock *preheader_bb = builder->GetInsertBlock();

        // Make a new basic block for the loop
        BasicBlock *loop_bb = BasicBlock::Create(*context, std::string("for ") + op->name, function);
        // Create the block that comes after the loop
        BasicBlock *after_bb = BasicBlock::Create(*context, std::string("end for ") + op->name, function);

        // If min < max, fall through to the loop bb
        Value *enter_condition = builder->CreateICmpSLT(min, max);
        builder->CreateCondBr(enter_condition, loop_bb, after_bb, very_likely_branch);
        builder->SetInsertPoint(loop_bb);

        // Make our phi node.
        PHINode *phi = builder->CreatePHI(i32_t, 2);
        phi->addIncoming(min, preheader_bb);

        // Within the loop, the variable is equal to the phi value
        sym_push(op->name, phi);

        // Emit the loop body
        codegen(op->body);

        // Update the counter
        Value *next_var = builder->CreateNSWAdd(phi, ConstantInt::get(i32_t, 1));

        // Add the back-edge to the phi node
        phi->addIncoming(next_var, builder->GetInsertBlock());

        // Maybe exit the loop
        Value *end_condition = builder->CreateICmpNE(next_var, max);
        builder->CreateCondBr(end_condition, loop_bb, after_bb);

        builder->SetInsertPoint(after_bb);

        // Pop the loop variable from the scope
        sym_pop(op->name);
    } else {
        internal_error << "Unknown type of For node. Only Serial and Parallel For nodes should survive down to codegen.\n";
    }
}

void CodeGen_LLVM::do_parallel_tasks(const vector<ParallelTask> &tasks) {
    Closure closure;
    for (const auto &t : tasks) {
        if (!t.loop_var.empty()) {
            closure.ignore(t.loop_var);
        }
        t.body.accept(&closure);
    }

    // Allocate a closure
    StructType *closure_t = build_closure_type(closure, buffer_t_type, context);
    Value *closure_ptr = create_alloca_at_entry(closure_t, 1);

    // Fill in the closure
    pack_closure(closure_t, closure_ptr, closure, symbol_table, buffer_t_type, builder);

    closure_ptr = builder->CreatePointerCast(closure_ptr, i8_t->getPointerTo());

    int num_tasks = (int)tasks.size();

    // Make space on the stack for the tasks
    llvm::Value *task_stack_ptr = create_alloca_at_entry(parallel_task_t_type, num_tasks);

    llvm::Type *args_t[] = {i8_t->getPointerTo(), i32_t, i8_t->getPointerTo()};
    FunctionType *task_t = FunctionType::get(i32_t, args_t, false);
    llvm::Type *loop_args_t[] = {i8_t->getPointerTo(), i32_t, i32_t, i8_t->getPointerTo()};
    FunctionType *loop_task_t = FunctionType::get(i32_t, loop_args_t, false);

    Value *result = nullptr;

    for (int i = 0; i < num_tasks; i++) {
        ParallelTask t = tasks[i];

        // Analyze the task body
        class MayBlock : public IRVisitor {
            using IRVisitor::visit;
            void visit(const Acquire *op) {
                result = true;
            }
        public:
            bool result = false;
        };
        MayBlock may_block;
        t.body.accept(&may_block);

        class MinThreads : public IRVisitor {
            using IRVisitor::visit;
            void visit(const Fork *op) {
                IRVisitor::visit(op);
                // Conservatively assume that if either side is
                // blocking, then the owner of this fork may get stuck
                // waiting for the completion of a thread that stole
                // the blocking side.
                Stmt first = op->first, rest = op->rest;
                MayBlock first_may_block, rest_may_block;
                op->first.accept(&first_may_block);
                op->rest.accept(&rest_may_block);
                if (first_may_block.result || rest_may_block.result) {
                    result++;
                }
            }
            void visit(const Block *op) {
                int result_orig = result;
                op->first.accept(this);
                int result_first = result;
                result = result_orig;
                op->rest.accept(this);
                result = std::max(result, result_first);
            }
        public:
            int result = 1;
        };
        MinThreads min_threads;
        t.body.accept(&min_threads);

        // Decide if we're going to call do_par_for or
        // do_parallel_tasks. halide_do_par_for is simpler, but
        // assumes a bunch of things. Programs that don't use async
        // can also enter the task system via do_par_for.
        bool use_do_par_for = (
            num_tasks == 1 &&
            min_threads.result == 1 &&
            t.semaphores.empty() &&
            !may_block.result);

        // Make the array of semaphore acquisitions this task needs to do before it runs.
        Value *semaphores;
        Value *num_semaphores = ConstantInt::get(i32_t, (int)t.semaphores.size());
        if (!t.semaphores.empty()) {
            semaphores = create_alloca_at_entry(semaphore_acquire_t_type, (int)t.semaphores.size());
            for (int i = 0; i < (int)t.semaphores.size(); i++) {
                Value *semaphore = codegen(t.semaphores[i].semaphore);
                semaphore = builder->CreatePointerCast(semaphore, semaphore_t_type->getPointerTo());
                Value *count = codegen(t.semaphores[i].count);
                Value *slot_ptr = builder->CreateConstGEP2_32(semaphore_acquire_t_type, semaphores, i, 0);
                builder->CreateStore(semaphore, slot_ptr);
                slot_ptr = builder->CreateConstGEP2_32(semaphore_acquire_t_type, semaphores, i, 1);
                builder->CreateStore(count, slot_ptr);
            }
        } else {
            semaphores = ConstantPointerNull::get(semaphore_acquire_t_type->getPointerTo());
        }

        FunctionType *fn_type = use_do_par_for ? task_t : loop_task_t;
        int closure_arg_idx = use_do_par_for ? 2 : 3;

        // Make a new function that does the body
        llvm::Function *containing_function = function;
        function = llvm::Function::Create(fn_type, llvm::Function::InternalLinkage,
                                          t.name, module.get());

        llvm::Value *task_ptr = builder->CreatePointerCast(function, fn_type->getPointerTo());

        #if LLVM_VERSION < 50
        function->setDoesNotAlias(closure_arg_idx + 1);
        #else
        function->addParamAttr(closure_arg_idx, Attribute::NoAlias);
        #endif

        set_function_attributes_for_target(function, target);

        // Make the initial basic block and jump the builder into the new function
        IRBuilderBase::InsertPoint call_site = builder->saveIP();
        BasicBlock *block = BasicBlock::Create(*context, "entry", function);
        builder->SetInsertPoint(block);

        // Save the destructor block
        BasicBlock *parent_destructor_block = destructor_block;
        destructor_block = nullptr;

        // Make a new scope to use
        Scope<Value *> saved_symbol_table;
        symbol_table.swap(saved_symbol_table);

        // Get the function arguments

        // The user context is first argument of the function; it's
        // important that we override the name to be "__user_context",
        // since the LLVM function has a random auto-generated name for
        // this argument.
        llvm::Function::arg_iterator iter = function->arg_begin();
        sym_push("__user_context", iterator_to_pointer(iter));

        if (use_do_par_for) {
            // Next is the loop variable.
            ++iter;
            sym_push(t.loop_var, iterator_to_pointer(iter));
        } else if (!t.loop_var.empty()) {
            // We peeled off a loop. Wrap a new loop around the body
            // that just does the slice given by the arguments.
            string loop_min_name = unique_name('t');
            string loop_extent_name = unique_name('t');
            t.body = For::make(t.loop_var,
                               Variable::make(Int(32), loop_min_name),
                               Variable::make(Int(32), loop_extent_name),
                               ForType::Serial,
                               DeviceAPI::None,
                               t.body);
            ++iter;
            sym_push(loop_min_name, iterator_to_pointer(iter));
            ++iter;
            sym_push(loop_extent_name, iterator_to_pointer(iter));
        } else {
            // This task is not any kind of loop, so skip these args.
            ++iter;
            ++iter;
        }

        // The closure pointer is the last argument.
        ++iter;
        iter->setName("closure");
        Value *closure_handle = builder->CreatePointerCast(iterator_to_pointer(iter),
                                                           closure_t->getPointerTo());

        // Load everything from the closure into the new scope
        unpack_closure(closure, symbol_table, closure_t, closure_handle, builder);

        // Generate the new function body
        codegen(t.body);

        // Return success
        return_with_error_code(ConstantInt::get(i32_t, 0));

        // Move the builder back to the main function.
        builder->restoreIP(call_site);

        // Now restore the scope
        symbol_table.swap(saved_symbol_table);
        function = containing_function;

        // Restore the destructor block
        destructor_block = parent_destructor_block;

        Value *min = codegen(t.min);
        Value *extent = codegen(t.extent);
        Value *serial = codegen(cast(UInt(8), t.serial));

        if (use_do_par_for) {
            llvm::Function *do_par_for = module->getFunction("halide_do_par_for");
            internal_assert(do_par_for) << "Could not find halide_do_par_for in initial module\n";
            #if LLVM_VERSION < 50
            do_par_for->setDoesNotAlias(5);
            #else
            do_par_for->addParamAttr(4, Attribute::NoAlias);
            #endif
            Value *args[] = {get_user_context(), task_ptr, min, extent, closure_ptr};
            debug(4) << "Creating call to do_par_for\n";
            result = builder->CreateCall(do_par_for, args);
        } else {
            // Populate the task struct
            Value *slot_ptr = builder->CreateConstGEP2_32(parallel_task_t_type, task_stack_ptr, i, 0);
            builder->CreateStore(task_ptr, slot_ptr);
            slot_ptr = builder->CreateConstGEP2_32(parallel_task_t_type, task_stack_ptr, i, 1);
            builder->CreateStore(closure_ptr, slot_ptr);
            slot_ptr = builder->CreateConstGEP2_32(parallel_task_t_type, task_stack_ptr, i, 2);
            builder->CreateStore(create_string_constant(t.name), slot_ptr);
            slot_ptr = builder->CreateConstGEP2_32(parallel_task_t_type, task_stack_ptr, i, 3);
            builder->CreateStore(semaphores, slot_ptr);
            slot_ptr = builder->CreateConstGEP2_32(parallel_task_t_type, task_stack_ptr, i, 4);
            builder->CreateStore(num_semaphores, slot_ptr);
            slot_ptr = builder->CreateConstGEP2_32(parallel_task_t_type, task_stack_ptr, i, 5);
            builder->CreateStore(min, slot_ptr);
            slot_ptr = builder->CreateConstGEP2_32(parallel_task_t_type, task_stack_ptr, i, 6);
            builder->CreateStore(extent, slot_ptr);
            slot_ptr = builder->CreateConstGEP2_32(parallel_task_t_type, task_stack_ptr, i, 7);
            builder->CreateStore(ConstantInt::get(i32_t, min_threads.result), slot_ptr);
            slot_ptr = builder->CreateConstGEP2_32(parallel_task_t_type, task_stack_ptr, i, 8);
            builder->CreateStore(ConstantInt::get(i8_t, may_block.result), slot_ptr);
            slot_ptr = builder->CreateConstGEP2_32(parallel_task_t_type, task_stack_ptr, i, 9);
            builder->CreateStore(serial, slot_ptr);
        }
    }

    if (!result) {
        llvm::Function *do_parallel_tasks = module->getFunction("halide_do_parallel_tasks");
        internal_assert(do_parallel_tasks) << "Could not find halide_do_parallel_tasks in initial module\n";
        #if LLVM_VERSION < 50
        do_parallel_tasks->setDoesNotAlias(3);
        #else
        do_parallel_tasks->addParamAttr(2, Attribute::NoAlias);
        #endif
        Value *args[] = {get_user_context(),
                         ConstantInt::get(i32_t, num_tasks),
                         task_stack_ptr};
        result = builder->CreateCall(do_parallel_tasks, args);
    }

    // Check for success
    Value *did_succeed = builder->CreateICmpEQ(result, ConstantInt::get(i32_t, 0));
    create_assertion(did_succeed, Expr(), result);
}

void CodeGen_LLVM::get_parallel_tasks(Stmt s, vector<ParallelTask> &result, string prefix) {
    const For *loop = s.as<For>();
    const Acquire *acquire = loop ? loop->body.as<Acquire>() : s.as<Acquire>();
    if (const Fork *f = s.as<Fork>()) {
        prefix += ".fork";
        get_parallel_tasks(f->first, result, prefix);
        get_parallel_tasks(f->rest, result, prefix);
    } else if (!loop && acquire) {
        const Variable *v = acquire->semaphore.as<Variable>();
        internal_assert(v);
        prefix += "." + v->name;
        ParallelTask t {s, {}, "", 0, 1, const_false(), prefix};
        while (acquire) {
            t.semaphores.push_back({acquire->semaphore, acquire->count});
            t.body = acquire->body;
            acquire = t.body.as<Acquire>();
        }
        result.push_back(t);
    } else if (loop && loop->for_type == ForType::Parallel) {
        prefix += ".par_for." + loop->name;
        result.push_back(ParallelTask {loop->body, {}, loop->name, loop->min, loop->extent, const_false(), prefix});
    } else if (loop &&
               loop->for_type == ForType::Serial &&
               acquire &&
               !expr_uses_var(acquire->count, loop->name)) {
        const Variable *v = acquire->semaphore.as<Variable>();
        internal_assert(v);
        prefix += ".for." + v->name;
        ParallelTask t {loop->body, {}, loop->name, loop->min, loop->extent, const_true(), prefix};
        while (acquire) {
            t.semaphores.push_back({acquire->semaphore, acquire->count});
            t.body = acquire->body;
            acquire = t.body.as<Acquire>();
        }
        result.push_back(t);
    } else {
        prefix += "." + std::to_string(result.size());
        result.push_back(ParallelTask {s, {}, "", 0, 1, const_false(), prefix});
    }
}

void CodeGen_LLVM::do_as_parallel_task(Stmt s) {
    vector<ParallelTask> tasks;
    get_parallel_tasks(s, tasks, function->getName().str());
    do_parallel_tasks(tasks);
}

void CodeGen_LLVM::visit(const Acquire *op) {
    do_as_parallel_task(op);
}

void CodeGen_LLVM::visit(const Fork *op) {
    do_as_parallel_task(op);
}

void CodeGen_LLVM::visit(const Store *op) {
    // Even on 32-bit systems, Handles are treated as 64-bit in
    // memory, so convert stores of handles to stores of uint64_ts.
    if (op->value.type().is_handle()) {
        Expr v = reinterpret(UInt(64, op->value.type().lanes()), op->value);
        codegen(Store::make(op->name, v, op->index, op->param, op->predicate));
        return;
    }

    // Predicated store
    if (!is_one(op->predicate)) {
        codegen_predicated_vector_store(op);
        return;
    }

    Halide::Type value_type = op->value.type();
    Value *val = codegen(op->value);
    bool is_external = (external_buffer.find(op->name) != external_buffer.end());
    // Scalar
    if (value_type.is_scalar()) {
        Value *ptr = codegen_buffer_pointer(op->name, value_type, op->index);
        StoreInst *store = builder->CreateAlignedStore(val, ptr, value_type.bytes());
        add_tbaa_metadata(store, op->name, op->index);
    } else if (const Let *let = op->index.as<Let>()) {
        Stmt s = Store::make(op->name, op->value, let->body, op->param, op->predicate);
        codegen(LetStmt::make(let->name, let->value, s));
    } else {
        int alignment = value_type.bytes();
        const Ramp *ramp = op->index.as<Ramp>();
        if (ramp && is_one(ramp->stride)) {

            int native_bits = native_vector_bits();
            int native_bytes = native_bits / 8;

            // Boost the alignment if possible, up to the native vector width.
            ModulusRemainder mod_rem = modulus_remainder(ramp->base, alignment_info);
            while ((mod_rem.remainder & 1) == 0 &&
                   (mod_rem.modulus & 1) == 0 &&
                   alignment < native_bytes) {
                mod_rem.modulus /= 2;
                mod_rem.remainder /= 2;
                alignment *= 2;
            }

            // If it is an external buffer, then we cannot assume that the host pointer
            // is aligned to at least the native vector width. However, we may be able to do
            // better than just assuming that it is unaligned.
            if (is_external && op->param.defined()) {
                int host_alignment = op->param.host_alignment();
                alignment = gcd(alignment, host_alignment);
            }

            // For dense vector stores wider than the native vector
            // width, bust them up into native vectors.
            int store_lanes = value_type.lanes();
            int native_lanes = native_bits / value_type.bits();

            for (int i = 0; i < store_lanes; i += native_lanes) {
                int slice_lanes = std::min(native_lanes, store_lanes - i);
                Expr slice_base = simplify(ramp->base + i);
                Expr slice_stride = make_one(slice_base.type());
                Expr slice_index = slice_lanes == 1 ? slice_base : Ramp::make(slice_base, slice_stride, slice_lanes);
                Value *slice_val = slice_vector(val, i, slice_lanes);
                Value *elt_ptr = codegen_buffer_pointer(op->name, value_type.element_of(), slice_base);
                Value *vec_ptr = builder->CreatePointerCast(elt_ptr, slice_val->getType()->getPointerTo());
                StoreInst *store = builder->CreateAlignedStore(slice_val, vec_ptr, alignment);
                add_tbaa_metadata(store, op->name, slice_index);
            }
        } else if (ramp) {
            Type ptr_type = value_type.element_of();
            Value *ptr = codegen_buffer_pointer(op->name, ptr_type, ramp->base);
            const IntImm *const_stride = ramp->stride.as<IntImm>();
            Value *stride = codegen(ramp->stride);
            // Scatter without generating the indices as a vector
            for (int i = 0; i < ramp->lanes; i++) {
                Constant *lane = ConstantInt::get(i32_t, i);
                Value *v = builder->CreateExtractElement(val, lane);
                if (const_stride) {
                    // Use a constant offset from the base pointer
                    Value *p =
                        builder->CreateConstInBoundsGEP1_32(
                            llvm_type_of(ptr_type),
                            ptr,
                            const_stride->value * i);
                    StoreInst *store = builder->CreateStore(v, p);
                    add_tbaa_metadata(store, op->name, op->index);
                } else {
                    // Increment the pointer by the stride for each element
                    StoreInst *store = builder->CreateStore(v, ptr);
                    add_tbaa_metadata(store, op->name, op->index);
                    ptr = builder->CreateInBoundsGEP(ptr, stride);
                }
            }
        } else {
            // Scatter
            Value *index = codegen(op->index);
            for (int i = 0; i < value_type.lanes(); i++) {
                Value *lane = ConstantInt::get(i32_t, i);
                Value *idx = builder->CreateExtractElement(index, lane);
                Value *v = builder->CreateExtractElement(val, lane);
                Value *ptr = codegen_buffer_pointer(op->name, value_type.element_of(), idx);
                StoreInst *store = builder->CreateStore(v, ptr);
                add_tbaa_metadata(store, op->name, op->index);
            }
        }
    }

}

void CodeGen_LLVM::visit(const Block *op) {
    codegen(op->first);
    codegen(op->rest);
}

void CodeGen_LLVM::visit(const Realize *op) {
    internal_error << "Realize encountered during codegen\n";
}

void CodeGen_LLVM::visit(const Provide *op) {
    internal_error << "Provide encountered during codegen\n";
}

void CodeGen_LLVM::visit(const IfThenElse *op) {
    BasicBlock *true_bb = BasicBlock::Create(*context, "true_bb", function);
    BasicBlock *false_bb = BasicBlock::Create(*context, "false_bb", function);
    BasicBlock *after_bb = BasicBlock::Create(*context, "after_bb", function);
    builder->CreateCondBr(codegen(op->condition), true_bb, false_bb);

    builder->SetInsertPoint(true_bb);
    codegen(op->then_case);
    builder->CreateBr(after_bb);

    builder->SetInsertPoint(false_bb);
    if (op->else_case.defined()) {
        codegen(op->else_case);
    }
    builder->CreateBr(after_bb);

    builder->SetInsertPoint(after_bb);
}

void CodeGen_LLVM::visit(const Evaluate *op) {
    codegen(op->value);

    // Discard result
    value = nullptr;
}

void CodeGen_LLVM::visit(const Shuffle *op) {
    if (op->is_interleave()) {
        vector<Value *> vecs;
        for (Expr i : op->vectors) {
            vecs.push_back(codegen(i));
        }
        value = interleave_vectors(vecs);
    } else {
        vector<Value *> vecs;
        for (Expr i : op->vectors) {
            vecs.push_back(codegen(i));
        }
        value = concat_vectors(vecs);
        if (op->is_concat()) {
            // If this is just a concat, we're done.
        } else if (op->is_slice() && op->slice_stride() == 1) {
            value = slice_vector(value, op->indices[0], op->indices.size());
        } else {
            value = shuffle_vectors(value, op->indices);
        }
    }

    if (op->type.is_scalar()) {
        value = builder->CreateExtractElement(value, ConstantInt::get(i32_t, 0));
    }
}

Value *CodeGen_LLVM::create_alloca_at_entry(llvm::Type *t, int n, bool zero_initialize, const string &name) {
    IRBuilderBase::InsertPoint here = builder->saveIP();
    BasicBlock *entry = &builder->GetInsertBlock()->getParent()->getEntryBlock();
    if (entry->empty()) {
        builder->SetInsertPoint(entry);
    } else {
        builder->SetInsertPoint(entry, entry->getFirstInsertionPt());
    }
    Value *size = ConstantInt::get(i32_t, n);
    AllocaInst *ptr = builder->CreateAlloca(t, size, name);
    int align = native_vector_bits() / 8;
    if (t->isVectorTy() || n > 1) {
        ptr->setAlignment(align);
    }

    if (zero_initialize) {
        if (n == 1) {
            builder->CreateStore(Constant::getNullValue(t), ptr);
        } else {
            builder->CreateMemSet(ptr, Constant::getNullValue(t), n, align);
        }
    }
    builder->restoreIP(here);
    return ptr;
}

Value *CodeGen_LLVM::get_user_context() const {
    Value *ctx = sym_get("__user_context", false);
    if (!ctx) {
        ctx = ConstantPointerNull::get(i8_t->getPointerTo()); // void*
    }
    return ctx;
}

Value *CodeGen_LLVM::call_intrin(Type result_type, int intrin_lanes,
                                 const string &name, vector<Expr> args) {
    vector<Value *> arg_values(args.size());
    for (size_t i = 0; i < args.size(); i++) {
        arg_values[i] = codegen(args[i]);
    }

    return call_intrin(llvm_type_of(result_type),
                       intrin_lanes,
                       name, arg_values);
}

Value *CodeGen_LLVM::call_intrin(llvm::Type *result_type, int intrin_lanes,
                                 const string &name, vector<Value *> arg_values) {
    internal_assert(result_type->isVectorTy()) << "call_intrin is for vector intrinsics only\n";

    int arg_lanes = (int)(result_type->getVectorNumElements());

    if (intrin_lanes != arg_lanes) {
        // Cut up each arg into appropriately-sized pieces, call the
        // intrinsic on each, then splice together the results.
        vector<Value *> results;
        for (int start = 0; start < arg_lanes; start += intrin_lanes) {
            vector<Value *> args;
            for (size_t i = 0; i < arg_values.size(); i++) {
                if (arg_values[i]->getType()->isVectorTy()) {
                    int arg_i_lanes = (int)arg_values[i]->getType()->getVectorNumElements();
                    internal_assert(arg_i_lanes >= arg_lanes);
                    // Horizontally reducing intrinsics may have
                    // arguments that have more lanes than the
                    // result. Assume that the horizontally reduce
                    // neighboring elements...
                    int reduce = arg_i_lanes / arg_lanes;
                    args.push_back(slice_vector(arg_values[i], start * reduce, intrin_lanes * reduce));
                } else {
                    args.push_back(arg_values[i]);
                }
            }

            llvm::Type *result_slice_type =
                llvm::VectorType::get(result_type->getScalarType(), intrin_lanes);

            results.push_back(call_intrin(result_slice_type, intrin_lanes, name, args));
        }
        Value *result = concat_vectors(results);
        return slice_vector(result, 0, arg_lanes);
    }

    vector<llvm::Type *> arg_types(arg_values.size());
    for (size_t i = 0; i < arg_values.size(); i++) {
        arg_types[i] = arg_values[i]->getType();
    }

    llvm::Function *fn = module->getFunction(name);

    if (!fn) {
        llvm::Type *intrinsic_result_type = VectorType::get(result_type->getScalarType(), intrin_lanes);
        FunctionType *func_t = FunctionType::get(intrinsic_result_type, arg_types, false);
        fn = llvm::Function::Create(func_t, llvm::Function::ExternalLinkage, name, module.get());
        fn->setCallingConv(CallingConv::C);
    }

    CallInst *call = builder->CreateCall(fn, arg_values);

    call->setDoesNotAccessMemory();
    call->setDoesNotThrow();

    return call;
}

Value *CodeGen_LLVM::slice_vector(Value *vec, int start, int size) {
    int vec_lanes = vec->getType()->getVectorNumElements();

    if (start == 0 && size == vec_lanes) {
        return vec;
    }

    vector<int> indices(size);
    for (int i = 0; i < size; i++) {
        int idx = start + i;
        if (idx >= 0 && idx < vec_lanes) {
            indices[i] = idx;
        } else {
            indices[i] = -1;
        }
    }
    return shuffle_vectors(vec, indices);
}

Value *CodeGen_LLVM::concat_vectors(const vector<Value *> &v) {
    if (v.size() == 1) return v[0];

    internal_assert(!v.empty());

    vector<Value *> vecs = v;

    // Force them all to be actual vectors
    for (Value *&val : vecs) {
        if (!val->getType()->isVectorTy()) {
            val = create_broadcast(val, 1);
        }
    }

    while (vecs.size() > 1) {
        vector<Value *> new_vecs;

        for (size_t i = 0; i < vecs.size()-1; i += 2) {
            Value *v1 = vecs[i];
            Value *v2 = vecs[i+1];

            int w1 = v1->getType()->getVectorNumElements();
            int w2 = v2->getType()->getVectorNumElements();

            // Possibly pad one of the vectors to match widths.
            if (w1 < w2) {
                v1 = slice_vector(v1, 0, w2);
            } else if (w2 < w1) {
                v2 = slice_vector(v2, 0, w1);
            }
            int w_matched = std::max(w1, w2);

            internal_assert(v1->getType() == v2->getType());

            vector<int> indices(w1 + w2);
            for (int i = 0; i < w1; i++) {
                indices[i] = i;
            }
            for (int i = 0; i < w2; i++) {
                indices[w1 + i] = w_matched + i;
            }

            Value *merged = shuffle_vectors(v1, v2, indices);

            new_vecs.push_back(merged);
        }

        // If there were an odd number of them, we need to also push
        // the one that didn't get merged.
        if (vecs.size() & 1) {
            new_vecs.push_back(vecs.back());
        }

        vecs.swap(new_vecs);
    }

    return vecs[0];
}

Value *CodeGen_LLVM::shuffle_vectors(Value *a, Value *b,
                                     const std::vector<int> &indices) {
    internal_assert(a->getType() == b->getType());
    vector<Constant *> llvm_indices(indices.size());
    for (size_t i = 0; i < llvm_indices.size(); i++) {
        if (indices[i] >= 0) {
            internal_assert(indices[i] < (int)a->getType()->getVectorNumElements() * 2);
            llvm_indices[i] = ConstantInt::get(i32_t, indices[i]);
        } else {
            // Only let -1 be undef.
            internal_assert(indices[i] == -1);
            llvm_indices[i] = UndefValue::get(i32_t);
        }
    }

    return builder->CreateShuffleVector(a, b, ConstantVector::get(llvm_indices));
}

Value *CodeGen_LLVM::shuffle_vectors(Value *a, const std::vector<int> &indices) {
    Value *b = UndefValue::get(a->getType());
    return shuffle_vectors(a, b, indices);
}


std::pair<llvm::Function *, int> CodeGen_LLVM::find_vector_runtime_function(const std::string &name, int lanes) {
    // Check if a vector version of the function already
    // exists at some useful width. We use the naming
    // convention that a N-wide version of a function foo is
    // called fooxN. All of our intrinsics are power-of-two
    // sized, so starting at the first power of two >= the
    // vector width, we'll try all powers of two in decreasing
    // order.
    vector<int> sizes_to_try;
    int l = 1;
    while (l < lanes) l *= 2;
    for (int i = l; i > 1; i /= 2) {
        sizes_to_try.push_back(i);
    }

    // If none of those match, we'll also try doubling
    // the lanes up to the next power of two (this is to catch
    // cases where we're a 64-bit vector and have a 128-bit
    // vector implementation).
    sizes_to_try.push_back(l*2);

    for (size_t i = 0; i < sizes_to_try.size(); i++) {
        int l = sizes_to_try[i];
        llvm::Function *vec_fn = module->getFunction(name + "x" + std::to_string(l));
        if (vec_fn) {
            return { vec_fn, l };
        }
    }

    return { nullptr, 0 };
}

ModulusRemainder CodeGen_LLVM::get_alignment_info(Expr e) {
    return modulus_remainder(e, alignment_info);
}

}}<|MERGE_RESOLUTION|>--- conflicted
+++ resolved
@@ -556,12 +556,7 @@
     debug(2) << module.get() << "\n";
 
     // Verify the module is ok
-<<<<<<< HEAD
-    llvm::raw_os_ostream os(std::cerr);
-    verifyModule(*module, &os);
-=======
     internal_assert(!verifyModule(*module, &llvm::errs()));
->>>>>>> dd90d6f3
     debug(2) << "Done generating llvm bitcode\n";
 
     // Optimize
@@ -3024,10 +3019,11 @@
 void CodeGen_LLVM::do_parallel_tasks(const vector<ParallelTask> &tasks) {
     Closure closure;
     for (const auto &t : tasks) {
+        Stmt s = t.body;
         if (!t.loop_var.empty()) {
-            closure.ignore(t.loop_var);
-        }
-        t.body.accept(&closure);
+            s = LetStmt::make(t.loop_var, 0, s);
+        }
+        s.accept(&closure);
     }
 
     // Allocate a closure
