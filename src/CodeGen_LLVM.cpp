#include <iostream>
#include <limits>
#include <sstream>
#include <mutex>

#include "IRPrinter.h"
#include "CodeGen_LLVM.h"
#include "CPlusPlusMangle.h"
#include "IROperator.h"
#include "Debug.h"
#include "Deinterleave.h"
#include "Simplify.h"
#include "JITModule.h"
#include "CodeGen_Internal.h"
#include "Lerp.h"
#include "Util.h"
#include "LLVM_Runtime_Linker.h"
#include "MatlabWrapper.h"
#include "IntegerDivisionTable.h"
#include "CSE.h"

#include "CodeGen_X86.h"
#include "CodeGen_GPU_Host.h"
#include "CodeGen_ARM.h"
#include "CodeGen_MIPS.h"
#include "CodeGen_PowerPC.h"
#include "CodeGen_PNaCl.h"

#if !(__cplusplus > 199711L || _MSC_VER >= 1800)

// VS2013 isn't fully C++11 compatible, but it supports enough of what Halide
// needs for now to be an acceptable minimum for Windows.
#error "Halide requires C++11 or VS2013+; please upgrade your compiler."

#endif

namespace Halide {

std::unique_ptr<llvm::Module> codegen_llvm(const Module &module, llvm::LLVMContext &context) {
    std::unique_ptr<Internal::CodeGen_LLVM> cg(Internal::CodeGen_LLVM::new_for_target(module.target(), context));
    return cg->compile(module);
}

namespace Internal {

using namespace llvm;
using std::ostringstream;
using std::cout;
using std::endl;
using std::string;
using std::vector;
using std::pair;
using std::map;
using std::stack;

// Define a local empty inline function for each target
// to disable initialization.
#define LLVM_TARGET(target) \
    inline void Initialize##target##Target() {}
#include <llvm/Config/Targets.def>
#undef LLVM_TARGET

#define LLVM_ASM_PARSER(target)     \
    inline void Initialize##target##AsmParser() {}
#include <llvm/Config/AsmParsers.def>
#undef LLVM_ASM_PARSER

#define LLVM_ASM_PRINTER(target)    \
    inline void Initialize##target##AsmPrinter() {}
#include <llvm/Config/AsmPrinters.def>
#undef LLVM_ASM_PRINTER

#define InitializeTarget(target)              \
        LLVMInitialize##target##Target();     \
        LLVMInitialize##target##TargetInfo(); \
        LLVMInitialize##target##TargetMC();   \
        llvm_##target##_enabled = true;

#define InitializeAsmParser(target)           \
        LLVMInitialize##target##AsmParser();  \

#define InitializeAsmPrinter(target)          \
        LLVMInitialize##target##AsmPrinter(); \

// Override above empty init function with macro for supported targets.
#ifdef WITH_X86
#define InitializeX86Target()       InitializeTarget(X86)
#define InitializeX86AsmParser()    InitializeAsmParser(X86)
#define InitializeX86AsmPrinter()   InitializeAsmPrinter(X86)
#endif

#ifdef WITH_ARM
#define InitializeARMTarget()       InitializeTarget(ARM)
#define InitializeARMAsmParser()    InitializeAsmParser(ARM)
#define InitializeARMAsmPrinter()   InitializeAsmPrinter(ARM)
#endif

#ifdef WITH_PTX
#define InitializeNVPTXTarget()       InitializeTarget(NVPTX)
#define InitializeNVPTXAsmParser()    InitializeAsmParser(NVPTX)
#define InitializeNVPTXAsmPrinter()   InitializeAsmPrinter(NVPTX)
#endif

#ifdef WITH_AARCH64
#define InitializeAArch64Target()       InitializeTarget(AArch64)
#define InitializeAArch64AsmParser()    InitializeAsmParser(AArch64)
#define InitializeAArch64AsmPrinter()   InitializeAsmPrinter(AArch64)
#endif

#ifdef WITH_MIPS
#define InitializeMipsTarget()       InitializeTarget(Mips)
#define InitializeMipsAsmParser()    InitializeAsmParser(Mips)
#define InitializeMipsAsmPrinter()   InitializeAsmPrinter(Mips)
#endif

#ifdef WITH_POWERPC
#define InitializePowerPCTarget()       InitializeTarget(PowerPC)
#define InitializePowerPCAsmParser()    InitializeAsmParser(PowerPC)
#define InitializePowerPCAsmPrinter()   InitializeAsmPrinter(PowerPC)
#endif

namespace {

// Get the LLVM linkage corresponding to a Halide linkage type.
llvm::GlobalValue::LinkageTypes llvm_linkage(LoweredFunc::LinkageType t) {
    // TODO(dsharlet): For some reason, marking internal functions as
    // private linkage on OSX is causing some of the static tests to
    // fail. Figure out why so we can remove this.
    return llvm::GlobalValue::ExternalLinkage;

    switch (t) {
    case LoweredFunc::External: return llvm::GlobalValue::ExternalLinkage;
    default: return llvm::GlobalValue::PrivateLinkage;
    }
}

}

CodeGen_LLVM::CodeGen_LLVM(Target t) :
    function(nullptr), context(nullptr),
    builder(nullptr),
    value(nullptr),
    very_likely_branch(nullptr),
    target(t),
    void_t(nullptr), i1(nullptr), i8(nullptr), i16(nullptr), i32(nullptr), i64(nullptr),
    f16(nullptr), f32(nullptr), f64(nullptr),
    buffer_t_type(nullptr),
    metadata_t_type(nullptr),
    argument_t_type(nullptr),
    scalar_value_t_type(nullptr),

    // Vector types. These need an LLVMContext before they can be initialized.
    i8x8(nullptr),
    i8x16(nullptr),
    i8x32(nullptr),
    i16x4(nullptr),
    i16x8(nullptr),
    i16x16(nullptr),
    i32x2(nullptr),
    i32x4(nullptr),
    i32x8(nullptr),
    i64x2(nullptr),
    i64x4(nullptr),
    f32x2(nullptr),
    f32x4(nullptr),
    f32x8(nullptr),
    f64x2(nullptr),
    f64x4(nullptr),

    // Wildcards for pattern matching
    wild_i8x8(Variable::make(Int(8, 8), "*")),
    wild_i16x4(Variable::make(Int(16, 4), "*")),
    wild_i32x2(Variable::make(Int(32, 2), "*")),

    wild_u8x8(Variable::make(UInt(8, 8), "*")),
    wild_u16x4(Variable::make(UInt(16, 4), "*")),
    wild_u32x2(Variable::make(UInt(32, 2), "*")),

    wild_i8x16(Variable::make(Int(8, 16), "*")),
    wild_i16x8(Variable::make(Int(16, 8), "*")),
    wild_i32x4(Variable::make(Int(32, 4), "*")),
    wild_i64x2(Variable::make(Int(64, 2), "*")),

    wild_u8x16(Variable::make(UInt(8, 16), "*")),
    wild_u16x8(Variable::make(UInt(16, 8), "*")),
    wild_u32x4(Variable::make(UInt(32, 4), "*")),
    wild_u64x2(Variable::make(UInt(64, 2), "*")),

    wild_i8x32(Variable::make(Int(8, 32), "*")),
    wild_i16x16(Variable::make(Int(16, 16), "*")),
    wild_i32x8(Variable::make(Int(32, 8), "*")),
    wild_i64x4(Variable::make(Int(64, 4), "*")),

    wild_u8x32(Variable::make(UInt(8, 32), "*")),
    wild_u16x16(Variable::make(UInt(16, 16), "*")),
    wild_u32x8(Variable::make(UInt(32, 8), "*")),
    wild_u64x4(Variable::make(UInt(64, 4), "*")),

    wild_f32x2(Variable::make(Float(32, 2), "*")),

    wild_f32x4(Variable::make(Float(32, 4), "*")),
    wild_f64x2(Variable::make(Float(64, 2), "*")),

    wild_f32x8(Variable::make(Float(32, 8), "*")),
    wild_f64x4(Variable::make(Float(64, 4), "*")),

    wild_u1x_ (Variable::make(UInt(1, 0), "*")),
    wild_i8x_ (Variable::make(Int(8, 0), "*")),
    wild_u8x_ (Variable::make(UInt(8, 0), "*")),
    wild_i16x_(Variable::make(Int(16, 0), "*")),
    wild_u16x_(Variable::make(UInt(16, 0), "*")),
    wild_i32x_(Variable::make(Int(32, 0), "*")),
    wild_u32x_(Variable::make(UInt(32, 0), "*")),
    wild_i64x_(Variable::make(Int(64, 0), "*")),
    wild_u64x_(Variable::make(UInt(64, 0), "*")),
    wild_f32x_(Variable::make(Float(32, 0), "*")),
    wild_f64x_(Variable::make(Float(64, 0), "*")),

    // Bounds of types
    min_i8(Int(8).min()),
    max_i8(Int(8).max()),
    max_u8(UInt(8).max()),

    min_i16(Int(16).min()),
    max_i16(Int(16).max()),
    max_u16(UInt(16).max()),

    min_i32(Int(32).min()),
    max_i32(Int(32).max()),
    max_u32(UInt(32).max()),

    min_i64(Int(64).min()),
    max_i64(Int(64).max()),
    max_u64(UInt(64).max()),

    min_f32(Float(32).min()),
    max_f32(Float(32).max()),

    min_f64(Float(64).min()),
    max_f64(Float(64).max()),
    destructor_block(nullptr) {
    initialize_llvm();
}

namespace {

template <typename T>
CodeGen_LLVM *make_codegen(const Target &target,
                           llvm::LLVMContext &context) {
    CodeGen_LLVM *ret = new T(target);
    ret->set_context(context);
    return ret;
}

}

void CodeGen_LLVM::set_context(llvm::LLVMContext &context) {
    this->context = &context;
}

CodeGen_LLVM *CodeGen_LLVM::new_for_target(const Target &target,
                                           llvm::LLVMContext &context) {
    // The awkward mapping from targets to code generators
    if (target.features_any_of({Target::CUDA,
                                Target::OpenCL,
                                Target::OpenGL,
                                Target::OpenGLCompute,
                                Target::Renderscript,
                                Target::Metal})) {
#ifdef WITH_X86
        if (target.arch == Target::X86) {
            return make_codegen<CodeGen_GPU_Host<CodeGen_X86>>(target, context);
        }
#endif
#if defined(WITH_ARM) || defined(WITH_AARCH64)
        if (target.arch == Target::ARM) {
            return make_codegen<CodeGen_GPU_Host<CodeGen_ARM>>(target, context);
        }
#endif
#ifdef WITH_MIPS
        if (target.arch == Target::MIPS) {
            return make_codegen<CodeGen_GPU_Host<CodeGen_MIPS>>(target, context);
        }
#endif
#ifdef WITH_POWERPC
        if (target.arch == Target::POWERPC) {
            return make_codegen<CodeGen_GPU_Host<CodeGen_PowerPC>>(target, context);
        }
#endif
#ifdef WITH_NATIVE_CLIENT
        if (target.arch == Target::PNaCl) {
            return make_codegen<CodeGen_GPU_Host<CodeGen_PNaCl>>(target, context);
        }
#endif

        user_error << "Invalid target architecture for GPU backend: "
                   << target.to_string() << "\n";
        return nullptr;

    } else if (target.arch == Target::X86) {
        return make_codegen<CodeGen_X86>(target, context);
    } else if (target.arch == Target::ARM) {
        return make_codegen<CodeGen_ARM>(target, context);
    } else if (target.arch == Target::MIPS) {
        return make_codegen<CodeGen_MIPS>(target, context);
    } else if (target.arch == Target::POWERPC) {
        return make_codegen<CodeGen_PowerPC>(target, context);
    } else if (target.arch == Target::PNaCl) {
        return make_codegen<CodeGen_PNaCl>(target, context);
    }
    user_error << "Unknown target architecture: "
               << target.to_string() << "\n";
    return nullptr;
}

void CodeGen_LLVM::initialize_llvm() {
    static std::mutex initialize_llvm_mutex;
    std::lock_guard<std::mutex> lock(initialize_llvm_mutex);

    // Initialize the targets we want to generate code for which are enabled
    // in llvm configuration
    if (!llvm_initialized) {

        #if LLVM_VERSION >= 36
        // You can hack in command-line args to llvm with the
        // environment variable HL_LLVM_ARGS, e.g. HL_LLVM_ARGS="-print-after-all"
        size_t defined = 0;
        std::string args = get_env_variable("HL_LLVM_ARGS", defined);
        if (!args.empty()) {
            vector<std::string> arg_vec = split_string(args, " ");
            vector<const char *> c_arg_vec;
            c_arg_vec.push_back("llc");
            for (const std::string &s : arg_vec) {
                c_arg_vec.push_back(s.c_str());
            }
            cl::ParseCommandLineOptions((int)(c_arg_vec.size()), &c_arg_vec[0], "Halide compiler\n");
        }
        #endif

        InitializeNativeTarget();
        InitializeNativeTargetAsmPrinter();
        InitializeNativeTargetAsmParser();

        #define LLVM_TARGET(target)         \
            Initialize##target##Target();
        #include <llvm/Config/Targets.def>
        #undef LLVM_TARGET

        #define LLVM_ASM_PARSER(target)     \
            Initialize##target##AsmParser();
        #include <llvm/Config/AsmParsers.def>
        #undef LLVM_ASM_PARSER

        #define LLVM_ASM_PRINTER(target)    \
            Initialize##target##AsmPrinter();
        #include <llvm/Config/AsmPrinters.def>
        #undef LLVM_ASM_PRINTER

        llvm_initialized = true;
    }
}

void CodeGen_LLVM::init_context() {
    // Ensure our IRBuilder is using the current context.
    delete builder;
    builder = new IRBuilder<>(*context);

    // Branch weights for very likely branches
    llvm::MDBuilder md_builder(*context);
    very_likely_branch = md_builder.createBranchWeights(1 << 30, 0);

    // Define some types
    void_t = llvm::Type::getVoidTy(*context);
    i1 = llvm::Type::getInt1Ty(*context);
    i8 = llvm::Type::getInt8Ty(*context);
    i16 = llvm::Type::getInt16Ty(*context);
    i32 = llvm::Type::getInt32Ty(*context);
    i64 = llvm::Type::getInt64Ty(*context);
    f16 = llvm::Type::getHalfTy(*context);
    f32 = llvm::Type::getFloatTy(*context);
    f64 = llvm::Type::getDoubleTy(*context);

    i8x8 = VectorType::get(i8, 8);
    i8x16 = VectorType::get(i8, 16);
    i8x32 = VectorType::get(i8, 32);
    i16x4 = VectorType::get(i16, 4);
    i16x8 = VectorType::get(i16, 8);
    i16x16 = VectorType::get(i16, 16);
    i32x2 = VectorType::get(i32, 2);
    i32x4 = VectorType::get(i32, 4);
    i32x8 = VectorType::get(i32, 8);
    i64x2 = VectorType::get(i64, 2);
    i64x4 = VectorType::get(i64, 4);
    f32x2 = VectorType::get(f32, 2);
    f32x4 = VectorType::get(f32, 4);
    f32x8 = VectorType::get(f32, 8);
    f64x2 = VectorType::get(f64, 2);
    f64x4 = VectorType::get(f64, 4);
}


void CodeGen_LLVM::init_module() {
    init_context();

    // Start with a module containing the initial module for this target.
    module = get_initial_module_for_target(target, context);
}

CodeGen_LLVM::~CodeGen_LLVM() {
    delete builder;
}

bool CodeGen_LLVM::llvm_initialized = false;
bool CodeGen_LLVM::llvm_X86_enabled = false;
bool CodeGen_LLVM::llvm_ARM_enabled = false;
bool CodeGen_LLVM::llvm_AArch64_enabled = false;
bool CodeGen_LLVM::llvm_NVPTX_enabled = false;
bool CodeGen_LLVM::llvm_Mips_enabled = false;
bool CodeGen_LLVM::llvm_PowerPC_enabled = false;

namespace {

struct MangledNames {
    string simple_name;
    string extern_name;
    string argv_name;
    string metadata_name;
};

MangledNames get_mangled_names(const std::string &name, LoweredFunc::LinkageType linkage, 
                               const std::vector<LoweredArgument> &args, const Target &target) {
    std::vector<std::string> namespaces;
    MangledNames names;
    names.simple_name = extract_namespaces(name, namespaces);
    names.extern_name = names.simple_name;
    names.argv_name = names.simple_name + "_argv";
    names.metadata_name = names.simple_name + "_metadata";

    if (linkage == LoweredFunc::External &&
        target.has_feature(Target::CPlusPlusMangling) &&
        !target.has_feature(Target::JIT)) { // TODO: make this work with JIT or remove mangling flag in JIT target setup
        std::vector<ExternFuncArgument> mangle_args;
        for (const auto &arg : args) {
            if (arg.kind == Argument::InputScalar) {
                mangle_args.push_back(ExternFuncArgument(make_zero(arg.type)));
            } else if (arg.kind == Argument::InputBuffer ||
                       arg.kind == Argument::OutputBuffer) {
                mangle_args.push_back(ExternFuncArgument(Buffer()));
            }
        }
        names.extern_name = cplusplus_function_mangled_name(names.simple_name, namespaces, type_of<int>(), mangle_args, target);
        halide_handle_cplusplus_type inner_type(halide_cplusplus_type_name(halide_cplusplus_type_name::Simple, "void"), {}, {},
                                                { halide_handle_cplusplus_type::Pointer, halide_handle_cplusplus_type::Pointer } );
        Type void_star_star(Handle(1, &inner_type));
        names.argv_name = cplusplus_function_mangled_name(names.argv_name, namespaces, type_of<int>(), { ExternFuncArgument(make_zero(void_star_star)) }, target);
    }
    return names;
}

<<<<<<< HEAD
}
=======
MangledNames get_mangled_names(const LoweredFunc &f, const Target &target) {
    return get_mangled_names(f.name, f.linkage, f.args, target);
}

}  // namespace
>>>>>>> 3474c474

// Make a wrapper to call the function with an array of pointer
// args. This is easier for the JIT to call than a function with an
// unknown (at compile time) argument list.
llvm::Function *CodeGen_LLVM::add_argv_wrapper(llvm::Function *fn, const std::string &name,
                                               ARGVWrapperReturnResultKind result_kind) {
    llvm::Type *buffer_t_type = module->getTypeByName("struct.buffer_t");
    llvm::Type *i8 = llvm::Type::getInt8Ty(module->getContext());
    llvm::Type *i32 = llvm::Type::getInt32Ty(module->getContext());
    llvm::Type *void_type = llvm::Type::getVoidTy(module->getContext());

    llvm::Type *result_type = (result_kind == IntFunctionResult) ? i32 : void_t;
    llvm::Type *args_t[] = {i8->getPointerTo()->getPointerTo()};
    llvm::FunctionType *func_t = llvm::FunctionType::get(result_type, args_t, false);
    llvm::Function *wrapper = llvm::Function::Create(func_t, llvm::GlobalValue::ExternalLinkage, name, module.get());
    llvm::BasicBlock *block = llvm::BasicBlock::Create(module->getContext(), "entry", wrapper);
    llvm::IRBuilder<> builder(module->getContext());
    builder.SetInsertPoint(block);

    llvm::Value *arg_array = iterator_to_pointer(wrapper->arg_begin());

    std::vector<llvm::Value *> wrapper_args;
    for (llvm::Function::arg_iterator i = fn->arg_begin(); i != fn->arg_end(); i++) {
        // Get the address of the nth argument
        llvm::Value *ptr = builder.CreateConstGEP1_32(arg_array, wrapper_args.size());
        ptr = builder.CreateLoad(ptr);
        if (i->getType() == buffer_t_type->getPointerTo()) {
            // Cast the argument to a buffer_t *
            wrapper_args.push_back(builder.CreatePointerCast(ptr, buffer_t_type->getPointerTo()));
        } else {
            // Cast to the appropriate type and load
            ptr = builder.CreatePointerCast(ptr, i->getType()->getPointerTo());
            wrapper_args.push_back(builder.CreateLoad(ptr));
        }
    }
    debug(4) << "Creating call from wrapper to actual function\n";
    llvm::Value *result = builder.CreateCall(fn, wrapper_args);

    if (result_kind == IntFunctionResult) {
        builder.CreateRet(result);
    } else {
        if (fn->getReturnType() != void_type) {
            llvm::Value *ptr = builder.CreateConstGEP1_32(arg_array, wrapper_args.size());
            ptr = builder.CreateLoad(ptr);
            // Cast to the appropriate type and store
            ptr = builder.CreatePointerCast(ptr, fn->getReturnType()->getPointerTo());
            builder.CreateStore(result, ptr);
        }
        builder.CreateRetVoid();
    }   

    llvm::verifyFunction(*wrapper);
    return wrapper;
}

llvm::Function *CodeGen_LLVM::add_argv_wrapper(llvm::FunctionType *fn_type,
                                               const std::string &wrapper_name, const std::string &callee_name,
                                               ARGVWrapperReturnResultKind result_kind) {
    llvm::Function *callee = llvm::Function::Create(fn_type, llvm::Function::ExternalLinkage, callee_name, module.get());
    return add_argv_wrapper(callee, wrapper_name, result_kind);
}

void CodeGen_LLVM::init_for_codegen(const std::string &name) {
    init_module();

    debug(1) << "Target triple of initial module: " << module->getTargetTriple() << "\n";

    module->setModuleIdentifier(name);

    // Add some target specific info to the module as metadata.
    module->addModuleFlag(llvm::Module::Warning, "halide_use_soft_float_abi", use_soft_float_abi() ? 1 : 0);
    #if LLVM_VERSION < 36
    module->addModuleFlag(llvm::Module::Warning, "halide_mcpu", ConstantDataArray::getString(*context, mcpu()));
    module->addModuleFlag(llvm::Module::Warning, "halide_mattrs", ConstantDataArray::getString(*context, mattrs()));
    #else
    module->addModuleFlag(llvm::Module::Warning, "halide_mcpu", MDString::get(*context, mcpu()));
    module->addModuleFlag(llvm::Module::Warning, "halide_mattrs", MDString::get(*context, mattrs()));
    #endif
}

std::unique_ptr<llvm::Module> CodeGen_LLVM::finalize_module() {
    // Verify the module is ok
    verifyModule(*module);
    debug(2) << "Done generating llvm bitcode\n";

    // Optimize
    CodeGen_LLVM::optimize_module();

    // Disown the module and return it.
#if 0
    llvm::Module *m = module;
    module = NULL;
    return m;
#else
    return std::move(module);
#endif
}

std::unique_ptr<llvm::Module> CodeGen_LLVM::compile(const Module &input) {
    init_for_codegen(input.name());

    internal_assert(module && context && builder)
        << "The CodeGen_LLVM subclass should have made an initial module before calling CodeGen_LLVM::compile\n";

    // Ensure some types we need are defined
    buffer_t_type = module->getTypeByName("struct.buffer_t");
    internal_assert(buffer_t_type) << "Did not find buffer_t in initial module";

    metadata_t_type = module->getTypeByName("struct.halide_filter_metadata_t");
    internal_assert(metadata_t_type) << "Did not find halide_filter_metadata_t in initial module";

    argument_t_type = module->getTypeByName("struct.halide_filter_argument_t");
    internal_assert(argument_t_type) << "Did not find halide_filter_argument_t in initial module";

    scalar_value_t_type = module->getTypeByName("struct.halide_scalar_value_t");
    internal_assert(scalar_value_t_type) << "Did not find halide_scalar_value_t in initial module";

    // Generate the code for this module.
    debug(1) << "Generating llvm bitcode...\n";
    for (const auto &b : input.buffers()) {
        compile_buffer(b);
    }
    for (const auto &f : input.functions()) {
        const auto names = get_mangled_names(f, get_target());

        compile_func(f, names.simple_name, names.extern_name);

        // If the Func is externally visible, also create the argv wrapper and metadata.
        // (useful for calling from JIT and other machine interfaces).
        if (f.linkage == LoweredFunc::External) {
            llvm::Function *wrapper = add_argv_wrapper(function, names.argv_name, IntFunctionResult);
            llvm::Function *metadata_getter = embed_metadata_getter(names.metadata_name, names.simple_name, f.args);
            if (target.has_feature(Target::RegisterMetadata)) {
                register_metadata(names.simple_name, metadata_getter, wrapper);
            }

            if (target.has_feature(Target::Matlab)) {
                define_matlab_wrapper(module.get(), wrapper, metadata_getter);
            }
        }
    }

    return finalize_module();
}

void CodeGen_LLVM::begin_func(LoweredFunc::LinkageType linkage, const std::string& name,
                              const std::string& extern_name, const std::vector<LoweredArgument>& args) {
    current_function_args = args;

    // Deduce the types of the arguments to our function
    vector<llvm::Type *> arg_types(args.size());
    for (size_t i = 0; i < args.size(); i++) {
        if (args[i].is_buffer()) {
            arg_types[i] = buffer_t_type->getPointerTo();
        } else {
            arg_types[i] = llvm_type_of(args[i].type);
        }
    }

    // Make our function
    FunctionType *func_t = FunctionType::get(i32, arg_types, false);
    function = llvm::Function::Create(func_t, llvm_linkage(linkage), extern_name, module.get());

    // Mark the buffer args as no alias
    for (size_t i = 0; i < args.size(); i++) {
        if (args[i].is_buffer()) {
            function->setDoesNotAlias(i+1);
        }
    }

    debug(1) << "Generating llvm bitcode prolog for function " << name << "...\n";

    // Null out the destructor block.
    destructor_block = nullptr;

    // Make the initial basic block
    BasicBlock *block = BasicBlock::Create(*context, "entry", function);
    builder->SetInsertPoint(block);

    // Put the arguments in the symbol table
    {
        size_t i = 0;
        for (auto &arg : function->args()) {
            sym_push(args[i].name, &arg);
            if (args[i].is_buffer()) {
                push_buffer(args[i].name, &arg);
            }

            if (args[i].alignment.modulus != 0) {
                alignment_info.push(args[i].name, args[i].alignment);
            }

            i++;
        }
    }
}

void CodeGen_LLVM::end_func(const std::vector<LoweredArgument>& args) {
    return_with_error_code(ConstantInt::get(i32, 0));

    // Remove the arguments from the symbol table
    for (size_t i = 0; i < args.size(); i++) {
        sym_pop(args[i].name);
        if (args[i].is_buffer()) {
            pop_buffer(args[i].name);
        }

        if (args[i].alignment.modulus != 0) {
            alignment_info.pop(args[i].name);
        }
    }

    internal_assert(!verifyFunction(*function));

    current_function_args.clear();
}

void CodeGen_LLVM::compile_func(const LoweredFunc &f, const std::string &simple_name,
                                const std::string &extern_name) {
    // Generate the function declaration and argument unpacking code.
    begin_func(f.linkage, simple_name, extern_name, f.args);

    // Generate the function body.
    debug(1) << "Generating llvm bitcode for function " << f.name << "...\n";
    f.body.accept(this);

    // Clean up and return.
    end_func(f.args);
}

// Given a range of iterators of constant ints, get a corresponding vector of llvm::Constant.
template<typename It>
std::vector<llvm::Constant*> get_constants(llvm::Type *t, It begin, It end) {
    std::vector<llvm::Constant*> ret;
    for (It i = begin; i != end; i++) {
        ret.push_back(ConstantInt::get(t, *i));
    }
    return ret;
}

BasicBlock *CodeGen_LLVM::get_destructor_block() {
    if (!destructor_block) {
        // Create it if it doesn't exist.
        IRBuilderBase::InsertPoint here = builder->saveIP();
        destructor_block = BasicBlock::Create(*context, "destructor_block", function);
        builder->SetInsertPoint(destructor_block);
        // The first instruction in the destructor block is a phi node
        // that collects the error code.
        PHINode *error_code = builder->CreatePHI(i32, 0);

        // Calls to destructors will get inserted here.

        // The last instruction is the return op that returns it.
        builder->CreateRet(error_code);

        // Jump back to where we were.
        builder->restoreIP(here);

    }
    internal_assert(destructor_block->getParent() == function);
    return destructor_block;
}

Value *CodeGen_LLVM::register_destructor(llvm::Function *destructor_fn, Value *obj, DestructorType when) {

    // Create a null-initialized stack slot to track this object
    llvm::Type *void_ptr = i8->getPointerTo();
    llvm::Value *stack_slot = create_alloca_at_entry(void_ptr, 1, true);

    // Cast the object to llvm's representation of void *
    obj = builder->CreatePointerCast(obj, void_ptr);

    // Put it in the stack slot
    builder->CreateStore(obj, stack_slot);

    // Passing the constant null as the object means the destructor
    // will never get called.
    {
        llvm::Constant *c = dyn_cast<llvm::Constant>(obj);
        if (c && c->isNullValue()) {
            internal_error << "Destructors must take a non-null object\n";
        }
    }

    // Switch to the destructor block, and add code that cleans up
    // this object if the contents of the stack slot is not nullptr.
    IRBuilderBase::InsertPoint here = builder->saveIP();
    BasicBlock *dtors = get_destructor_block();

    builder->SetInsertPoint(dtors->getFirstNonPHI());

    PHINode *error_code = dyn_cast<PHINode>(dtors->begin());
    internal_assert(error_code) << "The destructor block is supposed to start with a phi node\n";

    llvm::Value *should_call =
        (when == Always) ?
        ConstantInt::get(i1, 1) :
        builder->CreateIsNotNull(error_code);

    llvm::Function *call_destructor = module->getFunction("call_destructor");
    internal_assert(call_destructor);
    internal_assert(destructor_fn);
    Value *args[] = {get_user_context(), destructor_fn, stack_slot, should_call};
    builder->CreateCall(call_destructor, args);

    // Switch back to the original location
    builder->restoreIP(here);

    // Return the stack slot so that it's possible to cleanup the object early.
    return stack_slot;
}

void CodeGen_LLVM::trigger_destructor(llvm::Function *destructor_fn, Value *stack_slot) {
    llvm::Function *call_destructor = module->getFunction("call_destructor");
    internal_assert(call_destructor);
    internal_assert(destructor_fn);
    Value *should_call = ConstantInt::get(i1, 1);
    Value *args[] = {get_user_context(), destructor_fn, stack_slot, should_call};
    builder->CreateCall(call_destructor, args);
}

void CodeGen_LLVM::compile_buffer(const Buffer &buf) {
    // Embed the buffer declaration as a global.
    internal_assert(buf.defined());

    buffer_t b = *(buf.raw_buffer());
    user_assert(b.host)
        << "Can't embed buffer " << buf.name() << " because it has a null host pointer.\n";
    user_assert(!b.dev_dirty)
        << "Can't embed Image \"" << buf.name() << "\""
        << " because it has a dirty device pointer\n";

    // Figure out the offset of the last pixel.
    size_t num_elems = 1;
    for (int d = 0; b.extent[d]; d++) {
        num_elems += b.stride[d] * (b.extent[d] - 1);
    }
    vector<char> array(b.host, b.host + num_elems * b.elem_size);

    // Embed the buffer_t and make it point to the data array.
    GlobalVariable *global = new GlobalVariable(*module, buffer_t_type,
                                                false, GlobalValue::PrivateLinkage,
                                                0, buf.name() + ".buffer");
    llvm::ArrayType *i32_array = ArrayType::get(i32, 4);

    llvm::Type *padding_bytes_type =
        buffer_t_type->getElementType(buffer_t_type->getNumElements()-1);

    Constant *fields[] = {
        ConstantInt::get(i64, 0), // dev
        create_constant_binary_blob(array, buf.name() + ".data"), // host
        ConstantArray::get(i32_array, get_constants(i32, b.extent, b.extent + 4)),
        ConstantArray::get(i32_array, get_constants(i32, b.stride, b.stride + 4)),
        ConstantArray::get(i32_array, get_constants(i32, b.min, b.min + 4)),
        ConstantInt::get(i32, b.elem_size),
        ConstantInt::get(i8, 1), // host_dirty
        ConstantInt::get(i8, 0), // dev_dirty
        Constant::getNullValue(padding_bytes_type)
    };
    Constant *buffer_struct = ConstantStruct::get(buffer_t_type, fields);
    global->setInitializer(buffer_struct);


    // Finally, dump it in the symbol table
    Constant *zero[] = {ConstantInt::get(i32, 0)};
#if LLVM_VERSION >= 37
    Constant *global_ptr = ConstantExpr::getInBoundsGetElementPtr(buffer_t_type, global, zero);
#else
    Constant *global_ptr = ConstantExpr::getInBoundsGetElementPtr(global, zero);
#endif
    sym_push(buf.name(), global_ptr);
    sym_push(buf.name() + ".buffer", global_ptr);
}

Constant* CodeGen_LLVM::embed_constant_expr(Expr e) {
    if (!e.defined() || e.type().is_handle()) {
        // Handle is always emitted into metadata "undefined", regardless of
        // what sort of Expr is provided.
        return Constant::getNullValue(scalar_value_t_type->getPointerTo());
    }

    llvm::Value *val = codegen(e);
    llvm::Constant *constant = dyn_cast<llvm::Constant>(val);
    internal_assert(constant);

    GlobalVariable *storage = new GlobalVariable(
            *module,
            constant->getType(),
            /*isConstant*/ true,
            GlobalValue::PrivateLinkage,
            constant);

    Constant *zero[] = {ConstantInt::get(i32, 0)};
    return ConstantExpr::getBitCast(
#if LLVM_VERSION >= 37
        ConstantExpr::getInBoundsGetElementPtr(constant->getType(), storage, zero),
#else
        ConstantExpr::getInBoundsGetElementPtr(storage, zero),
#endif
        scalar_value_t_type->getPointerTo());
}

// Make a wrapper to call the function with an array of pointer
// args. This is easier for the JIT to call than a function with an
// unknown (at compile time) argument list.
llvm::Function *CodeGen_LLVM::add_argv_wrapper(const std::string &name) {
    llvm::Type *args_t[] = {i8->getPointerTo()->getPointerTo()};
    llvm::FunctionType *func_t = llvm::FunctionType::get(i32, args_t, false);
    llvm::Function *wrapper = llvm::Function::Create(func_t, llvm::GlobalValue::ExternalLinkage, name, module.get());
    llvm::BasicBlock *block = llvm::BasicBlock::Create(module->getContext(), "entry", wrapper);
    builder->SetInsertPoint(block);

    llvm::Value *arg_array = iterator_to_pointer(wrapper->arg_begin());

    std::vector<llvm::Value *> wrapper_args;
    for (llvm::Function::arg_iterator i = function->arg_begin(); i != function->arg_end(); i++) {
        // Get the address of the nth argument
        llvm::Value *ptr = builder->CreateConstGEP1_32(arg_array, wrapper_args.size());
        ptr = builder->CreateLoad(ptr);
        if (i->getType() == buffer_t_type->getPointerTo()) {
            // Cast the argument to a buffer_t *
            wrapper_args.push_back(builder->CreatePointerCast(ptr, buffer_t_type->getPointerTo()));
        } else {
            // Cast to the appropriate type and load
            ptr = builder->CreatePointerCast(ptr, i->getType()->getPointerTo());
            wrapper_args.push_back(builder->CreateLoad(ptr));
        }
    }
    debug(4) << "Creating call from wrapper to actual function\n";
    llvm::CallInst *result = builder->CreateCall(function, wrapper_args);
    // This call should never inline
    result->setIsNoInline();
    builder->CreateRet(result);
    llvm::verifyFunction(*wrapper);
    return wrapper;
}

llvm::Function *CodeGen_LLVM::embed_metadata_getter(const std::string &metadata_name,
        const std::string &function_name, const std::vector<LoweredArgument> &args) {
    Constant *zero = ConstantInt::get(i32, 0);

    const int num_args = (int) args.size();

    vector<Constant *> arguments_array_entries;
    for (int arg = 0; arg < num_args; ++arg) {
        Constant *argument_fields[] = {
            create_string_constant(args[arg].name),
            ConstantInt::get(i32, args[arg].kind),
            ConstantInt::get(i32, args[arg].dimensions),
            ConstantInt::get(i32, args[arg].type.code()),
            ConstantInt::get(i32, args[arg].type.bits()),
            embed_constant_expr(args[arg].def),
            embed_constant_expr(args[arg].min),
            embed_constant_expr(args[arg].max)
        };
        arguments_array_entries.push_back(ConstantStruct::get(argument_t_type, argument_fields));
    }
    llvm::ArrayType *arguments_array = ArrayType::get(argument_t_type, num_args);
    GlobalVariable *arguments_array_storage = new GlobalVariable(
        *module,
        arguments_array,
        /*isConstant*/ true,
        GlobalValue::PrivateLinkage,
        ConstantArray::get(arguments_array, arguments_array_entries));

    Value *zeros[] = {zero, zero};
    Constant *metadata_fields[] = {
        /* version */ zero,
        /* num_arguments */ ConstantInt::get(i32, num_args),
#if LLVM_VERSION >= 37
        /* arguments */ ConstantExpr::getInBoundsGetElementPtr(arguments_array, arguments_array_storage, zeros),
#else
        /* arguments */ ConstantExpr::getInBoundsGetElementPtr(arguments_array_storage, zeros),
#endif
        /* target */ create_string_constant(target.to_string()),
        /* name */ create_string_constant(function_name)
    };

    GlobalVariable *metadata_storage = new GlobalVariable(
        *module,
        metadata_t_type,
        /*isConstant*/ true,
        GlobalValue::PrivateLinkage,
        ConstantStruct::get(metadata_t_type, metadata_fields),
        metadata_name + "_storage");

    llvm::FunctionType *func_t = llvm::FunctionType::get(metadata_t_type->getPointerTo(), false);
    llvm::Function *metadata_getter = llvm::Function::Create(func_t, llvm::GlobalValue::ExternalLinkage, metadata_name, module.get());
    llvm::BasicBlock *block = llvm::BasicBlock::Create(module.get()->getContext(), "entry", metadata_getter);
    builder->SetInsertPoint(block);
    builder->CreateRet(metadata_storage);
    llvm::verifyFunction(*metadata_getter);

    return metadata_getter;
}

void CodeGen_LLVM::register_metadata(const std::string &name, llvm::Function *metadata_getter, llvm::Function *argv_wrapper) {
    llvm::Function *register_metadata = module->getFunction("halide_runtime_internal_register_metadata");
    internal_assert(register_metadata) << "Could not find register_metadata in initial module\n";

    llvm::StructType *register_t_type = module->getTypeByName("struct._halide_runtime_internal_registered_filter_t");
    internal_assert(register_t_type) << "Could not find register_t_type in initial module\n";

    Constant *list_node_fields[] = {
        Constant::getNullValue(i8->getPointerTo()),
        metadata_getter,
        argv_wrapper
    };

    GlobalVariable *list_node = new GlobalVariable(
        *module,
        register_t_type,
        /*isConstant*/ false,
        GlobalValue::PrivateLinkage,
        ConstantStruct::get(register_t_type, list_node_fields));

    llvm::FunctionType *func_t = llvm::FunctionType::get(void_t, false);
    llvm::Function *ctor = llvm::Function::Create(func_t, llvm::GlobalValue::PrivateLinkage, name + ".register_metadata", module.get());
    llvm::BasicBlock *block = llvm::BasicBlock::Create(module->getContext(), "entry", ctor);
    builder->SetInsertPoint(block);
    llvm::Value *call_args[] = {list_node};
    llvm::CallInst *call = builder->CreateCall(register_metadata, call_args);
    call->setDoesNotThrow();
    builder->CreateRet(call);
    llvm::verifyFunction(*ctor);

    llvm::appendToGlobalCtors(*module, ctor, 0);
}

llvm::Type *CodeGen_LLVM::llvm_type_of(Type t) {
    return Internal::llvm_type_of(context, t);
}

void CodeGen_LLVM::optimize_module() {
    debug(3) << "Optimizing module\n";

    // The optimization passes inject intrinsics that aren't legal for
    // PNaCl. (e.g. vectorized floor).
    if (target.arch == Target::PNaCl) return;

    if (debug::debug_level >= 3) {
        module->dump();
    }

    #if LLVM_VERSION < 37
    FunctionPassManager function_pass_manager(module.get());
    PassManager module_pass_manager;
    #else
    legacy::FunctionPassManager function_pass_manager(module.get());
    legacy::PassManager module_pass_manager;
    #endif

    #if (LLVM_VERSION >= 36) && (LLVM_VERSION < 37)
    internal_assert(module->getDataLayout()) << "Optimizing module with no data layout, probably will crash in LLVM.\n";
    module_pass_manager.add(new DataLayoutPass());
    #endif

    #if (LLVM_VERSION >= 37) && !WITH_NATIVE_CLIENT
    std::unique_ptr<TargetMachine> TM = make_target_machine(*module);
    module_pass_manager.add(createTargetTransformInfoWrapperPass(TM ? TM->getTargetIRAnalysis() : TargetIRAnalysis()));
    function_pass_manager.add(createTargetTransformInfoWrapperPass(TM ? TM->getTargetIRAnalysis() : TargetIRAnalysis()));
    #endif

    PassManagerBuilder b;
    b.OptLevel = 3;
    b.Inliner = createFunctionInliningPass(b.OptLevel, 0);
    b.LoopVectorize = true;
    b.SLPVectorize = true;
    b.populateFunctionPassManager(function_pass_manager);
    b.populateModulePassManager(module_pass_manager);

    // Run optimization passes
    function_pass_manager.doInitialization();
    for (llvm::Module::iterator i = module->begin(); i != module->end(); i++) {
        function_pass_manager.run(*i);
    }
    function_pass_manager.doFinalization();
    module_pass_manager.run(*module);

    debug(3) << "After LLVM optimizations:\n";
    if (debug::debug_level >= 2) {
        module->dump();
    }
}

void CodeGen_LLVM::sym_push(const string &name, llvm::Value *value) {
    if (!value->getType()->isVoidTy()) {
        value->setName(name);
    }
    symbol_table.push(name, value);
}

void CodeGen_LLVM::sym_pop(const string &name) {
    symbol_table.pop(name);
}

llvm::Value *CodeGen_LLVM::sym_get(const string &name, bool must_succeed) const {
    // look in the symbol table
    if (!symbol_table.contains(name)) {
        if (must_succeed) {
            std::ostringstream err;
            err << "Symbol not found: " << name << "\n";

            if (debug::debug_level > 0) {
                err << "The following names are in scope:\n"
                    << symbol_table << "\n";
            }

            internal_error << err.str();
        } else {
            return nullptr;
        }
    }
    return symbol_table.get(name);
}

bool CodeGen_LLVM::sym_exists(const string &name) const {
    return symbol_table.contains(name);
}

// Take an llvm Value representing a pointer to a buffer_t,
// and populate the symbol table with its constituent parts
void CodeGen_LLVM::push_buffer(const string &name, llvm::Value *buffer) {
    // Make sure the buffer object itself is not null
    create_assertion(builder->CreateIsNotNull(buffer),
                     Call::make(Int(32), "halide_error_buffer_argument_is_null",
                                {name}, Call::Extern));

    Value *host_ptr = buffer_host(buffer);
    Value *dev_ptr = buffer_dev(buffer);

    // Instead track this buffer name so that loads and stores from it
    // don't try to be too aligned.
    external_buffer.insert(name);

    // Push the buffer pointer as well, for backends that care.
    sym_push(name + ".buffer", buffer);

    sym_push(name + ".host", host_ptr);
    sym_push(name + ".dev", dev_ptr);
    Value *nullity_test = builder->CreateAnd(builder->CreateIsNull(host_ptr),
                                             builder->CreateIsNull(dev_ptr));
    sym_push(name + ".host_and_dev_are_null", nullity_test);
    sym_push(name + ".host_dirty", buffer_host_dirty(buffer));
    sym_push(name + ".dev_dirty", buffer_dev_dirty(buffer));
    sym_push(name + ".extent.0", buffer_extent(buffer, 0));
    sym_push(name + ".extent.1", buffer_extent(buffer, 1));
    sym_push(name + ".extent.2", buffer_extent(buffer, 2));
    sym_push(name + ".extent.3", buffer_extent(buffer, 3));
    sym_push(name + ".stride.0", buffer_stride(buffer, 0));
    sym_push(name + ".stride.1", buffer_stride(buffer, 1));
    sym_push(name + ".stride.2", buffer_stride(buffer, 2));
    sym_push(name + ".stride.3", buffer_stride(buffer, 3));
    sym_push(name + ".min.0", buffer_min(buffer, 0));
    sym_push(name + ".min.1", buffer_min(buffer, 1));
    sym_push(name + ".min.2", buffer_min(buffer, 2));
    sym_push(name + ".min.3", buffer_min(buffer, 3));
    sym_push(name + ".elem_size", buffer_elem_size(buffer));
}

void CodeGen_LLVM::pop_buffer(const string &name) {
    sym_pop(name + ".buffer");
    sym_pop(name + ".host");
    sym_pop(name + ".dev");
    sym_pop(name + ".host_and_dev_are_null");
    sym_pop(name + ".host_dirty");
    sym_pop(name + ".dev_dirty");
    sym_pop(name + ".extent.0");
    sym_pop(name + ".extent.1");
    sym_pop(name + ".extent.2");
    sym_pop(name + ".extent.3");
    sym_pop(name + ".stride.0");
    sym_pop(name + ".stride.1");
    sym_pop(name + ".stride.2");
    sym_pop(name + ".stride.3");
    sym_pop(name + ".min.0");
    sym_pop(name + ".min.1");
    sym_pop(name + ".min.2");
    sym_pop(name + ".min.3");
    sym_pop(name + ".elem_size");
}

// Given an llvm value representing a pointer to a buffer_t, extract various subfields
Value *CodeGen_LLVM::buffer_host(Value *buffer) {
    return builder->CreateLoad(buffer_host_ptr(buffer));
}

Value *CodeGen_LLVM::buffer_dev(Value *buffer) {
    return builder->CreateLoad(buffer_dev_ptr(buffer));
}

Value *CodeGen_LLVM::buffer_host_dirty(Value *buffer) {
    return builder->CreateLoad(buffer_host_dirty_ptr(buffer));
}

Value *CodeGen_LLVM::buffer_dev_dirty(Value *buffer) {
    return builder->CreateLoad(buffer_dev_dirty_ptr(buffer));
}

Value *CodeGen_LLVM::buffer_extent(Value *buffer, int i) {
    return builder->CreateLoad(buffer_extent_ptr(buffer, i));
}

Value *CodeGen_LLVM::buffer_stride(Value *buffer, int i) {
    return builder->CreateLoad(buffer_stride_ptr(buffer, i));
}

Value *CodeGen_LLVM::buffer_min(Value *buffer, int i) {
    return builder->CreateLoad(buffer_min_ptr(buffer, i));
}

Value *CodeGen_LLVM::buffer_elem_size(Value *buffer) {
    return builder->CreateLoad(buffer_elem_size_ptr(buffer));
}

Value *CodeGen_LLVM::buffer_host_ptr(Value *buffer) {
    return builder->CreateConstInBoundsGEP2_32(
#if LLVM_VERSION >= 37
        buffer_t_type,
#endif
        buffer,
        0,
        1,
        "buf_host");
}

Value *CodeGen_LLVM::buffer_dev_ptr(Value *buffer) {
    return builder->CreateConstInBoundsGEP2_32(
#if LLVM_VERSION >= 37
        buffer_t_type,
#endif
        buffer,
        0,
        0,
        "buf_dev");
}

Value *CodeGen_LLVM::buffer_host_dirty_ptr(Value *buffer) {
    return builder->CreateConstInBoundsGEP2_32(
#if LLVM_VERSION >= 37
        buffer_t_type,
#endif
        buffer,
        0,
        6,
        "buffer_host_dirty");
}

Value *CodeGen_LLVM::buffer_dev_dirty_ptr(Value *buffer) {
    return builder->CreateConstInBoundsGEP2_32(
#if LLVM_VERSION >= 37
        buffer_t_type,
#endif
        buffer,
        0,
        7,
        "buffer_dev_dirty");
}

Value *CodeGen_LLVM::buffer_extent_ptr(Value *buffer, int i) {
    llvm::Value *zero = ConstantInt::get(i32, 0);
    llvm::Value *field = ConstantInt::get(i32, 2);
    llvm::Value *idx = ConstantInt::get(i32, i);
    vector<llvm::Value *> args = {zero, field, idx};
    return builder->CreateInBoundsGEP(
#if LLVM_VERSION >= 37
        buffer_t_type,
#endif
        buffer,
        args,
        "buf_extent");
}

Value *CodeGen_LLVM::buffer_stride_ptr(Value *buffer, int i) {
    llvm::Value *zero = ConstantInt::get(i32, 0);
    llvm::Value *field = ConstantInt::get(i32, 3);
    llvm::Value *idx = ConstantInt::get(i32, i);
    vector<llvm::Value *> args = {zero, field, idx};
    return builder->CreateInBoundsGEP(
#if LLVM_VERSION >= 37
        buffer_t_type,
#endif
        buffer,
        args,
        "buf_stride");
}

Value *CodeGen_LLVM::buffer_min_ptr(Value *buffer, int i) {
    llvm::Value *zero = ConstantInt::get(i32, 0);
    llvm::Value *field = ConstantInt::get(i32, 4);
    llvm::Value *idx = ConstantInt::get(i32, i);
    vector<llvm::Value *> args = {zero, field, idx};
    return builder->CreateInBoundsGEP(
#if LLVM_VERSION >= 37
        buffer_t_type,
#endif
        buffer,
        args,
        "buf_min");
}

Value *CodeGen_LLVM::buffer_elem_size_ptr(Value *buffer) {
    return builder->CreateConstInBoundsGEP2_32(
#if LLVM_VERSION >= 37
        buffer_t_type,
#endif
        buffer,
        0,
        5,
        "buf_elem_size");
}

Value *CodeGen_LLVM::codegen(Expr e) {
    internal_assert(e.defined());
    debug(4) << "Codegen: " << e.type() << ", " << e << "\n";
    value = nullptr;
    e.accept(this);
    internal_assert(value) << "Codegen of an expr did not produce an llvm value\n";
    return value;
}

void CodeGen_LLVM::codegen(Stmt s) {
    internal_assert(s.defined());
    debug(3) << "Codegen: " << s << "\n";
    value = nullptr;
    s.accept(this);
}

void CodeGen_LLVM::visit(const IntImm *op) {
    value = ConstantInt::getSigned(llvm_type_of(op->type), op->value);
}

void CodeGen_LLVM::visit(const UIntImm *op) {
    value = ConstantInt::get(llvm_type_of(op->type), op->value);
}

void CodeGen_LLVM::visit(const FloatImm *op) {
    value = ConstantFP::get(llvm_type_of(op->type), op->value);
}

void CodeGen_LLVM::visit(const StringImm *op) {
    value = create_string_constant(op->value);
}

void CodeGen_LLVM::visit(const Cast *op) {
    Halide::Type src = op->value.type();
    Halide::Type dst = op->type;

    value = codegen(op->value);

    llvm::Type *llvm_dst = llvm_type_of(dst);

    if (dst.is_handle() && src.is_handle()) {
        value = builder->CreateBitCast(value, llvm_dst);
    } else if (dst.is_handle() || src.is_handle()) {
        internal_error << "Can't cast from " << src << " to " << dst << "\n";
    } else if (!src.is_float() && !dst.is_float()) {
        // Widening integer casts either zero extend or sign extend,
        // depending on the source type. Narrowing integer casts
        // always truncate.
        value = builder->CreateIntCast(value, llvm_dst, src.is_int());
    } else if (src.is_float() && dst.is_int()) {
        value = builder->CreateFPToSI(value, llvm_dst);
    } else if (src.is_float() && dst.is_uint()) {
        // fptoui has undefined behavior on overflow. Seems reasonable
        // to get an unspecified uint on overflow, but because uint1s
        // are stored in uint8s for float->uint1 casts this undefined
        // behavior manifests itself as uint1 values greater than 1,
        // which could in turn break our bounds inference
        // guarantees. So go via uint8 in this case.
        if (dst.bits() < 8) {
            value = builder->CreateFPToUI(value, llvm_type_of(dst.with_bits(8)));
            value = builder->CreateIntCast(value, llvm_dst, false);
        } else {
            value = builder->CreateFPToUI(value, llvm_dst);
        }
    } else if (src.is_int() && dst.is_float()) {
        value = builder->CreateSIToFP(value, llvm_dst);
    } else if (src.is_uint() && dst.is_float()) {
        value = builder->CreateUIToFP(value, llvm_dst);
    } else {
        internal_assert(src.is_float() && dst.is_float());
        // Float widening or narrowing
        value = builder->CreateFPCast(value, llvm_dst);
    }
}

void CodeGen_LLVM::visit(const Variable *op) {
    value = sym_get(op->name);
}

void CodeGen_LLVM::visit(const Add *op) {
    if (op->type.is_float()) {
        value = builder->CreateFAdd(codegen(op->a), codegen(op->b));
    } else if (op->type.is_int() && op->type.bits() >= 32) {
        // We tell llvm integers don't wrap, so that it generates good
        // code for loop indices.
        value = builder->CreateNSWAdd(codegen(op->a), codegen(op->b));
    } else {
        value = builder->CreateAdd(codegen(op->a), codegen(op->b));
    }
}

void CodeGen_LLVM::visit(const Sub *op) {
    if (op->type.is_float()) {
        value = builder->CreateFSub(codegen(op->a), codegen(op->b));
    } else if (op->type.is_int() && op->type.bits() >= 32) {
        // We tell llvm integers don't wrap, so that it generates good
        // code for loop indices.
        value = builder->CreateNSWSub(codegen(op->a), codegen(op->b));
    } else {
        value = builder->CreateSub(codegen(op->a), codegen(op->b));
    }
}

void CodeGen_LLVM::visit(const Mul *op) {
    if (op->type.is_float()) {
        value = builder->CreateFMul(codegen(op->a), codegen(op->b));
    } else if (op->type.is_int() && op->type.bits() >= 32) {
        // We tell llvm integers don't wrap, so that it generates good
        // code for loop indices.
        value = builder->CreateNSWMul(codegen(op->a), codegen(op->b));
    } else {
        value = builder->CreateMul(codegen(op->a), codegen(op->b));
    }
}

Expr CodeGen_LLVM::mulhi_shr(Expr a, Expr b, int shr) {
    Type ty = a.type();
    Type wide_ty = ty.with_bits(ty.bits() * 2);

    Expr p_wide = cast(wide_ty, a) * cast(wide_ty, b);
    return cast(ty, p_wide >> (shr + ty.bits()));
}

Expr CodeGen_LLVM::sorted_avg(Expr a, Expr b) {
    // b > a, so the following works without widening:
    // a + (b - a)/2
    return a + (b - a)/2;
}

void CodeGen_LLVM::visit(const Div *op) {
    user_assert(!is_zero(op->b)) << "Division by constant zero in expression: " << Expr(op) << "\n";

    // Detect if it's a small int division
    const int64_t *const_int_divisor = as_const_int(op->b);
    const uint64_t *const_uint_divisor = as_const_uint(op->b);

    int shift_amount;
    if (op->type.is_float()) {
        value = builder->CreateFDiv(codegen(op->a), codegen(op->b));
    } else if (is_const_power_of_two_integer(op->b, &shift_amount) &&
               (op->type.is_int() || op->type.is_uint())) {
        value = codegen(op->a >> shift_amount);
    } else if (const_int_divisor &&
               op->type.is_int() &&
               (op->type.bits() == 8 || op->type.bits() == 16 || op->type.bits() == 32) &&
               *const_int_divisor > 1 &&
               ((op->type.bits() > 8 && *const_int_divisor < 256) || *const_int_divisor < 128)) {

        int64_t multiplier, shift;
        if (op->type.bits() == 32) {
            multiplier = IntegerDivision::table_s32[*const_int_divisor][2];
            shift      = IntegerDivision::table_s32[*const_int_divisor][3];
        } else if (op->type.bits() == 16) {
            multiplier = IntegerDivision::table_s16[*const_int_divisor][2];
            shift      = IntegerDivision::table_s16[*const_int_divisor][3];
        } else {
            // 8 bit
            multiplier = IntegerDivision::table_s8[*const_int_divisor][2];
            shift      = IntegerDivision::table_s8[*const_int_divisor][3];
        }
        Expr num = op->a;

        // Make an all-ones mask if the numerator is negative
        Expr sign = num >> make_const(op->type, op->type.bits() - 1);

        // Flip the numerator bits if the mask is high.
        num = cast(num.type().with_code(Type::UInt), num);
        num = num ^ sign;

        // Multiply and keep the high half of the
        // result, and then apply the shift.
        Expr mult = make_const(num.type(), multiplier);
        num = mulhi_shr(num, mult, shift);

        // Maybe flip the bits back again.
        num = num ^ sign;

        value = codegen(num);

    } else if (const_uint_divisor &&
               op->type.is_uint() &&
               (op->type.bits() == 8 || op->type.bits() == 16 || op->type.bits() == 32) &&
               *const_uint_divisor > 1 && *const_uint_divisor < 256) {

        int64_t method, multiplier, shift;
        if (op->type.bits() == 32) {
            method     = IntegerDivision::table_u32[*const_uint_divisor][1];
            multiplier = IntegerDivision::table_u32[*const_uint_divisor][2];
            shift      = IntegerDivision::table_u32[*const_uint_divisor][3];
        } else if (op->type.bits() == 16) {
            method     = IntegerDivision::table_u16[*const_uint_divisor][1];
            multiplier = IntegerDivision::table_u16[*const_uint_divisor][2];
            shift      = IntegerDivision::table_u16[*const_uint_divisor][3];
        } else {
            method     = IntegerDivision::table_u8[*const_uint_divisor][1];
            multiplier = IntegerDivision::table_u8[*const_uint_divisor][2];
            shift      = IntegerDivision::table_u8[*const_uint_divisor][3];
        }

        internal_assert(method != 0)
            << "method 0 division is for powers of two and should have been handled elsewhere\n";
        Expr num = op->a;

        // Widen, multiply, narrow
        Expr mult = make_const(num.type(), multiplier);
        Expr val = mulhi_shr(num, mult, method == 1 ? shift : 0);

        if (method == 2) {
            // Average with original numerator.
            val = sorted_avg(val, num);

            // Do the final shift
            if (shift) {
                val = val >> make_const(op->type, shift);
            }
        }

        value = codegen(val);
    } else {
        value = codegen(lower_euclidean_div(op->a, op->b));
    }
}

void CodeGen_LLVM::visit(const Mod *op) {
    int bits;
    if (op->type.is_float()) {
        value = codegen(simplify(op->a - op->b * floor(op->a/op->b)));
    } else if (is_const_power_of_two_integer(op->b, &bits)) {
        value = codegen(op->a & (op->b - 1));
    } else {
        // To match our definition of division, mod should be between 0
        // and |b|.
        value = codegen(lower_euclidean_mod(op->a, op->b));
    }
}

void CodeGen_LLVM::visit(const Min *op) {
    string a_name = unique_name('a');
    string b_name = unique_name('b');
    Expr a = Variable::make(op->a.type(), a_name);
    Expr b = Variable::make(op->b.type(), b_name);
    value = codegen(Let::make(a_name, op->a,
                              Let::make(b_name, op->b,
                                        select(a < b, a, b))));
}

void CodeGen_LLVM::visit(const Max *op) {
    string a_name = unique_name('a');
    string b_name = unique_name('b');
    Expr a = Variable::make(op->a.type(), a_name);
    Expr b = Variable::make(op->b.type(), b_name);
    value = codegen(Let::make(a_name, op->a,
                              Let::make(b_name, op->b,
                                        select(a > b, a, b))));
}

void CodeGen_LLVM::visit(const EQ *op) {
    Value *a = codegen(op->a);
    Value *b = codegen(op->b);
    Halide::Type t = op->a.type();
    if (t.is_float()) {
        value = builder->CreateFCmpOEQ(a, b);
    } else {
        value = builder->CreateICmpEQ(a, b);
    }
}

void CodeGen_LLVM::visit(const NE *op) {
    Value *a = codegen(op->a);
    Value *b = codegen(op->b);
    Halide::Type t = op->a.type();
    if (t.is_float()) {
        value = builder->CreateFCmpONE(a, b);
    } else {
        value = builder->CreateICmpNE(a, b);
    }
}

void CodeGen_LLVM::visit(const LT *op) {
    Value *a = codegen(op->a);
    Value *b = codegen(op->b);

    Halide::Type t = op->a.type();
    if (t.is_float()) {
        value = builder->CreateFCmpOLT(a, b);
    } else if (t.is_int()) {
        value = builder->CreateICmpSLT(a, b);
    } else {
        value = builder->CreateICmpULT(a, b);
    }
}

void CodeGen_LLVM::visit(const LE *op) {
    Value *a = codegen(op->a);
    Value *b = codegen(op->b);
    Halide::Type t = op->a.type();
    if (t.is_float()) {
        value = builder->CreateFCmpOLE(a, b);
    } else if (t.is_int()) {
        value = builder->CreateICmpSLE(a, b);
    } else {
        value = builder->CreateICmpULE(a, b);
    }
}

void CodeGen_LLVM::visit(const GT *op) {
    Value *a = codegen(op->a);
    Value *b = codegen(op->b);
    Halide::Type t = op->a.type();
    if (t.is_float()) {
        value = builder->CreateFCmpOGT(a, b);
    } else if (t.is_int()) {
        value = builder->CreateICmpSGT(a, b);
    } else {
        value = builder->CreateICmpUGT(a, b);
    }
}

void CodeGen_LLVM::visit(const GE *op) {
    Value *a = codegen(op->a);
    Value *b = codegen(op->b);
    Halide::Type t = op->a.type();
    if (t.is_float()) {
        value = builder->CreateFCmpOGE(a, b);
    } else if (t.is_int()) {
        value = builder->CreateICmpSGE(a, b);
    } else {
        value = builder->CreateICmpUGE(a, b);
    }
}

void CodeGen_LLVM::visit(const And *op) {
    value = builder->CreateAnd(codegen(op->a), codegen(op->b));
}

void CodeGen_LLVM::visit(const Or *op) {
    value = builder->CreateOr(codegen(op->a), codegen(op->b));
}

void CodeGen_LLVM::visit(const Not *op) {
    value = builder->CreateNot(codegen(op->a));
}


void CodeGen_LLVM::visit(const Select *op) {
    // For now we always generate select nodes, but the code is here
    // for if then elses if we need it
    if (false && op->condition.type().is_scalar()) {
        // Codegen an if-then-else so we don't go to the expense of
        // generating both vectors

        BasicBlock *true_bb = BasicBlock::Create(*context, "true_bb", function);
        BasicBlock *false_bb = BasicBlock::Create(*context, "false_bb", function);
        BasicBlock *after_bb = BasicBlock::Create(*context, "after_bb", function);
        builder->CreateCondBr(codegen(op->condition), true_bb, false_bb);

        builder->SetInsertPoint(true_bb);
        Value *true_value = codegen(op->true_value);
        builder->CreateBr(after_bb);

        builder->SetInsertPoint(false_bb);
        Value *false_value = codegen(op->false_value);
        builder->CreateBr(after_bb);

        builder->SetInsertPoint(after_bb);
        PHINode *phi = builder->CreatePHI(true_value->getType(), 2);
        phi->addIncoming(true_value, true_bb);
        phi->addIncoming(false_value, false_bb);

        value = phi;
    } else if (op->type == Int(32)) {
        // llvm has a performance bug inside of loop strength
        // reduction that barfs on long chains of selects. To avoid
        // it, we use bit-masking instead.
        Value *cmp = codegen(op->condition);
        Value *a = codegen(op->true_value);
        Value *b = codegen(op->false_value);
        cmp = builder->CreateIntCast(cmp, i32, true);
        a = builder->CreateAnd(a, cmp);
        cmp = builder->CreateNot(cmp);
        b = builder->CreateAnd(b, cmp);
        value = builder->CreateOr(a, b);
    } else {
        value = builder->CreateSelect(codegen(op->condition),
                                      codegen(op->true_value),
                                      codegen(op->false_value));
    }
}

namespace {
Expr promote_64(Expr e) {
    if (const Add *a = e.as<Add>()) {
        return Add::make(promote_64(a->a), promote_64(a->b));
    } else if (const Sub *s = e.as<Sub>()) {
        return Sub::make(promote_64(s->a), promote_64(s->b));
    } else if (const Mul *m = e.as<Mul>()) {
        return Mul::make(promote_64(m->a), promote_64(m->b));
    } else if (const Min *m = e.as<Min>()) {
        return Min::make(promote_64(m->a), promote_64(m->b));
    } else if (const Max *m = e.as<Max>()) {
        return Max::make(promote_64(m->a), promote_64(m->b));
    } else {
        return Cast::make(Int(64), e);
    }
}
}

Value *CodeGen_LLVM::codegen_buffer_pointer(string buffer, Halide::Type type, Expr index) {
    // Promote index to 64-bit on targets that use 64-bit pointers.
    llvm::DataLayout d(module.get());
    if (promote_indices() && d.getPointerSize() == 8) {
        index = promote_64(index);
    }

    // Handles are always indexed as 64-bit.
    if (type.is_handle()) {
        return codegen_buffer_pointer(buffer, UInt(64, type.lanes()), index);
    } else {
        return codegen_buffer_pointer(buffer, type, codegen(index));
    }
}


Value *CodeGen_LLVM::codegen_buffer_pointer(string buffer, Halide::Type type, Value *index) {
    // Find the base address from the symbol table
    Value *base_address = symbol_table.get(buffer + ".host");
    llvm::Type *base_address_type = base_address->getType();
    unsigned address_space = base_address_type->getPointerAddressSpace();

    llvm::Type *load_type = llvm_type_of(type)->getPointerTo(address_space);

    // If the type doesn't match the expected type, we need to pointer cast
    if (load_type != base_address_type) {
        base_address = builder->CreatePointerCast(base_address, load_type);
    }

    // Promote index to 64-bit on targets that use 64-bit pointers.
    llvm::DataLayout d(module.get());
    if (d.getPointerSize() == 8) {
        index = builder->CreateIntCast(index, i64, true);
    }

    return builder->CreateInBoundsGEP(base_address, index);
}

namespace {
int next_power_of_two(int x) {
    for (int p2 = 1; ; p2 *= 2) {
        if (p2 >= x) {
            return p2;
        }
    }
    // unreachable.
}
}

void CodeGen_LLVM::add_tbaa_metadata(llvm::Instruction *inst, string buffer, Expr index) {

    // Get the unique name for the block of memory this allocate node
    // is using.
    buffer = get_allocation_name(buffer);

    // If the index is constant, we generate some TBAA info that helps
    // LLVM understand our loads/stores aren't aliased.
    bool constant_index = false;
    int64_t base = 0;
    int64_t width = 1;

    if (index.defined()) {
        if (const Ramp *ramp = index.as<Ramp>()) {
            const int64_t *pstride = as_const_int(ramp->stride);
            const int64_t *pbase = as_const_int(ramp->base);
            if (pstride && pbase) {
                // We want to find the smallest aligned width and offset
                // that contains this ramp.
                int64_t stride = *pstride;
                base = *pbase;
                assert(base >= 0);
                width = next_power_of_two(ramp->lanes * stride);

                while (base % width) {
                    base -= base % width;
                    width *= 2;
                }
                constant_index = true;
            }
        } else {
            const int64_t *pbase = as_const_int(index);
            if (pbase) {
                base = *pbase;
                constant_index = true;
            }
        }
    }

    // Add type-based-alias-analysis metadata to the pointer, so that
    // loads and stores to different buffers can get reordered.
    LLVMMDNodeArgumentType root_buffer_type[] = {MDString::get(*context, "Halide buffer")};
    MDNode *tbaa = MDNode::get(*context, root_buffer_type);

    LLVMMDNodeArgumentType this_buffer_type[] = {MDString::get(*context, buffer), tbaa};
    tbaa = MDNode::get(*context, this_buffer_type);

    // We also add metadata for constant indices to allow loads and
    // stores to the same buffer to get reordered.
    if (constant_index) {
        for (int w = 1024; w >= width; w /= 2) {
            int64_t b = (base / w) * w;

            std::stringstream level;
            level << buffer << ".width" << w << ".base" << b;
            LLVMMDNodeArgumentType this_level_type[] = {MDString::get(*context, level.str()), tbaa};
            tbaa = MDNode::get(*context, this_level_type);
        }
    }

    inst->setMetadata("tbaa", tbaa);
}

void CodeGen_LLVM::visit(const Load *op) {

    bool is_external = (external_buffer.find(op->name) != external_buffer.end());

    // If it's a Handle, load it as a uint64_t and then cast
    if (op->type.is_handle()) {
        codegen(reinterpret(op->type, Load::make(UInt(64, op->type.lanes()), op->name, op->index, op->image, op->param)));
        return;
    }

    // There are several cases. Different architectures may wish to override some.
    if (op->type.is_scalar()) {
        // Scalar loads
        Value *ptr = codegen_buffer_pointer(op->name, op->type, op->index);
        LoadInst *load = builder->CreateAlignedLoad(ptr, op->type.bytes());
        add_tbaa_metadata(load, op->name, op->index);
        value = load;
    } else {
        const Ramp *ramp = op->index.as<Ramp>();
        const IntImm *stride = ramp ? ramp->stride.as<IntImm>() : nullptr;

        if (ramp && stride && stride->value == 1) {
            int alignment = op->type.bytes(); // The size of a single element

            int native_bits = native_vector_bits();
            int native_bytes = native_bits / 8;
            // We assume halide_malloc for the platform returns
            // buffers aligned to at least the native vector
            // width. (i.e. 16-byte alignment on arm, and 32-byte
            // alignment on x86), so this is the maximum alignment we
            // can infer based on the index alone.

            // Boost the alignment if possible, up to the native vector width.
            ModulusRemainder mod_rem = modulus_remainder(ramp->base, alignment_info);
            while ((mod_rem.remainder & 1) == 0 &&
                   (mod_rem.modulus & 1) == 0 &&
                   alignment < native_bytes) {
                mod_rem.modulus /= 2;
                mod_rem.remainder /= 2;
                alignment *= 2;
            }

            // If it is an external buffer, then we cannot assume that the host pointer
            // is aligned to at least native vector width. However, we may be able to do
            // better than just assuming that it is unaligned.
            if (is_external && op->param.defined()) {
                int host_alignment = op->param.host_alignment();
                alignment = gcd(alignment, host_alignment);
            }

            // For dense vector loads wider than the native vector
            // width, bust them up into native vectors
            int load_lanes = op->type.lanes();
            int native_lanes = native_bits / op->type.bits();
            vector<Value *> slices;
            for (int i = 0; i < load_lanes; i += native_lanes) {
                int slice_lanes = std::min(native_lanes, load_lanes - i);
                Expr slice_base = simplify(ramp->base + i);
                Expr slice_stride = make_one(slice_base.type());
                Expr slice_index = slice_lanes == 1 ? slice_base : Ramp::make(slice_base, slice_stride, slice_lanes);
                llvm::Type *slice_type = VectorType::get(llvm_type_of(op->type.element_of()), slice_lanes);
                Value *elt_ptr = codegen_buffer_pointer(op->name, op->type.element_of(), slice_base);
                Value *vec_ptr = builder->CreatePointerCast(elt_ptr, slice_type->getPointerTo());
                LoadInst *load = builder->CreateAlignedLoad(vec_ptr, alignment);
                add_tbaa_metadata(load, op->name, slice_index);
                slices.push_back(load);
            }
            value = concat_vectors(slices);

        } else if (ramp && stride && stride->value == 2) {
            // Load two vectors worth and then shuffle
            Expr base_a = ramp->base, base_b = ramp->base + ramp->lanes;
            Expr stride_a = make_one(base_a.type());
            Expr stride_b = make_one(base_b.type());

            // False indicates we should take the even-numbered lanes
            // from the load, true indicates we should take the
            // odd-numbered-lanes.
            bool shifted_a = false, shifted_b = false;

            bool external = op->param.defined() || op->image.defined();

            // Don't read beyond the end of an external buffer.
            if (external) {
                base_b -= 1;
                shifted_b = true;
            } else {
                // If the base ends in an odd constant, then subtract one
                // and do a different shuffle. This helps expressions like
                // (f(2*x) + f(2*x+1) share loads
                const Add *add = ramp->base.as<Add>();
                const IntImm *offset = add ? add->b.as<IntImm>() : nullptr;
                if (offset && offset->value & 1) {
                    base_a -= 1;
                    shifted_a = true;
                    base_b -= 1;
                    shifted_b = true;
                }
            }

            // Do each load.
            Expr ramp_a = Ramp::make(base_a, stride_a, ramp->lanes);
            Expr ramp_b = Ramp::make(base_b, stride_b, ramp->lanes);
            Expr load_a = Load::make(op->type, op->name, ramp_a, op->image, op->param);
            Expr load_b = Load::make(op->type, op->name, ramp_b, op->image, op->param);
            Value *vec_a = codegen(load_a);
            Value *vec_b = codegen(load_b);

            // Shuffle together the results.
            vector<int> indices(ramp->lanes);
            for (int i = 0; i < (ramp->lanes + 1)/2; i++) {
                indices[i] = i*2 + (shifted_a ? 1 : 0);
            }
            for (int i = (ramp->lanes + 1)/2; i < ramp->lanes; i++) {
                indices[i] = i*2 + (shifted_b ? 1 : 0);
            }

            value = shuffle_vectors(vec_a, vec_b, indices);
        } else if (ramp && stride && stride->value == -1) {
            // Load the vector and then flip it in-place
            Expr flipped_base = ramp->base - ramp->lanes + 1;
            Expr flipped_stride = make_one(flipped_base.type());
            Expr flipped_index = Ramp::make(flipped_base, flipped_stride, ramp->lanes);
            Expr flipped_load = Load::make(op->type, op->name, flipped_index, op->image, op->param);

            Value *flipped = codegen(flipped_load);

            vector<int> indices(ramp->lanes);
            for (int i = 0; i < ramp->lanes; i++) {
                indices[i] = ramp->lanes - 1 - i;
            }

            value = shuffle_vectors(flipped, indices);
        } else if (ramp) {
            // Gather without generating the indices as a vector
            Value *ptr = codegen_buffer_pointer(op->name, op->type.element_of(), ramp->base);
            Value *stride = codegen(ramp->stride);
            value = UndefValue::get(llvm_type_of(op->type));
            for (int i = 0; i < ramp->lanes; i++) {
                Value *lane = ConstantInt::get(i32, i);
                LoadInst *val = builder->CreateLoad(ptr);
                add_tbaa_metadata(val, op->name, op->index);
                value = builder->CreateInsertElement(value, val, lane);
                ptr = builder->CreateInBoundsGEP(ptr, stride);
            }
        } else if (false /* should_scalarize(op->index) */) {
            // TODO: put something sensible in for
            // should_scalarize. Probably a good idea if there are no
            // loads in it, and it's all int32.

            // Compute the index as scalars, and then do a gather
            Value *vec = UndefValue::get(llvm_type_of(op->type));
            for (int i = 0; i < op->type.lanes(); i++) {
                Expr idx = extract_lane(op->index, i);
                Value *ptr = codegen_buffer_pointer(op->name, op->type.element_of(), idx);
                LoadInst *val = builder->CreateLoad(ptr);
                add_tbaa_metadata(val, op->name, op->index);
                vec = builder->CreateInsertElement(vec, val, ConstantInt::get(i32, i));
            }
            value = vec;
        } else {
            // General gathers
            Value *index = codegen(op->index);
            Value *vec = UndefValue::get(llvm_type_of(op->type));
            for (int i = 0; i < op->type.lanes(); i++) {
                Value *idx = builder->CreateExtractElement(index, ConstantInt::get(i32, i));
                Value *ptr = codegen_buffer_pointer(op->name, op->type.element_of(), idx);
                LoadInst *val = builder->CreateLoad(ptr);
                add_tbaa_metadata(val, op->name, op->index);
                vec = builder->CreateInsertElement(vec, val, ConstantInt::get(i32, i));
            }
            value = vec;
        }
    }

}

void CodeGen_LLVM::visit(const Ramp *op) {
    if (is_const(op->stride) && !is_const(op->base)) {
        // If the stride is const and the base is not (e.g. ramp(x, 1,
        // 4)), we can lift out the stride and broadcast the base so
        // we can do a single vector broadcast and add instead of
        // repeated insertion
        Expr broadcast = Broadcast::make(op->base, op->lanes);
        Expr ramp = Ramp::make(make_zero(op->base.type()), op->stride, op->lanes);
        value = codegen(broadcast + ramp);
    } else {
        // Otherwise we generate element by element by adding the stride to the base repeatedly

        Value *base = codegen(op->base);
        Value *stride = codegen(op->stride);

        value = UndefValue::get(llvm_type_of(op->type));
        for (int i = 0; i < op->type.lanes(); i++) {
            if (i > 0) {
                if (op->type.is_float()) {
                    base = builder->CreateFAdd(base, stride);
                } else if (op->type.is_int() && op->type.bits() >= 32) {
                    base = builder->CreateNSWAdd(base, stride);
                } else {
                    base = builder->CreateAdd(base, stride);
                }
            }
            value = builder->CreateInsertElement(value, base, ConstantInt::get(i32, i));
        }
    }
}

llvm::Value *CodeGen_LLVM::create_broadcast(llvm::Value *v, int lanes) {
    Constant *undef = UndefValue::get(VectorType::get(v->getType(), lanes));
    Constant *zero = ConstantInt::get(i32, 0);
    v = builder->CreateInsertElement(undef, v, zero);
    Constant *zeros = ConstantVector::getSplat(lanes, zero);
    return builder->CreateShuffleVector(v, undef, zeros);
}

void CodeGen_LLVM::visit(const Broadcast *op) {
    value = create_broadcast(codegen(op->value), op->lanes);
}

// Pass through scalars, and unpack broadcasts. Assert if it's a non-vector broadcast.
Expr unbroadcast(Expr e) {
    if (e.type().is_vector()) {
        const Broadcast *broadcast = e.as<Broadcast>();
        internal_assert(broadcast);
        return broadcast->value;
    } else {
        return e;
    }
}

Value *CodeGen_LLVM::interleave_vectors(const std::vector<Value *> &vecs) {
    internal_assert(vecs.size() >= 1);
    for (size_t i = 1; i < vecs.size(); i++) {
        internal_assert(vecs[0]->getType() == vecs[i]->getType());
    }
    int vec_elements = vecs[0]->getType()->getVectorNumElements();

    if (vecs.size() == 1) {
        return vecs[0];
    } else if (vecs.size() == 2) {
        Value *a = vecs[0];
        Value *b = vecs[1];
        vector<int> indices(vec_elements*2);
        for (int i = 0; i < vec_elements*2; i++) {
            indices[i] = i%2 == 0 ? i/2 : i/2 + vec_elements;
        }
        return shuffle_vectors(a, b, indices);
    } else {
        // Grab the even and odd elements of vecs.
        vector<Value *> even_vecs;
        vector<Value *> odd_vecs;
        for (size_t i = 0; i < vecs.size(); i++) {
            if (i%2 == 0) {
                even_vecs.push_back(vecs[i]);
            } else {
                odd_vecs.push_back(vecs[i]);
            }
        }

        // If the number of vecs is odd, save the last one for later.
        Value *last = nullptr;
        if (even_vecs.size() > odd_vecs.size()) {
            last = even_vecs.back();
            even_vecs.pop_back();
        }
        internal_assert(even_vecs.size() == odd_vecs.size());

        // Interleave the even and odd parts.
        Value *even = interleave_vectors(even_vecs);
        Value *odd = interleave_vectors(odd_vecs);

        if (last) {
            int result_elements = vec_elements*vecs.size();

            // Interleave even and odd, leaving a space for the last element.
            vector<int> indices(result_elements, -1);
            for (int i = 0, idx = 0; i < result_elements; i++) {
                if (i%vecs.size() < vecs.size() - 1) {
                    indices[i] = idx%2 == 0 ? idx/2 : idx/2 + vec_elements*even_vecs.size();
                    idx++;
                }
            }
            Value *even_odd = shuffle_vectors(even, odd, indices);

            // Interleave the last vector into the result.
            last = slice_vector(last, 0, result_elements);
            for (int i = 0; i < result_elements; i++) {
                if (i%vecs.size() < vecs.size() - 1) {
                    indices[i] = i;
                } else {
                    indices[i] = i/vecs.size() + result_elements;
                }
            }

            return shuffle_vectors(even_odd, last, indices);
        } else {
            return interleave_vectors({even, odd});
        }
    }
}

void CodeGen_LLVM::scalarize(Expr e) {
    llvm::Type *result_type = llvm_type_of(e.type());

    Value *result = UndefValue::get(result_type);

    for (int i = 0; i < e.type().lanes(); i++) {
        Value *v = codegen(extract_lane(e, i));
        result = builder->CreateInsertElement(result, v, ConstantInt::get(i32, i));
    }
    value = result;
}

void CodeGen_LLVM::visit(const Call *op) {
    internal_assert(op->call_type == Call::Extern ||
                    op->call_type == Call::ExternCPlusPlus ||
                    op->call_type == Call::Intrinsic ||
                    op->call_type == Call::PureExtern ||
                    op->call_type == Call::PureIntrinsic)
        << "Can only codegen extern calls and intrinsics\n";

    // Some call nodes are actually injected at various stages as a
    // cue for llvm to generate particular ops. In general these are
    // handled in the standard library, but ones with e.g. varying
    // types are handled here.
    if (op->is_intrinsic(Call::shuffle_vector)) {
        internal_assert((int) op->args.size() == 1 + op->type.lanes());
        vector<int> indices(op->type.lanes());
        for (size_t i = 0; i < indices.size(); i++) {
            const IntImm *idx = op->args[i+1].as<IntImm>();
            internal_assert(idx);
            internal_assert(idx->value >= 0 && idx->value <= op->args[0].type().lanes());
            indices[i] = idx->value;
        }
        Value *arg = codegen(op->args[0]);

        value = shuffle_vectors(arg, indices);

        if (op->type.is_scalar()) {
            value = builder->CreateExtractElement(value, ConstantInt::get(i32, 0));
        }

    } else if (op->is_intrinsic(Call::interleave_vectors)) {
        vector<Value *> args;
        args.reserve(op->args.size());
        for (Expr i : op->args) {
            args.push_back(codegen(i));
        }
        value = interleave_vectors(args);
    } else if (op->is_intrinsic(Call::debug_to_file)) {
        internal_assert(op->args.size() == 3);
        const StringImm *filename = op->args[0].as<StringImm>();
        internal_assert(filename) << "Malformed debug_to_file node\n";
        // Grab the function from the initial module
        llvm::Function *debug_to_file = module->getFunction("halide_debug_to_file");
        internal_assert(debug_to_file) << "Could not find halide_debug_to_file function in initial module\n";

        // Make the filename a global string constant
        Value *user_context = get_user_context();
        Value *char_ptr = codegen(Expr(filename));
        vector<Value *> args = {user_context, char_ptr, codegen(op->args[1])};

        Value *buffer = codegen(op->args[2]);
        buffer = builder->CreatePointerCast(buffer, buffer_t_type->getPointerTo());
        args.push_back(buffer);

        value = builder->CreateCall(debug_to_file, args);

    } else if (op->is_intrinsic(Call::bitwise_and)) {
        internal_assert(op->args.size() == 2);
        value = builder->CreateAnd(codegen(op->args[0]), codegen(op->args[1]));
    } else if (op->is_intrinsic(Call::bitwise_xor)) {
        internal_assert(op->args.size() == 2);
        value = builder->CreateXor(codegen(op->args[0]), codegen(op->args[1]));
    } else if (op->is_intrinsic(Call::bitwise_or)) {
        internal_assert(op->args.size() == 2);
        value = builder->CreateOr(codegen(op->args[0]), codegen(op->args[1]));
    } else if (op->is_intrinsic(Call::bitwise_not)) {
        internal_assert(op->args.size() == 1);
        value = builder->CreateNot(codegen(op->args[0]));
    } else if (op->is_intrinsic(Call::reinterpret)) {
        internal_assert(op->args.size() == 1);
        Type dst = op->type;
        Type src = op->args[0].type();
        llvm::Type *llvm_dst = llvm_type_of(dst);
        value = codegen(op->args[0]);
        if (src.is_handle() && !dst.is_handle()) {
            internal_assert(dst.is_uint() && dst.bits() == 64);

            // Handle -> UInt64
            llvm::DataLayout d(module.get());
            if (d.getPointerSize() == 4) {
                llvm::Type *intermediate = llvm_type_of(UInt(32, dst.lanes()));
                value = builder->CreatePtrToInt(value, intermediate);
                value = builder->CreateZExt(value, llvm_dst);
            } else if (d.getPointerSize() == 8) {
                value = builder->CreatePtrToInt(value, llvm_dst);
            } else {
                internal_error << "Pointer size is neither 4 nor 8 bytes\n";
            }

        } else if (dst.is_handle() && !src.is_handle()) {
            internal_assert(src.is_uint() && src.bits() == 64);

            // UInt64 -> Handle
            llvm::DataLayout d(module.get());
            if (d.getPointerSize() == 4) {
                llvm::Type *intermediate = llvm_type_of(UInt(32, src.lanes()));
                value = builder->CreateTrunc(value, intermediate);
                value = builder->CreateIntToPtr(value, llvm_dst);
            } else if (d.getPointerSize() == 8) {
                value = builder->CreateIntToPtr(value, llvm_dst);
            } else {
                internal_error << "Pointer size is neither 4 nor 8 bytes\n";
            }

        } else {
            value = builder->CreateBitCast(codegen(op->args[0]), llvm_dst);
        }
    } else if (op->is_intrinsic(Call::shift_left)) {
        internal_assert(op->args.size() == 2);
        value = builder->CreateShl(codegen(op->args[0]), codegen(op->args[1]));
    } else if (op->is_intrinsic(Call::shift_right)) {
        internal_assert(op->args.size() == 2);
        if (op->type.is_int()) {
            value = builder->CreateAShr(codegen(op->args[0]), codegen(op->args[1]));
        } else {
            value = builder->CreateLShr(codegen(op->args[0]), codegen(op->args[1]));
        }
    } else if (op->is_intrinsic(Call::abs)) {

        internal_assert(op->args.size() == 1);

        // Check if an appropriate vector abs for this type exists in the initial module
        Type t = op->args[0].type();
        string name = (t.is_float() ? "abs_f" : "abs_i") + std::to_string(t.bits());
        llvm::Function * builtin_abs =
            find_vector_runtime_function(name, op->type.lanes()).first;

        if (t.is_vector() && builtin_abs) {
            codegen(Call::make(op->type, name, op->args, Call::Extern));
        } else {
            // Generate select(x >= 0, x, -x) instead
            string x_name = unique_name('x');
            Expr x = Variable::make(op->args[0].type(), x_name);
            value = codegen(Let::make(x_name, op->args[0], select(x >= 0, x, -x)));
        }
    } else if (op->is_intrinsic(Call::absd)) {

        internal_assert(op->args.size() == 2);

        Expr a = op->args[0];
        Expr b = op->args[1];

        // Check if an appropriate vector abs for this type exists in the initial module
        Type t = a.type();
        string name;
        if (t.is_float()) {
            codegen(abs(a - b));
            return;
        } else if (t.is_int()) {
            name = "absd_i" + std::to_string(t.bits());
        } else {
            name = "absd_u" + std::to_string(t.bits());
        }

        llvm::Function *builtin_absd =
            find_vector_runtime_function(name, op->type.lanes()).first;

        if (t.is_vector() && builtin_absd) {
            codegen(Call::make(op->type, name, op->args, Call::Extern));
        } else {
            // Use a select instead
            string a_name = unique_name('a');
            string b_name = unique_name('b');
            Expr a_var = Variable::make(op->args[0].type(), a_name);
            Expr b_var = Variable::make(op->args[1].type(), b_name);
            codegen(Let::make(a_name, op->args[0],
                              Let::make(b_name, op->args[1],
                                        Select::make(a_var < b_var, b_var - a_var, a_var - b_var))));
        }
    } else if (op->is_intrinsic("div_round_to_zero")) {
        internal_assert(op->args.size() == 2);
        Value *a = codegen(op->args[0]);
        Value *b = codegen(op->args[1]);
        if (op->type.is_int()) {
            value = builder->CreateSDiv(a, b);
        } else if (op->type.is_uint()) {
            value = builder->CreateUDiv(a, b);
        } else {
            internal_error << "div_round_to_zero of non-integer type.\n";
        }
    } else if (op->is_intrinsic("mod_round_to_zero")) {
        internal_assert(op->args.size() == 2);
        Value *a = codegen(op->args[0]);
        Value *b = codegen(op->args[1]);
        if (op->type.is_int()) {
            value = builder->CreateSRem(a, b);
        } else if (op->type.is_uint()) {
            value = builder->CreateURem(a, b);
        } else {
            internal_error << "mod_round_to_zero of non-integer type.\n";
        }
    } else if (op->is_intrinsic(Call::copy_buffer_t)) {
        // Make some memory for this buffer_t
        Value *dst = create_alloca_at_entry(buffer_t_type, 1);
        Value *src = codegen(op->args[0]);
        src = builder->CreatePointerCast(src, buffer_t_type->getPointerTo());
        src = builder->CreateLoad(src);
        builder->CreateStore(src, dst);
        value = dst;
    } else if (op->is_intrinsic(Call::create_buffer_t)) {
        // Make some memory for this buffer_t
        Value *buffer = create_alloca_at_entry(buffer_t_type, 1);

        // Populate the fields
        internal_assert(op->args[0].type().is_handle())
            << "The first argument to create_buffer_t must be a Handle\n";
        Value *host_ptr = codegen(op->args[0]);
        host_ptr = builder->CreatePointerCast(host_ptr, i8->getPointerTo());
        builder->CreateStore(host_ptr, buffer_host_ptr(buffer));

        // Type check integer arguments
        for (size_t i = 2; i < op->args.size(); i++) {
            internal_assert(op->args[i].type() == Int(32))
                << "All arguments to create_buffer_t beyond the second must have type Int(32)\n";
        }

        // Second argument is used solely for its Type. Value is unimportant.
        // Currenty, only the size matters, but ultimately we will encode
        // complete type info in buffer_t.
        Value *elem_size = codegen(op->args[1].type().bytes());
        builder->CreateStore(elem_size, buffer_elem_size_ptr(buffer));

        int dims = (op->args.size() - 2) / 3;
        user_assert(dims <= 4)
            << "Halide currently has a limit of four dimensions on "
            << "Funcs used on the GPU or passed to extern stages.\n";
        for (int i = 0; i < 4; i++) {
            Value *min, *extent, *stride;
            if (i < dims) {
                min    = codegen(op->args[i*3+2]);
                extent = codegen(op->args[i*3+3]);
                stride = codegen(op->args[i*3+4]);
            } else {
                min = extent = stride = ConstantInt::get(i32, 0);
            }
            builder->CreateStore(min, buffer_min_ptr(buffer, i));
            builder->CreateStore(extent, buffer_extent_ptr(buffer, i));
            builder->CreateStore(stride, buffer_stride_ptr(buffer, i));
        }

        builder->CreateStore(ConstantInt::get(i8, 0), buffer_host_dirty_ptr(buffer));
        builder->CreateStore(ConstantInt::get(i8, 0), buffer_dev_dirty_ptr(buffer));
        builder->CreateStore(ConstantInt::get(i64, 0), buffer_dev_ptr(buffer));

        value = buffer;
    } else if (op->is_intrinsic(Call::extract_buffer_host)) {
        internal_assert(op->args.size() == 1);
        Value *buffer = codegen(op->args[0]);
        buffer = builder->CreatePointerCast(buffer, buffer_t_type->getPointerTo());
        value = buffer_host(buffer);
    } else if (op->is_intrinsic(Call::extract_buffer_min)) {
        internal_assert(op->args.size() == 2);
        const IntImm *idx = op->args[1].as<IntImm>();
        internal_assert(idx);
        Value *buffer = codegen(op->args[0]);
        buffer = builder->CreatePointerCast(buffer, buffer_t_type->getPointerTo());
        value = buffer_min(buffer, idx->value);
    } else if (op->is_intrinsic(Call::extract_buffer_max)) {
        internal_assert(op->args.size() == 2);
        const IntImm *idx = op->args[1].as<IntImm>();
        internal_assert(idx);
        Value *buffer = codegen(op->args[0]);
        buffer = builder->CreatePointerCast(buffer, buffer_t_type->getPointerTo());
        Value *extent = buffer_extent(buffer, idx->value);
        Value *min = buffer_min(buffer, idx->value);
        Value *max_plus_one = builder->CreateNSWAdd(min, extent);
        value = builder->CreateNSWSub(max_plus_one, ConstantInt::get(i32, 1));
    } else if (op->is_intrinsic(Call::rewrite_buffer)) {
        int dims = ((int)(op->args.size())-2)/3;
        internal_assert((int)(op->args.size()) == dims*3 + 2);
        internal_assert(dims <= 4);

        Value *buffer = codegen(op->args[0]);

        // Rewrite the buffer_t using the args
        builder->CreateStore(codegen(op->args[1]), buffer_elem_size_ptr(buffer));
        for (int i = 0; i < dims; i++) {
            builder->CreateStore(codegen(op->args[i*3+2]), buffer_min_ptr(buffer, i));
            builder->CreateStore(codegen(op->args[i*3+3]), buffer_extent_ptr(buffer, i));
            builder->CreateStore(codegen(op->args[i*3+4]), buffer_stride_ptr(buffer, i));
        }
        for (int i = dims; i < 4; i++) {
            builder->CreateStore(ConstantInt::get(i32, 0), buffer_min_ptr(buffer, i));
            builder->CreateStore(ConstantInt::get(i32, 0), buffer_extent_ptr(buffer, i));
            builder->CreateStore(ConstantInt::get(i32, 0), buffer_stride_ptr(buffer, i));
        }

        // From the point of view of the continued code (a containing assert stmt), this returns true.
        value = codegen(const_true());
    } else if (op->is_intrinsic(Call::set_host_dirty)) {
        internal_assert(op->args.size() == 2);
        Value *buffer = codegen(op->args[0]);
        Value *arg = codegen(op->args[1]);
        builder->CreateStore(arg, buffer_host_dirty_ptr(buffer));
        value = ConstantInt::get(i32, 0);
    } else if (op->is_intrinsic(Call::set_dev_dirty)) {
        internal_assert(op->args.size() == 2);
        Value *buffer = codegen(op->args[0]);
        Value *arg = codegen(op->args[1]);
        builder->CreateStore(arg, buffer_dev_dirty_ptr(buffer));
        value = ConstantInt::get(i32, 0);
    } else if (op->is_intrinsic(Call::null_handle)) {
        internal_assert(op->args.size() == 0) << "null_handle takes no arguments\n";
        internal_assert(op->type.is_handle()) << "null_handle must return a Handle type\n";
        value = ConstantPointerNull::get(i8->getPointerTo());
    } else if (op->is_intrinsic(Call::address_of)) {
        internal_assert(op->args.size() == 1) << "address_of takes one argument\n";
        internal_assert(op->type.is_handle()) << "address_of must return a Handle type\n";
        const Load *load = op->args[0].as<Load>();
        internal_assert(load) << "The sole argument to address_of must be a Load node\n";
        internal_assert(load->index.type().is_scalar()) << "Can't take the address of a vector load\n";

        value = codegen_buffer_pointer(load->name, load->type, load->index);

    } else if (op->is_intrinsic(Call::trace) ||
               op->is_intrinsic(Call::trace_expr)) {

        int int_args = (int)(op->args.size()) - 5;
        internal_assert(int_args >= 0);

        // Make a global string for the func name. Should be the same for all lanes.
        Value *name = codegen(unbroadcast(op->args[0]));

        // Codegen the event type. Should be the same for all lanes.
        Value *event_type = codegen(unbroadcast(op->args[1]));

        // Codegen the buffer id
        Expr id = op->args[2];
        Value *realization_id;
        if (id.as<Broadcast>()) {
            realization_id = codegen(unbroadcast(id));
        } else {
            realization_id = codegen(id);
        }

        // Codegen the value index. Should be the same for all lanes.
        Value *value_index = codegen(unbroadcast(op->args[3]));

        // Allocate and populate a stack entry for the value arg
        Type type = op->args[4].type();
        Value *value_stored_array = create_alloca_at_entry(llvm_type_of(type), 1);
        Value *value_stored = codegen(op->args[4]);
        builder->CreateStore(value_stored, value_stored_array);
        value_stored_array = builder->CreatePointerCast(value_stored_array, i8->getPointerTo());

        // Allocate and populate a stack array for the integer args
        Value *coords;
        if (int_args > 0) {
            llvm::Type *coords_type = llvm_type_of(op->args[5].type());
            coords = create_alloca_at_entry(coords_type, int_args);
            for (int i = 0; i < int_args; i++) {
                Value *coord_ptr =
                    builder->CreateConstInBoundsGEP1_32(
#if LLVM_VERSION >= 37
                        coords_type,
#endif
                        coords,
                        i);
                builder->CreateStore(codegen(op->args[5+i]), coord_ptr);
            }
            coords = builder->CreatePointerCast(coords, i32->getPointerTo());
        } else {
            coords = Constant::getNullValue(i32->getPointerTo());
        }

        StructType *trace_event_type = module->getTypeByName("struct.halide_trace_event");
        user_assert(trace_event_type) << "The module being generated does not support tracing.\n";
        Value *trace_event = create_alloca_at_entry(trace_event_type, 1);

        Value *members[10] = {
            name,
            event_type,
            realization_id,
            ConstantInt::get(i32, type.code()),
            ConstantInt::get(i32, type.bits()),
            ConstantInt::get(i32, type.lanes()),
            value_index,
            value_stored_array,
            ConstantInt::get(i32, int_args * type.lanes()),
            coords};

        for (size_t i = 0; i < sizeof(members)/sizeof(members[0]); i++) {
            Value *field_ptr =
                builder->CreateConstInBoundsGEP2_32(
#if LLVM_VERSION >= 37
                    trace_event_type,
#endif
                    trace_event,
                    0,
                    i);
            builder->CreateStore(members[i], field_ptr);
        }

        // Call the runtime function
        vector<Value *> args(2);
        args[0] = get_user_context();
        args[1] = trace_event;

        llvm::Function *trace_fn = module->getFunction("halide_trace");
        internal_assert(trace_fn);

        value = builder->CreateCall(trace_fn, args);

        if (op->is_intrinsic(Call::trace_expr)) {
            value = value_stored;
        }

    } else if (op->is_intrinsic(Call::lerp)) {
        internal_assert(op->args.size() == 3);
        value = codegen(lower_lerp(op->args[0], op->args[1], op->args[2]));
    } else if (op->is_intrinsic(Call::popcount)) {
        internal_assert(op->args.size() == 1);
        std::vector<llvm::Type*> arg_type(1);
        arg_type[0] = llvm_type_of(op->args[0].type());
        llvm::Function *fn = Intrinsic::getDeclaration(module.get(), Intrinsic::ctpop, arg_type);
        CallInst *call = builder->CreateCall(fn, codegen(op->args[0]));
        value = call;
    } else if (op->is_intrinsic(Call::count_leading_zeros) ||
               op->is_intrinsic(Call::count_trailing_zeros)) {
        internal_assert(op->args.size() == 1);
        std::vector<llvm::Type*> arg_type(1);
        arg_type[0] = llvm_type_of(op->args[0].type());
        llvm::Function *fn = Intrinsic::getDeclaration(module.get(),
                                                       (op->is_intrinsic(Call::count_leading_zeros)) ? Intrinsic::ctlz :
                                                       Intrinsic::cttz,
                                                       arg_type);
        llvm::Value *zero_is_not_undef = llvm::ConstantInt::getFalse(*context);
        llvm::Value *args[2] = { codegen(op->args[0]), zero_is_not_undef };
        CallInst *call = builder->CreateCall(fn, args);
        value = call;
    } else if (op->is_intrinsic(Call::return_second)) {
        internal_assert(op->args.size() == 2);
        codegen(op->args[0]);
        value = codegen(op->args[1]);
    } else if (op->is_intrinsic(Call::if_then_else)) {
        if (op->type.is_vector()) {
            scalarize(op);

        } else {

            internal_assert(op->args.size() == 3);

            BasicBlock *true_bb = BasicBlock::Create(*context, "true_bb", function);
            BasicBlock *false_bb = BasicBlock::Create(*context, "false_bb", function);
            BasicBlock *after_bb = BasicBlock::Create(*context, "after_bb", function);
            builder->CreateCondBr(codegen(op->args[0]), true_bb, false_bb);
            builder->SetInsertPoint(true_bb);
            Value *true_value = codegen(op->args[1]);
            builder->CreateBr(after_bb);

            builder->SetInsertPoint(false_bb);
            Value *false_value = codegen(op->args[2]);
            builder->CreateBr(after_bb);

            builder->SetInsertPoint(after_bb);

            PHINode *phi = builder->CreatePHI(true_value->getType(), 2);
            phi->addIncoming(true_value, true_bb);
            phi->addIncoming(false_value, false_bb);

            value = phi;
        }
    } else if (op->is_intrinsic(Call::make_struct)) {
        if (op->type.is_vector()) {
            // Make a vector-of-structs
            scalarize(op);
        } else {
            // Codegen each element.
            assert(!op->args.empty());
            vector<llvm::Value *> args(op->args.size());
            vector<llvm::Type *> types(op->args.size());
            for (size_t i = 0; i < op->args.size(); i++) {
                args[i] = codegen(op->args[i]);
                types[i] = args[i]->getType();
            }

            // Create an struct on the stack.
            StructType *struct_t = StructType::create(types);
            Value *ptr = create_alloca_at_entry(struct_t, 1);

            // Put the elements in the struct.
            for (size_t i = 0; i < args.size(); i++) {
                Value *field_ptr =
                    builder->CreateConstInBoundsGEP2_32(
#if LLVM_VERSION >= 37
                        struct_t,
#endif
                        ptr,
                        0,
                        i);
                builder->CreateStore(args[i], field_ptr);
            }

            value = ptr;
        }

    } else if (op->is_intrinsic(Call::stringify)) {
        assert(!op->args.empty());

        if (op->type.is_vector()) {
            scalarize(op);
        } else {

            // Compute the maximum possible size of the message.
            int buf_size = 1; // One for the terminating zero.
            for (size_t i = 0; i < op->args.size(); i++) {
                Type t = op->args[i].type();
                if (op->args[i].as<StringImm>()) {
                    buf_size += op->args[i].as<StringImm>()->value.size();
                } else if (t.is_int() || t.is_uint()) {
                    buf_size += 19; // 2^64 = 18446744073709551616
                } else if (t.is_float()) {
                    if (t.bits() == 32) {
                        buf_size += 47; // %f format of max negative float
                    } else {
                        buf_size += 14; // Scientific notation with 6 decimal places.
                    }
                } else {
                    internal_assert(t.is_handle());
                    buf_size += 18; // 0x0123456789abcdef
                }
            }
            // Round up to a multiple of 16 bytes.
            buf_size = ((buf_size + 15)/16)*16;

            // Clamp to at most 8k.
            if (buf_size > 8192) buf_size = 8192;

            // Allocate a stack array to hold the message.
            llvm::Value *buf = create_alloca_at_entry(i8, buf_size);

            llvm::Value *dst = buf;
            llvm::Value *buf_end = builder->CreateConstGEP1_32(buf, buf_size);

            llvm::Function *append_string  = module->getFunction("halide_string_to_string");
            llvm::Function *append_int64   = module->getFunction("halide_int64_to_string");
            llvm::Function *append_uint64  = module->getFunction("halide_uint64_to_string");
            llvm::Function *append_double  = module->getFunction("halide_double_to_string");
            llvm::Function *append_pointer = module->getFunction("halide_pointer_to_string");

            internal_assert(append_string);
            internal_assert(append_int64);
            internal_assert(append_uint64);
            internal_assert(append_double);
            internal_assert(append_pointer);

            for (size_t i = 0; i < op->args.size(); i++) {
                const StringImm *s = op->args[i].as<StringImm>();
                Type t = op->args[i].type();
                internal_assert(t.lanes() == 1);
                vector<Value *> call_args(2);
                call_args[0] = dst;
                call_args[1] = buf_end;

                if (s) {
                    call_args.push_back(codegen(op->args[i]));
                    dst = builder->CreateCall(append_string, call_args);
                } else if (t.is_int()) {
                    call_args.push_back(codegen(Cast::make(Int(64), op->args[i])));
                    call_args.push_back(ConstantInt::get(i32, 1));
                    dst = builder->CreateCall(append_int64, call_args);
                } else if (t.is_uint()) {
                    call_args.push_back(codegen(Cast::make(UInt(64), op->args[i])));
                    call_args.push_back(ConstantInt::get(i32, 1));
                    dst = builder->CreateCall(append_uint64, call_args);
                } else if (t.is_float()) {
                    call_args.push_back(codegen(Cast::make(Float(64), op->args[i])));
                    // Use scientific notation for doubles
                    call_args.push_back(ConstantInt::get(i32, t.bits() == 64 ? 1 : 0));
                    dst = builder->CreateCall(append_double, call_args);
                } else {
                    internal_assert(t.is_handle());
                    call_args.push_back(codegen(op->args[i]));
                    dst = builder->CreateCall(append_pointer, call_args);
                }
            }
            value = buf;
        }
    } else if (op->is_intrinsic(Call::memoize_expr)) {
        // Used as an annotation for caching, should be invisible to
        // codegen. Ignore arguments beyond the first as they are only
        // used in the cache key.
        internal_assert(op->args.size() > 0);
        value = codegen(op->args[0]);
    } else if (op->is_intrinsic(Call::copy_memory)) {
        value = builder->CreateMemCpy(codegen(op->args[0]),
                                      codegen(op->args[1]),
                                      codegen(op->args[2]), 0);
    } else if (op->is_intrinsic(Call::register_destructor)) {
        internal_assert(op->args.size() == 2);
        const StringImm *fn = op->args[0].as<StringImm>();
        internal_assert(fn);
        Expr arg = op->args[1];
        internal_assert(arg.type().is_handle());
        llvm::Function *f = module->getFunction(fn->value);
        if (!f) {
            llvm::Type *arg_types[] = {i8->getPointerTo(), i8->getPointerTo()};
            FunctionType *func_t = FunctionType::get(void_t, arg_types, false);
            f = llvm::Function::Create(func_t, llvm::Function::ExternalLinkage, fn->value, module.get());
            f->setCallingConv(CallingConv::C);
        }
        register_destructor(f, codegen(arg), Always);
    } else if (op->is_intrinsic(Call::call_cached_indirect_function)) {
        // Arguments to call_cached_indirect_function are of the form
        //
        //    cond_1, "sub_function_name_1",
        //    cond_2, "sub_function_name_2",
        //    ...
        //    cond_N, "sub_function_name_N"
        //
        // This will generate code that corresponds (roughly) to
        //
        //    static FunctionPtr f = []{
        //      if (cond_1) return sub_function_name_1;
        //      if (cond_2) return sub_function_name_2;
        //      ...
        //      if (cond_N) return sub_function_name_N;
        //    }
        //    return f(args)
        //
        // i.e.: the conditions will be evaluated *in order*; the first one
        // evaluating to true will have its corresponding function cached,
        // which will be used to complete this (and all subsequent) calls.
        //
        // The final condition (cond_N) must evaluate to a constant TRUE
        // value (so that the final function will be selected if all others
        // fail); failure to do so will cause unpredictable results.
        //
        // There is currently no way to clear the cached function pointer.
        //
        // It is assumed/required that all of the conditions are "pure"; each
        // must evaluate to the same value (within a given runtime environment)
        // across multiple evaluations.
        //
        // It is assumed/required that all of the sub-functions have arguments
        // (and return values) that are identical to those of this->function.
        //
        // Note that we require >= 4 arguments: fewer would imply
        // only one condition+function pair, which is pointless to use
        // (the function should always be called directly).
        //
        internal_assert(op->args.size() >= 4);
        internal_assert(!(op->args.size() & 1));

        // Gather information we need about each function.
        struct SubFn {
            llvm::Function *fn;
            llvm::GlobalValue *fn_ptr;
            Expr cond;
        };
        vector<SubFn> sub_fns;
        for (size_t i = 0; i < op->args.size(); i += 2) {
            const string sub_fn_name = op->args[i+1].as<StringImm>()->value;
            string extern_sub_fn_name = sub_fn_name;
            llvm::Function *sub_fn = module->getFunction(sub_fn_name);
            if (!sub_fn) {
                extern_sub_fn_name = get_mangled_names(sub_fn_name, LoweredFunc::External, current_function_args, get_target()).extern_name;
                debug(1) << "Did not find function " << sub_fn_name << ", assuming extern \"C\" " << extern_sub_fn_name << "\n";
                vector<llvm::Type *> arg_types;
                for (const auto &arg : function->args()) {
                     arg_types.push_back(arg.getType());
                }
                llvm::Type *result_type = llvm_type_of(op->type);
                FunctionType *func_t = FunctionType::get(result_type, arg_types, false);
                sub_fn = llvm::Function::Create(func_t, llvm::Function::ExternalLinkage,
                                                extern_sub_fn_name, module.get());
                sub_fn->setCallingConv(CallingConv::C);
            }

            llvm::GlobalValue *sub_fn_ptr = module->getNamedValue(extern_sub_fn_name);
            if (!sub_fn_ptr) {
                debug(1) << "Did not find function ptr " << extern_sub_fn_name << ", assuming extern \"C\".\n";
                sub_fn_ptr = new GlobalVariable(*module, sub_fn->getType(),
                                                /*isConstant*/ true, GlobalValue::ExternalLinkage,
                                                /*initializer*/ nullptr, extern_sub_fn_name);
            }
            auto cond = op->args[i];
            sub_fns.push_back({sub_fn, sub_fn_ptr, cond});
        }

        // Create a null-initialized global to track this object.
        const auto base_fn = sub_fns.back().fn;
        const string global_name = unique_name(base_fn->getName().str() + "_indirect_fn_ptr");
        GlobalVariable *global = new GlobalVariable(
            *module,
            base_fn->getType(),
            /*isConstant*/ false,
            GlobalValue::PrivateLinkage,
            ConstantPointerNull::get(base_fn->getType()),
            global_name);
        LoadInst *loaded_value = builder->CreateLoad(global);

        BasicBlock *global_inited_bb = BasicBlock::Create(*context, "global_inited_bb", function);
        BasicBlock *global_not_inited_bb = BasicBlock::Create(*context, "global_not_inited_bb", function);
        BasicBlock *call_fn_bb = BasicBlock::Create(*context, "call_fn_bb", function);

        // Only init the global if not already inited.
        //
        // Note that we deliberately do not attempt to make this threadsafe via (e.g.) mutexes;
        // the requirements of the conditions above mean that multiple writes *should* only
        // be able to re-write the same value, which is harmless for our purposes, and
        // avoiding such code simplifies and speeds the resulting code.
        //
        // (Note that if we ever need to add a way to clear the cached function pointer,
        // we may need to reconsider this, to avoid amusingly horrible race conditions.)
        builder->CreateCondBr(builder->CreateIsNotNull(loaded_value),
            global_inited_bb, global_not_inited_bb, very_likely_branch);

        // Build the not-already-inited case
        builder->SetInsertPoint(global_not_inited_bb);
        llvm::Value *selected_value = nullptr;
        for (int i = sub_fns.size() - 1; i >= 0; i--) {
            const auto sub_fn = sub_fns[i];
            if (!selected_value) {
                selected_value = sub_fn.fn_ptr;
            } else {
                selected_value = builder->CreateSelect(codegen(sub_fn.cond),
                                                       sub_fn.fn_ptr, selected_value);
            }
        }
        builder->CreateStore(selected_value, global);
        builder->CreateBr(call_fn_bb);

        // Just an incoming edge for the Phi node
        builder->SetInsertPoint(global_inited_bb);
        builder->CreateBr(call_fn_bb);

        builder->SetInsertPoint(call_fn_bb);
        PHINode *phi = builder->CreatePHI(selected_value->getType(), 2);
        phi->addIncoming(selected_value, global_not_inited_bb);
        phi->addIncoming(loaded_value, global_inited_bb);

        std::vector<llvm::Value *> call_args;
        for (auto &arg : function->args()) {
             call_args.push_back(&arg);
        }

#if LLVM_VERSION >= 37 && !WITH_NATIVE_CLIENT
        llvm::CallInst *call = builder->CreateCall(base_fn->getFunctionType(), phi, call_args);
#else
        llvm::CallInst *call = builder->CreateCall(phi, call_args);
#endif
        value = call;
    } else if (op->is_intrinsic(Call::signed_integer_overflow)) {
        user_error << "Signed integer overflow occurred during constant-folding. Signed"
            " integer overflow for int32 and int64 is undefined behavior in"
            " Halide.\n";
    } else if (op->call_type == Call::Intrinsic ||
               op->call_type == Call::PureIntrinsic) {
        internal_error << "Unknown intrinsic: " << op->name << "\n";
    } else if (op->call_type == Call::PureExtern && op->name == "pow_f32") {
        internal_assert(op->args.size() == 2);
        Expr x = op->args[0];
        Expr y = op->args[1];
        Expr e = Internal::halide_exp(Internal::halide_log(x) * y);
        e.accept(this);
    } else if (op->call_type == Call::PureExtern && op->name == "log_f32") {
        internal_assert(op->args.size() == 1);
        Expr e = Internal::halide_log(op->args[0]);
        e.accept(this);
    } else if (op->call_type == Call::PureExtern && op->name == "exp_f32") {
        internal_assert(op->args.size() == 1);
        Expr e = Internal::halide_exp(op->args[0]);
        e.accept(this);
    } else if (op->call_type == Call::PureExtern &&
               (op->name == "is_nan_f32" || op->name == "is_nan_f64")) {
        internal_assert(op->args.size() == 1);
        Value *a = codegen(op->args[0]);
        value = builder->CreateFCmpUNO(a, a);
    } else {
        // It's an extern call.

        std::string name;
        if (op->call_type == Call::ExternCPlusPlus) {
            user_assert(get_target().has_feature(Target::CPlusPlusMangling)) <<
                "Target must specify C++ name mangling (\"c_plus_plus_name_mangling\") in order to call C++ externs. (" <<
                op->name << ")\n";

            std::vector<std::string> namespaces;
            name = extract_namespaces(op->name, namespaces);
            std::vector<ExternFuncArgument> mangle_args;
            for (const auto &arg : op->args) {
                mangle_args.push_back(ExternFuncArgument(arg));
            }
            name = cplusplus_function_mangled_name(name, namespaces, op->type, mangle_args, get_target());
        } else {
            name = op->name;
        }

        // Codegen the args
        vector<Value *> args(op->args.size());
        for (size_t i = 0; i < op->args.size(); i++) {
            args[i] = codegen(op->args[i]);
        }

        llvm::Function *fn = module->getFunction(name);

        llvm::Type *result_type = llvm_type_of(op->type);

        // Add a user context arg as needed. It's never a vector.
        bool takes_user_context = function_takes_user_context(op->name);
        if (takes_user_context) {
            internal_assert(fn) << "External function " << op->name << "is marked as taking user_context, but is not in the runtime module. Check if runtime_api.cpp needs to be rebuilt.\n";
            debug(4) << "Adding user_context to " << op->name << " args\n";
            args.insert(args.begin(), get_user_context());
        }

        // If we can't find it, declare it extern "C"
        if (!fn) {
            vector<llvm::Type *> arg_types(args.size());
            for (size_t i = 0; i < args.size(); i++) {
                arg_types[i] = args[i]->getType();
                if (arg_types[i]->isVectorTy()) {
                    VectorType *vt = dyn_cast<VectorType>(arg_types[i]);
                    arg_types[i] = vt->getElementType();
                }
            }

            llvm::Type *scalar_result_type = result_type;
            if (result_type->isVectorTy()) {
                VectorType *vt = dyn_cast<VectorType>(result_type);
                scalar_result_type = vt->getElementType();
            }

            FunctionType *func_t = FunctionType::get(scalar_result_type, arg_types, false);

            fn = llvm::Function::Create(func_t, llvm::Function::ExternalLinkage, name, module.get());
            fn->setCallingConv(CallingConv::C);
            debug(4) << "Did not find " << op->name << ". Declared it extern \"C\".\n";
        } else {
            debug(4) << "Found " << op->name << "\n";

            // TODO: Say something more accurate here as there is now
            // partial information in the handle_type field, but it is
            // not clear it can be matched to the LLVM types and it is
            // not always there.
            // Halide's type system doesn't preserve pointer types
            // correctly (they just get called "Handle()"), so we may
            // need to pointer cast to the appropriate type. Only look at
            // fixed params (not varags) in llvm function.
            FunctionType *func_t = fn->getFunctionType();
            for (size_t i = takes_user_context ? 1 : 0;
                 i < std::min(args.size(), (size_t)(func_t->getNumParams()));
                 i++) {
                Expr halide_arg = takes_user_context ? op->args[i-1] : op->args[i];
                if (halide_arg.type().is_handle()) {
                    llvm::Type *t = func_t->getParamType(i);

                    // Widen to vector-width as needed. If the
                    // function doesn't actually take a vector,
                    // individual lanes will be extracted below.
                    if (halide_arg.type().is_vector() &&
                        !t->isVectorTy()) {
                        t = VectorType::get(t, halide_arg.type().lanes());
                    }

                    if (t != args[i]->getType()) {
                        debug(4) << "Pointer casting argument to extern call: "
                                 << halide_arg << "\n";
                        args[i] = builder->CreatePointerCast(args[i], t);
                    }
                }
            }
        }

        if (op->type.is_scalar()) {
            CallInst *call = builder->CreateCall(fn, args);
            if (op->is_pure()) {
                call->setDoesNotAccessMemory();
            }
            call->setDoesNotThrow();
            value = call;
        } else {

            // Check if a vector version of the function already
            // exists at some useful width.
            pair<llvm::Function *, int> vec =
                find_vector_runtime_function(name, op->type.lanes());
            llvm::Function *vec_fn = vec.first;
            int w = vec.second;

            if (vec_fn) {
                value = call_intrin(llvm_type_of(op->type), w,
                                    vec_fn->getName(), args);
            } else {

                // No vector version found. Scalarize. Extract each simd
                // lane in turn and do one scalar call to the function.
                value = UndefValue::get(result_type);
                for (int i = 0; i < op->type.lanes(); i++) {
                    Value *idx = ConstantInt::get(i32, i);
                    vector<Value *> arg_lane(args.size());
                    for (size_t j = 0; j < args.size(); j++) {
                        if (args[j]->getType()->isVectorTy()) {
                            arg_lane[j] = builder->CreateExtractElement(args[j], idx);
                        } else {
                            arg_lane[j] = args[j];
                        }
                    }
                    CallInst *call = builder->CreateCall(fn, arg_lane);
                    if (op->is_pure()) {
                        call->setDoesNotAccessMemory();
                    }
                    call->setDoesNotThrow();
                    if (!call->getType()->isVoidTy()) {
                        value = builder->CreateInsertElement(value, call, idx);
                    } // otherwise leave it as undef.
                }
            }
        }
    }
}

void CodeGen_LLVM::visit(const Let *op) {
    sym_push(op->name, codegen(op->value));
    if (op->value.type() == Int(32)) {
        alignment_info.push(op->name, modulus_remainder(op->value, alignment_info));
    }
    value = codegen(op->body);
    if (op->value.type() == Int(32)) {
        alignment_info.pop(op->name);
    }
    sym_pop(op->name);
}

void CodeGen_LLVM::visit(const LetStmt *op) {
    sym_push(op->name, codegen(op->value));

    if (op->value.type() == Int(32)) {
        alignment_info.push(op->name, modulus_remainder(op->value, alignment_info));
    }

    codegen(op->body);

    if (op->value.type() == Int(32)) {
        alignment_info.pop(op->name);
    }

    sym_pop(op->name);
}

void CodeGen_LLVM::visit(const AssertStmt *op) {
    create_assertion(codegen(op->condition), op->message);
}

Constant *CodeGen_LLVM::create_string_constant(const string &s) {
    map<string, Constant *>::iterator iter = string_constants.find(s);
    if (iter == string_constants.end()) {
        vector<char> data;
        data.reserve(s.size()+1);
        data.insert(data.end(), s.begin(), s.end());
        data.push_back(0);
        Constant *val = create_constant_binary_blob(data, "str");
        string_constants[s] = val;
        return val;
    } else {
        return iter->second;
    }
}

Constant *CodeGen_LLVM::create_constant_binary_blob(const vector<char> &data, const string &name) {

    llvm::Type *type = ArrayType::get(i8, data.size());
    GlobalVariable *global = new GlobalVariable(*module, type,
                                                true, GlobalValue::PrivateLinkage,
                                                0, name);
    ArrayRef<unsigned char> data_array((const unsigned char *)&data[0], data.size());
    global->setInitializer(ConstantDataArray::get(*context, data_array));
    global->setAlignment(32);

    Constant *zero = ConstantInt::get(i32, 0);
    Constant *zeros[] = {zero, zero};
#if LLVM_VERSION >= 37
    Constant *ptr = ConstantExpr::getInBoundsGetElementPtr(type, global, zeros);
#else
    Constant *ptr = ConstantExpr::getInBoundsGetElementPtr(global, zeros);
#endif
    return ptr;
}

void CodeGen_LLVM::create_assertion(Value *cond, Expr message, llvm::Value *error_code) {

    internal_assert(!message.defined() || message.type() == Int(32))
        << "Assertion result is not an int: " << message;

    if (target.has_feature(Target::NoAsserts)) return;

    // If the condition is a vector, fold it down to a scalar
    VectorType *vt = dyn_cast<VectorType>(cond->getType());
    if (vt) {
        Value *scalar_cond = builder->CreateExtractElement(cond, ConstantInt::get(i32, 0));
        for (unsigned i = 1; i < vt->getNumElements(); i++) {
            Value *lane = builder->CreateExtractElement(cond, ConstantInt::get(i32, i));
            scalar_cond = builder->CreateAnd(scalar_cond, lane);
        }
        cond = scalar_cond;
    }

    // Make a new basic block for the assert
    BasicBlock *assert_fails_bb = BasicBlock::Create(*context, "assert failed", function);
    BasicBlock *assert_succeeds_bb = BasicBlock::Create(*context, "assert succeeded", function);

    // If the condition fails, enter the assert body, otherwise, enter the block after
    builder->CreateCondBr(cond, assert_succeeds_bb, assert_fails_bb, very_likely_branch);

    // Build the failure case
    builder->SetInsertPoint(assert_fails_bb);

    // Call the error handler
    if (!error_code) error_code = codegen(message);

    return_with_error_code(error_code);

    // Continue on using the success case
    builder->SetInsertPoint(assert_succeeds_bb);
}

void CodeGen_LLVM::return_with_error_code(llvm::Value *error_code) {
    // Branch to the destructor block, which cleans up and then bails out.
    BasicBlock *dtors = get_destructor_block();

    // Hook up our error code to the phi node that the destructor block starts with.
    PHINode *phi = dyn_cast<PHINode>(dtors->begin());
    internal_assert(phi) << "The destructor block is supposed to start with a phi node\n";
    phi->addIncoming(error_code, builder->GetInsertBlock());

    builder->CreateBr(get_destructor_block());
}

void CodeGen_LLVM::visit(const ProducerConsumer *op) {
    BasicBlock *produce = BasicBlock::Create(*context, std::string("produce ") + op->name, function);
    builder->CreateBr(produce);
    builder->SetInsertPoint(produce);
    codegen(op->produce);

    if (op->update.defined()) {
        BasicBlock *update = BasicBlock::Create(*context, std::string("update ") + op->name, function);
        builder->CreateBr(update);
        builder->SetInsertPoint(update);
        codegen(op->update);
    }

    BasicBlock *consume = BasicBlock::Create(*context, std::string("consume ") + op->name, function);
    builder->CreateBr(consume);
    builder->SetInsertPoint(consume);
    codegen(op->consume);
}

void CodeGen_LLVM::visit(const For *op) {
    Value *min = codegen(op->min);
    Value *extent = codegen(op->extent);

    if (op->for_type == ForType::Serial) {
        Value *max = builder->CreateNSWAdd(min, extent);

        BasicBlock *preheader_bb = builder->GetInsertBlock();

        // Make a new basic block for the loop
        BasicBlock *loop_bb = BasicBlock::Create(*context, std::string("for ") + op->name, function);
        // Create the block that comes after the loop
        BasicBlock *after_bb = BasicBlock::Create(*context, std::string("end for ") + op->name, function);

        // If min < max, fall through to the loop bb
        Value *enter_condition = builder->CreateICmpSLT(min, max);
        builder->CreateCondBr(enter_condition, loop_bb, after_bb, very_likely_branch);
        builder->SetInsertPoint(loop_bb);

        // Make our phi node.
        PHINode *phi = builder->CreatePHI(i32, 2);
        phi->addIncoming(min, preheader_bb);

        // Within the loop, the variable is equal to the phi value
        sym_push(op->name, phi);

        // Emit the loop body
        codegen(op->body);

        // Update the counter
        Value *next_var = builder->CreateNSWAdd(phi, ConstantInt::get(i32, 1));

        // Add the back-edge to the phi node
        phi->addIncoming(next_var, builder->GetInsertBlock());

        // Maybe exit the loop
        Value *end_condition = builder->CreateICmpNE(next_var, max);
        builder->CreateCondBr(end_condition, loop_bb, after_bb);

        builder->SetInsertPoint(after_bb);

        // Pop the loop variable from the scope
        sym_pop(op->name);
    } else if (op->for_type == ForType::Parallel) {

        debug(3) << "Entering parallel for loop over " << op->name << "\n";

        // Find every symbol that the body of this loop refers to
        // and dump it into a closure
        Closure closure(op->body, op->name);

        // Allocate a closure
        StructType *closure_t = build_closure_type(closure, buffer_t_type, context);
        Value *ptr = create_alloca_at_entry(closure_t, 1);

        // Fill in the closure
        pack_closure(closure_t, ptr, closure, symbol_table, buffer_t_type, builder);

        // Make a new function that does one iteration of the body of the loop
        llvm::Type *voidPointerType = (llvm::Type *)(i8->getPointerTo());
        llvm::Type *args_t[] = {voidPointerType, i32, voidPointerType};
        FunctionType *func_t = FunctionType::get(i32, args_t, false);
        llvm::Function *containing_function = function;
        function = llvm::Function::Create(func_t, llvm::Function::InternalLinkage,
                                          "par_for_" + function->getName() + "_" + op->name, module.get());
        function->setDoesNotAlias(3);

        // Make the initial basic block and jump the builder into the new function
        IRBuilderBase::InsertPoint call_site = builder->saveIP();
        BasicBlock *block = BasicBlock::Create(*context, "entry", function);
        builder->SetInsertPoint(block);

        // Get the user context value before swapping out the symbol table.
        Value *user_context = get_user_context();

        // Save the destructor block
        BasicBlock *parent_destructor_block = destructor_block;
        destructor_block = nullptr;

        // Make a new scope to use
        Scope<Value *> saved_symbol_table;
        symbol_table.swap(saved_symbol_table);

        // Get the function arguments

        // The user context is first argument of the function; it's
        // important that we override the name to be "__user_context",
        // since the LLVM function has a random auto-generated name for
        // this argument.
        llvm::Function::arg_iterator iter = function->arg_begin();
        sym_push("__user_context", iterator_to_pointer(iter));

        // Next is the loop variable.
        ++iter;
        sym_push(op->name, iterator_to_pointer(iter));

        // The closure pointer is the third and last argument.
        ++iter;
        iter->setName("closure");
        Value *closure_handle = builder->CreatePointerCast(iterator_to_pointer(iter),
                                                           closure_t->getPointerTo());
        // Load everything from the closure into the new scope
        unpack_closure(closure, symbol_table, closure_t, closure_handle, builder);

        // Generate the new function body
        codegen(op->body);

        // Return success
        return_with_error_code(ConstantInt::get(i32, 0));

        // Move the builder back to the main function and call do_par_for
        builder->restoreIP(call_site);
        llvm::Function *do_par_for = module->getFunction("halide_do_par_for");
        internal_assert(do_par_for) << "Could not find halide_do_par_for in initial module\n";
        do_par_for->setDoesNotAlias(5);
        //do_par_for->setDoesNotCapture(5);
        ptr = builder->CreatePointerCast(ptr, i8->getPointerTo());
        Value *args[] = {user_context, function, min, extent, ptr};
        debug(4) << "Creating call to do_par_for\n";
        Value *result = builder->CreateCall(do_par_for, args);

        debug(3) << "Leaving parallel for loop over " << op->name << "\n";

        // Now restore the scope
        symbol_table.swap(saved_symbol_table);
        function = containing_function;

        // Restore the destructor block
        destructor_block = parent_destructor_block;

        // Check for success
        Value *did_succeed = builder->CreateICmpEQ(result, ConstantInt::get(i32, 0));
        create_assertion(did_succeed, Expr(), result);

    } else {
        internal_error << "Unknown type of For node. Only Serial and Parallel For nodes should survive down to codegen.\n";
    }
}

void CodeGen_LLVM::visit(const Store *op) {
    // Even on 32-bit systems, Handles are treated as 64-bit in
    // memory, so convert stores of handles to stores of uint64_ts.
    if (op->value.type().is_handle()) {
        Expr v = reinterpret(UInt(64, op->value.type().lanes()), op->value);
        codegen(Store::make(op->name, v, op->index, op->param));
        return;
    }

    Halide::Type value_type = op->value.type();
    Value *val = codegen(op->value);
    bool is_external = (external_buffer.find(op->name) != external_buffer.end());
    // Scalar
    if (value_type.is_scalar()) {
        Value *ptr = codegen_buffer_pointer(op->name, value_type, op->index);
        StoreInst *store = builder->CreateAlignedStore(val, ptr, value_type.bytes());
        add_tbaa_metadata(store, op->name, op->index);
    } else {
        int alignment = value_type.bytes();
        const Ramp *ramp = op->index.as<Ramp>();
        if (ramp && is_one(ramp->stride)) {

            int native_bits = native_vector_bits();
            int native_bytes = native_bits / 8;

            // Boost the alignment if possible, up to the native vector width.
            ModulusRemainder mod_rem = modulus_remainder(ramp->base, alignment_info);
            while ((mod_rem.remainder & 1) == 0 &&
                       (mod_rem.modulus & 1) == 0 &&
                       alignment < native_bytes) {
                    mod_rem.modulus /= 2;
                    mod_rem.remainder /= 2;
                    alignment *= 2;
            }

            // If it is an external buffer, then we cannot assume that the host pointer
            // is aligned to at least the native vector width. However, we may be able to do
            // better than just assuming that it is unaligned.
            if (is_external && op->param.defined()) {
                int host_alignment = op->param.host_alignment();
                alignment = gcd(alignment, host_alignment);
            }

            // For dense vector stores wider than the native vector
            // width, bust them up into native vectors.
            int store_lanes = value_type.lanes();
            int native_lanes = native_bits / value_type.bits();

            for (int i = 0; i < store_lanes; i += native_lanes) {
                int slice_lanes = std::min(native_lanes, store_lanes - i);
                Expr slice_base = simplify(ramp->base + i);
                Expr slice_stride = make_one(slice_base.type());
                Expr slice_index = slice_lanes == 1 ? slice_base : Ramp::make(slice_base, slice_stride, slice_lanes);
                Value *slice_val = slice_vector(val, i, slice_lanes);
                Value *elt_ptr = codegen_buffer_pointer(op->name, value_type.element_of(), slice_base);
                Value *vec_ptr = builder->CreatePointerCast(elt_ptr, slice_val->getType()->getPointerTo());
                StoreInst *store = builder->CreateAlignedStore(slice_val, vec_ptr, alignment);
                add_tbaa_metadata(store, op->name, slice_index);
            }
        } else if (ramp) {
            Type ptr_type = value_type.element_of();
            Value *ptr = codegen_buffer_pointer(op->name, ptr_type, ramp->base);
            const IntImm *const_stride = ramp->stride.as<IntImm>();
            Value *stride = codegen(ramp->stride);
            // Scatter without generating the indices as a vector
            for (int i = 0; i < ramp->lanes; i++) {
                Constant *lane = ConstantInt::get(i32, i);
                Value *v = builder->CreateExtractElement(val, lane);
                if (const_stride) {
                    // Use a constant offset from the base pointer
                    Value *p =
                        builder->CreateConstInBoundsGEP1_32(
#if LLVM_VERSION >= 37
                            llvm_type_of(ptr_type),
#endif
                            ptr,
                            const_stride->value * i);
                    StoreInst *store = builder->CreateStore(v, p);
                    add_tbaa_metadata(store, op->name, op->index);
                } else {
                    // Increment the pointer by the stride for each element
                    StoreInst *store = builder->CreateStore(v, ptr);
                    add_tbaa_metadata(store, op->name, op->index);
                    ptr = builder->CreateInBoundsGEP(ptr, stride);
                }
            }
        } else {
            // Scatter
            Value *index = codegen(op->index);
            for (int i = 0; i < value_type.lanes(); i++) {
                Value *lane = ConstantInt::get(i32, i);
                Value *idx = builder->CreateExtractElement(index, lane);
                Value *v = builder->CreateExtractElement(val, lane);
                Value *ptr = codegen_buffer_pointer(op->name, value_type.element_of(), idx);
                StoreInst *store = builder->CreateStore(v, ptr);
                add_tbaa_metadata(store, op->name, op->index);
            }
        }
    }

}


void CodeGen_LLVM::visit(const Block *op) {
    codegen(op->first);
    if (op->rest.defined()) codegen(op->rest);
}

void CodeGen_LLVM::visit(const Realize *op) {
    internal_error << "Realize encountered during codegen\n";
}

void CodeGen_LLVM::visit(const Provide *op) {
    internal_error << "Provide encountered during codegen\n";
}

void CodeGen_LLVM::visit(const IfThenElse *op) {
    BasicBlock *true_bb = BasicBlock::Create(*context, "true_bb", function);
    BasicBlock *false_bb = BasicBlock::Create(*context, "false_bb", function);
    BasicBlock *after_bb = BasicBlock::Create(*context, "after_bb", function);
    builder->CreateCondBr(codegen(op->condition), true_bb, false_bb);

    builder->SetInsertPoint(true_bb);
    codegen(op->then_case);
    builder->CreateBr(after_bb);

    builder->SetInsertPoint(false_bb);
    if (op->else_case.defined()) {
        codegen(op->else_case);
    }
    builder->CreateBr(after_bb);

    builder->SetInsertPoint(after_bb);
}

void CodeGen_LLVM::visit(const Evaluate *op) {
    codegen(op->value);

    // Discard result
    value = nullptr;
}

Value *CodeGen_LLVM::create_alloca_at_entry(llvm::Type *t, int n, bool zero_initialize, const string &name) {
    IRBuilderBase::InsertPoint here = builder->saveIP();
    BasicBlock *entry = &builder->GetInsertBlock()->getParent()->getEntryBlock();
    if (entry->empty()) {
        builder->SetInsertPoint(entry);
    } else {
        builder->SetInsertPoint(entry, entry->getFirstInsertionPt());
    }
    Value *size = ConstantInt::get(i32, n);
    AllocaInst *ptr = builder->CreateAlloca(t, size, name);
    if (t->isVectorTy() || n > 1) {
        ptr->setAlignment(native_vector_bits() / 8);
    }

    if (zero_initialize) {
        internal_assert(n == 1) << "Zero initialization for stack arrays not implemented\n";
        builder->CreateStore(Constant::getNullValue(t), ptr);
    }
    builder->restoreIP(here);
    return ptr;
}

Value *CodeGen_LLVM::get_user_context() const {
    Value *ctx = sym_get("__user_context", false);
    if (!ctx) {
        ctx = ConstantPointerNull::get(i8->getPointerTo()); // void*
    }
    return ctx;
}

Value *CodeGen_LLVM::call_intrin(Type result_type, int intrin_lanes,
                                 const string &name, vector<Expr> args) {
    vector<Value *> arg_values(args.size());
    for (size_t i = 0; i < args.size(); i++) {
        arg_values[i] = codegen(args[i]);
    }

    return call_intrin(llvm_type_of(result_type),
                       intrin_lanes,
                       name, arg_values);
}

Value *CodeGen_LLVM::call_intrin(llvm::Type *result_type, int intrin_lanes,
                                 const string &name, vector<Value *> arg_values) {
    internal_assert(result_type->isVectorTy()) << "call_intrin is for vector intrinsics only\n";

    int arg_lanes = (int)(result_type->getVectorNumElements());

    if (intrin_lanes != arg_lanes) {
        // Cut up each arg into appropriately-sized pieces, call the
        // intrinsic on each, then splice together the results.
        vector<Value *> results;
        for (int start = 0; start < arg_lanes; start += intrin_lanes) {
            vector<Value *> args;
            for (size_t i = 0; i < arg_values.size(); i++) {
                if (arg_values[i]->getType()->isVectorTy()) {
                    internal_assert((int)arg_values[i]->getType()->getVectorNumElements() == arg_lanes);
                    args.push_back(slice_vector(arg_values[i], start, intrin_lanes));
                } else {
                    args.push_back(arg_values[i]);
                }
            }

            llvm::Type *result_slice_type =
                llvm::VectorType::get(result_type->getScalarType(), intrin_lanes);

            results.push_back(call_intrin(result_slice_type, intrin_lanes, name, args));
        }
        Value *result = concat_vectors(results);
        return slice_vector(result, 0, arg_lanes);
    }

    vector<llvm::Type *> arg_types(arg_values.size());
    for (size_t i = 0; i < arg_values.size(); i++) {
        arg_types[i] = arg_values[i]->getType();
    }

    llvm::Function *fn = module->getFunction(name);

    if (!fn) {
        llvm::Type *intrinsic_result_type = VectorType::get(result_type->getScalarType(), intrin_lanes);
        FunctionType *func_t = FunctionType::get(intrinsic_result_type, arg_types, false);
        fn = llvm::Function::Create(func_t, llvm::Function::ExternalLinkage, name, module.get());
        fn->setCallingConv(CallingConv::C);
    }

    CallInst *call = builder->CreateCall(fn, arg_values);

    call->setDoesNotAccessMemory();
    call->setDoesNotThrow();

    return call;
}

Value *CodeGen_LLVM::slice_vector(Value *vec, int start, int size) {
    int vec_lanes = vec->getType()->getVectorNumElements();

    if (start == 0 && size == vec_lanes) {
        return vec;
    }

    vector<int> indices(size);
    for (int i = 0; i < size; i++) {
        int idx = start + i;
        if (idx >= 0 && idx < vec_lanes) {
            indices[i] = idx;
        } else {
            indices[i] = -1;
        }
    }
    return shuffle_vectors(vec, indices);
}

Value *CodeGen_LLVM::concat_vectors(const vector<Value *> &v) {
    if (v.size() == 1) return v[0];

    internal_assert(!v.empty());

    vector<Value *> vecs = v;

    while (vecs.size() > 1) {
        vector<Value *> new_vecs;

        for (size_t i = 0; i < vecs.size()-1; i += 2) {
            Value *v1 = vecs[i];
            Value *v2 = vecs[i+1];

            int w1 = v1->getType()->getVectorNumElements();
            int w2 = v2->getType()->getVectorNumElements();

            // Possibly pad one of the vectors to match widths.
            if (w1 < w2) {
                v1 = slice_vector(v1, 0, w2);
            } else if (w2 < w1) {
                v2 = slice_vector(v2, 0, w1);
            }
            int w_matched = std::max(w1, w2);

            internal_assert(v1->getType() == v2->getType());

            vector<int> indices(w1 + w2);
            for (int i = 0; i < w1; i++) {
                indices[i] = i;
            }
            for (int i = 0; i < w2; i++) {
                indices[w1 + i] = w_matched + i;
            }

            Value *merged = shuffle_vectors(v1, v2, indices);

            new_vecs.push_back(merged);
        }

        // If there were an odd number of them, we need to also push
        // the one that didn't get merged.
        if (vecs.size() & 1) {
            new_vecs.push_back(vecs.back());
        }

        vecs.swap(new_vecs);
    }

    return vecs[0];
}

Value *CodeGen_LLVM::shuffle_vectors(Value *a, Value *b,
                                     const std::vector<int> &indices) {
    internal_assert(a->getType() == b->getType());
    vector<Constant *> llvm_indices(indices.size());
    for (size_t i = 0; i < llvm_indices.size(); i++) {
        if (indices[i] >= 0) {
            internal_assert(indices[i] < (int)a->getType()->getVectorNumElements() * 2);
            llvm_indices[i] = ConstantInt::get(i32, indices[i]);
        } else {
            // Only let -1 be undef.
            internal_assert(indices[i] == -1);
            llvm_indices[i] = UndefValue::get(i32);
        }
    }

    return builder->CreateShuffleVector(a, b, ConstantVector::get(llvm_indices));
}

Value *CodeGen_LLVM::shuffle_vectors(Value *a, const std::vector<int> &indices) {
    Value *b = UndefValue::get(a->getType());
    return shuffle_vectors(a, b, indices);
}


std::pair<llvm::Function *, int> CodeGen_LLVM::find_vector_runtime_function(const std::string &name, int lanes) {
    // Check if a vector version of the function already
    // exists at some useful width. We use the naming
    // convention that a N-wide version of a function foo is
    // called fooxN. All of our intrinsics are power-of-two
    // sized, so starting at the first power of two >= the
    // vector width, we'll try all powers of two in decreasing
    // order.
    vector<int> sizes_to_try;
    int l = 1;
    while (l < lanes) l *= 2;
    for (int i = l; i > 1; i /= 2) {
        sizes_to_try.push_back(i);
    }

    // If none of those match, we'll also try doubling
    // the lanes up to the next power of two (this is to catch
    // cases where we're a 64-bit vector and have a 128-bit
    // vector implementation).
    sizes_to_try.push_back(l*2);

    for (size_t i = 0; i < sizes_to_try.size(); i++) {
        int l = sizes_to_try[i];
        llvm::Function *vec_fn = module->getFunction(name + "x" + std::to_string(l));
        if (vec_fn) {
            return std::make_pair(vec_fn, l);
        }
    }

    return std::make_pair<llvm::Function *, int>(nullptr, 0);
}

}

}
<|MERGE_RESOLUTION|>--- conflicted
+++ resolved
@@ -457,15 +457,11 @@
     return names;
 }
 
-<<<<<<< HEAD
-}
-=======
 MangledNames get_mangled_names(const LoweredFunc &f, const Target &target) {
     return get_mangled_names(f.name, f.linkage, f.args, target);
 }
 
 }  // namespace
->>>>>>> 3474c474
 
 // Make a wrapper to call the function with an array of pointer
 // args. This is easier for the JIT to call than a function with an
