--- conflicted
+++ resolved
@@ -33,17 +33,7 @@
     triple.setVendor(llvm::Triple::UnknownVendor);
     triple.setOS(llvm::Triple::NaCl);
     #endif
-<<<<<<< HEAD
     return triple;
-}
-
-void CodeGen_PNaCl::init_module() {
-    CodeGen_Posix::init_module();
-    module->setDataLayout("e-i1:8:8-i8:8:8-i16:16:16-i32:32:32-i64:64:64-f32:32:32-f64:64:64-p:32:32:32-v128:32:32");
-=======
-
-    return triple;
->>>>>>> 36867aa7
 }
 
 string CodeGen_PNaCl::mcpu() const {
