#include "DeviceArgument.h"
#include "CodeGen_GPU_Dev.h"

namespace Halide {
namespace Internal {

<<<<<<< HEAD
=======
HostClosure::HostClosure(Stmt s, const std::string &loop_variable) {
    if (!loop_variable.empty()) {
        ignore.push(loop_variable);
    }
    s.accept(this);
}

>>>>>>> dd90d6f3
std::vector<DeviceArgument> HostClosure::arguments() {
    std::vector<DeviceArgument> res;
    for (const auto &v : vars) {
        debug(2) << "var: " << v.first << "\n";
        res.push_back(DeviceArgument(v.first, false, v.second, 0));
    }
    for (const auto &b : buffers) {
        debug(2) << "buffer: " << b.first << " " << b.second.size;
        if (b.second.read) debug(2) << " (read)";
        if (b.second.write) debug(2) << " (write)";
        debug(2) << "\n";

        DeviceArgument arg(b.first, true, b.second.type, b.second.dimensions, b.second.size);
        arg.read = b.second.read;
        arg.write = b.second.write;
        res.push_back(arg);
    }
    return res;
}

void HostClosure::visit(const Call *op) {
    if (op->is_intrinsic(Call::glsl_texture_load) ||
        op->is_intrinsic(Call::image_load) ||
        op->is_intrinsic(Call::glsl_texture_store) ||
        op->is_intrinsic(Call::image_store)) {

        // The argument to the call is either a StringImm or a broadcasted
        // StringImm if this is part of a vectorized expression

        const StringImm *string_imm = op->args[0].as<StringImm>();
        if (!string_imm) {
            internal_assert(op->args[0].as<Broadcast>());
            string_imm = op->args[0].as<Broadcast>()->value.as<StringImm>();
        }

        internal_assert(string_imm);

        std::string bufname = string_imm->value;
        Buffer &ref = buffers[bufname];
        ref.type = op->type;
        // TODO: do we need to set ref.dimensions?

        if (op->name == Call::glsl_texture_load ||
            op->name == Call::image_load) {
            ref.read = true;
        } else if (op->name == Call::glsl_texture_store ||
                   op->name == Call::image_store) {
            ref.write = true;
        }

        // The Func's name and the associated .buffer are mentioned in the
        // argument lists, but don't treat them as free variables.
<<<<<<< HEAD
        ignore_names.push(bufname, 0);
        ignore_names.push(bufname + ".buffer", 0);
        Internal::Closure::visit(op);
        ignore_names.pop(bufname + ".buffer");
        ignore_names.pop(bufname);
=======
        ScopedBinding<> p1(ignore, bufname);
        ScopedBinding<> p2(ignore, bufname + ".buffer");
        Internal::Closure::visit(op);
>>>>>>> dd90d6f3
    } else {
        Internal::Closure::visit(op);
    }
}

void HostClosure::visit(const For *loop) {
    if (CodeGen_GPU_Dev::is_gpu_var(loop->name)) {
        // The size of the threads and blocks is not part of the closure
<<<<<<< HEAD
        ignore_names.push(loop->name, 0);
        loop->body.accept(this);
        ignore_names.pop(loop->name);
=======
        ScopedBinding<> p(ignore, loop->name);
        loop->body.accept(this);
>>>>>>> dd90d6f3
    } else {
        Internal::Closure::visit(loop);
    }
}

}}<|MERGE_RESOLUTION|>--- conflicted
+++ resolved
@@ -4,8 +4,6 @@
 namespace Halide {
 namespace Internal {
 
-<<<<<<< HEAD
-=======
 HostClosure::HostClosure(Stmt s, const std::string &loop_variable) {
     if (!loop_variable.empty()) {
         ignore.push(loop_variable);
@@ -13,7 +11,6 @@
     s.accept(this);
 }
 
->>>>>>> dd90d6f3
 std::vector<DeviceArgument> HostClosure::arguments() {
     std::vector<DeviceArgument> res;
     for (const auto &v : vars) {
@@ -66,17 +63,9 @@
 
         // The Func's name and the associated .buffer are mentioned in the
         // argument lists, but don't treat them as free variables.
-<<<<<<< HEAD
-        ignore_names.push(bufname, 0);
-        ignore_names.push(bufname + ".buffer", 0);
-        Internal::Closure::visit(op);
-        ignore_names.pop(bufname + ".buffer");
-        ignore_names.pop(bufname);
-=======
         ScopedBinding<> p1(ignore, bufname);
         ScopedBinding<> p2(ignore, bufname + ".buffer");
         Internal::Closure::visit(op);
->>>>>>> dd90d6f3
     } else {
         Internal::Closure::visit(op);
     }
@@ -85,14 +74,8 @@
 void HostClosure::visit(const For *loop) {
     if (CodeGen_GPU_Dev::is_gpu_var(loop->name)) {
         // The size of the threads and blocks is not part of the closure
-<<<<<<< HEAD
-        ignore_names.push(loop->name, 0);
-        loop->body.accept(this);
-        ignore_names.pop(loop->name);
-=======
         ScopedBinding<> p(ignore, loop->name);
         loop->body.accept(this);
->>>>>>> dd90d6f3
     } else {
         Internal::Closure::visit(loop);
     }
