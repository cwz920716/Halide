#include "runtime_internal.h"
#include "../buffer_t.h"
#include "HalideRuntime.h"

#include "mini_opengl.h"

// This constant is used to indicate that the application will take
// responsibility for binding the output render target before calling the
// Halide function.
#define HALIDE_GLSL_CLIENT_BOUND ((uint64_t)-1)

// Implementation note: all function that directly or indirectly access the
// runtime state in halide_opengl_state must be declared as WEAK, otherwise
// the behavior at runtime is undefined.

// This function must be provided by the host environment to retrieve pointers
// to OpenGL API functions.
extern "C" void *halide_opengl_get_proc_address(void *user_context, const char *name);
extern "C" int halide_opengl_create_context(void *user_context);

// List of all OpenGL functions used by the runtime. The list is used to
// declare and initialize the dispatch table in OpenGLState below.
#define USED_GL_FUNCTIONS                                               \
    GLFUNC(PFNGLDELETETEXTURESPROC, DeleteTextures);                    \
    GLFUNC(PFNGLGENTEXTURESPROC, GenTextures);                          \
    GLFUNC(PFNGLBINDTEXTUREPROC, BindTexture);                          \
    GLFUNC(PFNGLGETERRORPROC, GetError);                                \
    GLFUNC(PFNGLVIEWPORTPROC, Viewport);                                \
    GLFUNC(PFNGLGENBUFFERSPROC, GenBuffers);                            \
    GLFUNC(PFNGLDELETEBUFFERSPROC, DeleteBuffers);                      \
    GLFUNC(PFNGLBINDBUFFERPROC, BindBuffer);                            \
    GLFUNC(PFNGLBUFFERDATAPROC, BufferData);                            \
    GLFUNC(PFNGLTEXPARAMETERIPROC, TexParameteri);                      \
    GLFUNC(PFNGLTEXIMAGE2DPROC, TexImage2D);                            \
    GLFUNC(PFNGLTEXSUBIMAGE2DPROC, TexSubImage2D);                      \
    GLFUNC(PFNGLDISABLEPROC, Disable);                                  \
    GLFUNC(PFNGLCREATESHADERPROC, CreateShader);                        \
    GLFUNC(PFNGLACTIVETEXTUREPROC, ActiveTexture);                      \
    GLFUNC(PFNGLSHADERSOURCEPROC, ShaderSource);                        \
    GLFUNC(PFNGLCOMPILESHADERPROC, CompileShader);                      \
    GLFUNC(PFNGLGETSHADERIVPROC, GetShaderiv);                          \
    GLFUNC(PFNGLGETSHADERINFOLOGPROC, GetShaderInfoLog);                \
    GLFUNC(PFNGLDELETESHADERPROC, DeleteShader);                        \
    GLFUNC(PFNGLCREATEPROGRAMPROC, CreateProgram);                      \
    GLFUNC(PFNGLATTACHSHADERPROC, AttachShader);                        \
    GLFUNC(PFNGLLINKPROGRAMPROC, LinkProgram);                          \
    GLFUNC(PFNGLGETPROGRAMIVPROC, GetProgramiv);                        \
    GLFUNC(PFNGLGETPROGRAMINFOLOGPROC, GetProgramInfoLog);              \
    GLFUNC(PFNGLUSEPROGRAMPROC, UseProgram);                            \
    GLFUNC(PFNGLDELETEPROGRAMPROC, DeleteProgram);                      \
    GLFUNC(PFNGLGETUNIFORMLOCATIONPROC, GetUniformLocation);            \
    GLFUNC(PFNGLUNIFORM1IVPROC, Uniform1iv);                            \
    GLFUNC(PFNGLUNIFORM2IVPROC, Uniform2iv);                            \
    GLFUNC(PFNGLUNIFORM1FVPROC, Uniform1fv);                            \
    GLFUNC(PFNGLGENFRAMEBUFFERSPROC, GenFramebuffers);                  \
    GLFUNC(PFNGLDELETEFRAMEBUFFERSPROC, DeleteFramebuffers);            \
    GLFUNC(PFNGLCHECKFRAMEBUFFERSTATUSPROC, CheckFramebufferStatus);    \
    GLFUNC(PFNGLBINDFRAMEBUFFERPROC, BindFramebuffer);                  \
    GLFUNC(PFNGLFRAMEBUFFERTEXTURE2DPROC, FramebufferTexture2D);        \
    GLFUNC(PFNGLGETATTRIBLOCATIONPROC, GetAttribLocation);              \
    GLFUNC(PFNGLVERTEXATTRIBPOINTERPROC, VertexAttribPointer);          \
    GLFUNC(PFNGLDRAWELEMENTSPROC, DrawElements);                        \
    GLFUNC(PFNGLENABLEVERTEXATTRIBARRAYPROC, EnableVertexAttribArray);  \
    GLFUNC(PFNGLDISABLEVERTEXATTRIBARRAYPROC, DisableVertexAttribArray); \
    GLFUNC(PFNGLPIXELSTOREIPROC, PixelStorei);                          \
    GLFUNC(PFNGLREADPIXELS, ReadPixels);                                \
    GLFUNC(PFNGLGETSTRINGPROC, GetString)

// ---------- Types ----------

namespace Halide { namespace Runtime { namespace Internal {

enum OpenGLProfile {
    OpenGL,
    OpenGLES
};

struct Argument {
    // The kind of data stored in an argument
    enum Kind {
        Invalid,
        Var,                            // uniform variable
        Inbuf,                          // input texture
        Outbuf                          // output texture
    };

    // The elementary data type of the argument
    enum Type {
        Void, Bool, Float, Int8, Int16, Int32, UInt8, UInt16, UInt32
    };

    char *name;
    Kind kind;
    Type type;
    Argument *next;
};

struct KernelInfo {
    char *source;
    Argument *arguments;
    GLuint shader_id;
    GLuint program_id;
};

// Information about each known texture.
struct TextureInfo {
    GLuint id;
    GLint min[4];
    GLint extent[4];
    bool halide_allocated;              // allocated by us or host app?
    TextureInfo *next;
};

struct ModuleState {
    KernelInfo *kernel;
    ModuleState *next;
};

// All persistent state maintained by the runtime.
struct GlobalState {
    GlobalState();

    bool initialized;

    // Information about the OpenGL platform we're running on.
    OpenGLProfile profile;
    int major_version, minor_version;

    // Various objects shared by all filter kernels
    GLuint vertex_shader_id;
    GLuint framebuffer_id;
    GLuint vertex_array_object;
    GLuint vertex_buffer;
    GLuint element_buffer;

    // A list of all textures that are still active
    TextureInfo *textures;

    ModuleState *state_list;

    bool have_vertex_array_objects;
    bool have_texture_rg;

    // Declare pointers used OpenGL functions
#define GLFUNC(PTYPE,VAR) PTYPE VAR
    USED_GL_FUNCTIONS;
#undef GLFUNC
    PFNGLGENVERTEXARRAYS GenVertexArrays;
    PFNGLBINDVERTEXARRAY BindVertexArray;
    PFNGLDELETEVERTEXARRAYS DeleteVertexArrays;
};

// ---------- Static variables ----------

WEAK GlobalState global_state;

WEAK const char *vertex_shader_src =
    "attribute vec2 position;\n"
    "varying vec2 pixcoord;\n"
    "uniform ivec2 output_min;\n"
    "uniform ivec2 output_extent;\n"
    "void main() {\n"
    "    gl_Position = vec4(position, 0.0, 1.0);\n"
    "    vec2 texcoord = 0.5 * position + 0.5;\n"
    "    pixcoord = texcoord * vec2(output_extent.xy) + vec2(output_min.xy);\n"
    "}\n";

WEAK const char *kernel_marker = "/// KERNEL ";
WEAK const char *input_marker  = "/// IN_BUFFER ";
WEAK const char *output_marker = "/// OUT_BUFFER ";
WEAK const char *var_marker    = "/// VAR ";

// ---------- Macros ----------

// Convenience macro for accessing state of the OpenGL runtime
#define ST global_state

// Ensure that OpenGL runtime is correctly initialized. Used in all public API
// functions.
#define CHECK_INITIALIZED(ERRORCODE)                            \
    if (!ST.initialized) {                                      \
        halide_error(user_context, "OpenGL runtime not initialized.\n"); \
        return ERRORCODE;                                       \
    }

<<<<<<< HEAD
// Macros for error checking.
#ifdef DEBUG
=======
// Macro for error checking.
#ifdef DEBUG_RUNTIME
>>>>>>> 17d35446
#define LOG_GLERROR(ERR)                                        \
    halide_printf(user_context,                                 \
                  "%s:%d: OpenGL error 0x%04x\n",               \
                  __FILE__, __LINE__, (ERR))
#else
#define LOG_GLERROR(ERR)
#endif

#define CHECK_GLERROR(ERRORCODE) do {                                   \
        GLenum err = global_state.GetError();                           \
        if (err != GL_NO_ERROR) {                                       \
            LOG_GLERROR(err);                                           \
            halide_error(user_context, "OpenGL error");                 \
            return ERRORCODE;                                           \
        }} while (0)


// ---------- Helper functions ----------

extern "C" void *malloc(size_t);
extern "C" void free(void*);
extern "C" int sscanf(const char *, const char *, ...);

WEAK char *strndup(const char *s, size_t n) {
    char *p = (char*)malloc(n+1);
    memcpy(p, s, n);
    p[n] = '\0';
    return p;
}

WEAK GLuint get_texture_id(buffer_t *buf) {
    return buf->dev & 0xffffffff;
}

WEAK void print_buffer(void *user_context, buffer_t *buf) {
    halide_printf(user_context, "  dev: %ul\n", buf->dev);
    halide_printf(user_context, "  host: %p\n", buf->host);
    halide_printf(user_context, "  extent: %d %d %d %d\n",
                  buf->extent[0], buf->extent[1], buf->extent[2], buf->extent[3]);
    halide_printf(user_context, "  stride: %d %d %d %d\n",
                  buf->stride[0], buf->stride[1], buf->stride[2], buf->stride[3]);
    halide_printf(user_context, "  min: %d %d %d %d\n",
                  buf->min[0], buf->min[1], buf->min[2], buf->min[3]);
    halide_printf(user_context, "  elem_size: %d\n", buf->elem_size);
    halide_printf(user_context, "  host_dirty: %d, dev_dirty: %d\n",
                  buf->host_dirty, buf->dev_dirty);
}

WEAK GLuint make_shader(void *user_context, GLenum type,
                        const char *source, GLint *length) {
    GLuint shader = ST.CreateShader(type);
    CHECK_GLERROR(1);
    ST.ShaderSource(shader, 1, (const GLchar **)&source, length);
    CHECK_GLERROR(1);
    ST.CompileShader(shader);
    CHECK_GLERROR(1);

    GLint shader_ok = 0;
    ST.GetShaderiv(shader, GL_COMPILE_STATUS, &shader_ok);
    if (!shader_ok) {
        halide_printf(user_context, "Could not compile shader:\n");
        GLint log_len;
        ST.GetShaderiv(shader, GL_INFO_LOG_LENGTH, &log_len);
        char *log = (char *)malloc(log_len);
        ST.GetShaderInfoLog(shader, log_len, NULL, log);
        halide_printf(user_context, "%s", log);
        free(log);
        ST.DeleteShader(shader);
        return 0;
    }
    return shader;
}

// Check whether string starts with a given prefix.
// Returns pointer to character after matched prefix if successful or NULL.
WEAK const char *match_prefix(const char *s, const char *prefix) {
    if (0 == strncmp(s, prefix, strlen(prefix))) {
        return s + strlen(prefix);
    }
    return NULL;
}

// Parse declaration of the form "type name" and construct matching Argument.
WEAK Argument *parse_argument(void *user_context, const char *src,
                              const char *end) {
    const char *name;
    Argument::Type type = Argument::Void;
    if ((name = match_prefix(src, "float "))) {
        type = Argument::Float;
    } else if ((name = match_prefix(src, "bool "))) {
        type = Argument::Bool;
    } else if ((name = match_prefix(src, "int8_t "))) {
        type = Argument::Int8;
    } else if ((name = match_prefix(src, "int16_t "))) {
        type = Argument::Int16;
    } else if ((name = match_prefix(src, "int32_t "))) {
        type = Argument::Int32;
    } else if ((name = match_prefix(src, "uint8_t "))) {
        type = Argument::UInt8;
    } else if ((name = match_prefix(src, "uint16_t "))) {
        type = Argument::UInt16;
    } else if ((name = match_prefix(src, "uint32_t "))) {
        type = Argument::UInt32;
    }
    if (type == Argument::Void) {
        halide_error(user_context, "Internal error: argument type not supported");
        return NULL;
    }

    Argument *arg = (Argument *)malloc(sizeof(Argument));
    arg->name = strndup(name, end - name);
    arg->type = type;
    arg->kind = Argument::Invalid;
    arg->next = 0;
    return arg;
}

// Create KernelInfo for a piece of GLSL code
WEAK KernelInfo *create_kernel(void *user_context, const char *src, int size) {
    KernelInfo *kernel = (KernelInfo *)malloc(sizeof(KernelInfo));

    kernel->source = strndup(src, size);
    kernel->arguments = NULL;
    kernel->shader_id = 0;
    kernel->program_id = 0;

    #ifdef DEBUG_RUNTIME
    {
        // Android logcat output clips at ~1000 character chunks by default;
        // to avoid clipping the interesting stuff, emit a line at a time.
        // This is less efficient, but it's DEBUG-only.
        halide_printf(user_context, "Compiling GLSL kernel (size=%d):\n", size);
        const int kBufSize = 255;
        char buf[kBufSize + 1];
        const char* s = src;
        int d = 0;
        while (s < src + size) {
            while (*s != '\n' && *s != '\0' && d < kBufSize) {
                buf[d++] = *s++;
            }
            buf[d++] = '\0';
            halide_printf(user_context, "%s\n", buf);
            d = 0;
            while (*s == '\n' || *s == '\0') {
                s++;
            }
        }
    }
    #endif

    // Parse initial comment block
    const char *line = kernel->source;
    while (*line) {
        const char *next_line = strchr(line, '\n') + 1;
        if (!next_line)
            next_line = line + size;

        const char *args;
        if ((args = match_prefix(line, kernel_marker))) {
            // ignore
        } else if ((args = match_prefix(line, var_marker))) {
            if (Argument *arg = parse_argument(user_context, args, next_line - 1)) {
                arg->kind = Argument::Var;
                arg->next = kernel->arguments;
                kernel->arguments = arg;
            } else {
                halide_error(user_context, "Invalid VAR marker");
                goto error;
            }
        } else if ((args = match_prefix(line, input_marker))) {
            if (Argument *arg = parse_argument(user_context, args, next_line - 1)) {
                arg->kind = Argument::Inbuf;
                arg->next = kernel->arguments;
                kernel->arguments = arg;
            } else {
                halide_error(user_context, "Invalid IN_BUFFER marker");
                goto error;
            }
        } else if ((args = match_prefix(line, output_marker))) {
            if (Argument *arg = parse_argument(user_context, args, next_line - 1)) {
                arg->kind = Argument::Outbuf;
                arg->next = kernel->arguments;
                kernel->arguments = arg;
            } else {
                halide_error(user_context, "Invalid OUT_BUFFER marker");
                goto error;
            }
        } else {
            // Stop parsing if we encounter something we don't recognize
            break;
        }
        line = next_line;
    }

    // Arguments are currently in reverse order, flip the list.
    {
        Argument *cur = kernel->arguments;
        kernel->arguments = NULL;
        while (cur) {
            Argument *next = cur->next;
            cur->next = kernel->arguments;
            kernel->arguments = cur;
            cur = next;
        }
    }

    return kernel;
  error:
    free(kernel);
    return NULL;
}

// Delete all data associated with a kernel. Also release associated OpenGL
// shader and program.
WEAK void delete_kernel(void *user_context, KernelInfo *kernel) {
    ST.DeleteProgram(kernel->program_id);
    ST.DeleteShader(kernel->shader_id);

    Argument *arg = kernel->arguments;
    while (arg) {
        Argument *next = arg->next;
        free(arg);
        arg = next;
    }
    free(kernel);
}

// Vertices and their order in a triangle strip for rendering a quad
// ranging from (-1,-1) to (1,1).
WEAK GLfloat quad_vertices[] = {
    -1.0f, -1.0f,    1.0f, -1.0f,
    -1.0f, 1.0f,     1.0f, 1.0f
};
WEAK GLuint quad_indices[] = { 0, 1, 2, 3 };

WEAK GlobalState::GlobalState() {
    initialized = false;
    profile = OpenGL;
    major_version = 2;
    minor_version = 0;
    vertex_shader_id = 0;
    framebuffer_id = 0;
    vertex_array_object = vertex_buffer = element_buffer = 0;
    textures = NULL;
    state_list = NULL;
    have_vertex_array_objects = false;
    have_texture_rg = false;
}

WEAK int load_gl_func(void *user_context, const char *name, void **ptr) {
    void *p = halide_opengl_get_proc_address(user_context, name);
    if (!p) {
        halide_printf(user_context, "Could not load function pointer for %s\n", name);
        return 1;
    }
    *ptr = p;
    return 0;
}

// Check for availability of various version- and extension-specific features
// and hook up functions pointers as necessary
WEAK void init_extensions(void *user_context) {
    // vertex_array_objects
    if (ST.major_version >= 3) {
        ST.have_vertex_array_objects = true;
        load_gl_func(user_context, "glGenVertexArrays", (void**)&ST.GenVertexArrays);
        load_gl_func(user_context, "glBindVertexArray", (void**)&ST.BindVertexArray);
        load_gl_func(user_context, "glDeleteVertexArrays", (void**)&ST.DeleteVertexArrays);
    }
    // TODO: optionally, check for texture_rg extension
    ST.have_texture_rg = ST.profile == OpenGL && ST.major_version >= 3;
}

// Initialize the runtime, in particular all fields in halide_opengl_state.
WEAK int halide_opengl_init(void *user_context) {
    if (ST.initialized) return 0;

    global_state = GlobalState();

    // Make a context if there isn't one
    if (halide_opengl_create_context(user_context)) {
        halide_printf(user_context, "Failed to make OpenGL context\n");
        return 1;
    }

    // Initialize pointers to core OpenGL functions.
#define GLFUNC(TYPE, VAR)                                               \
    ST.VAR = (TYPE)halide_opengl_get_proc_address(user_context, "gl" #VAR); \
    if (!ST.VAR) {                                                      \
        halide_printf(user_context, "Could not load function pointer for %s\n", "gl" #VAR); \
        return 1;                                                       \
    }
    USED_GL_FUNCTIONS;
#undef GLFUNC
    const char *version = (const char *)ST.GetString(GL_VERSION);
    int major, minor;
    if (sscanf(version, "OpenGL ES %d.%d", &major, &minor) == 2) {
        ST.profile = OpenGLES;
        ST.major_version = major;
        ST.minor_version = minor;
    } else if (sscanf(version, "%d.%d", &major, &minor) == 2) {
        ST.profile = OpenGL;
        ST.major_version = major;
        ST.minor_version = minor;
    } else {
        ST.profile = OpenGL;
        ST.major_version = 2;
        ST.minor_version = 0;
    }
    init_extensions(user_context);
    #ifdef DEBUG
    halide_printf(user_context, "Halide running on OpenGL %s%d.%d!\n",
                  (ST.profile == OpenGL) ? "" : "ES ", major, minor);
    halide_printf(user_context, "  vertex_array_objects: %s\n",
                  ST.have_vertex_array_objects ? "yes" : "no");
    halide_printf(user_context, "  texture_rg: %s\n",
                  ST.have_texture_rg ? "yes" : "no");
    #endif

    // Initialize framebuffer.
    ST.GenFramebuffers(1, &ST.framebuffer_id);
    CHECK_GLERROR(1);

    // Initialize vertex shader.
    ST.vertex_shader_id = make_shader(user_context, GL_VERTEX_SHADER,
                                      vertex_shader_src, NULL);
    if (ST.vertex_shader_id == 0) {
        halide_error(user_context, "Failed to create vertex shader");
        return 1;
    }

    // Initialize vertex and element buffers.
    GLuint buf[2];
    ST.GenBuffers(2, buf);
    ST.BindBuffer(GL_ARRAY_BUFFER, buf[0]);
    ST.BufferData(GL_ARRAY_BUFFER, sizeof(quad_vertices), quad_vertices, GL_STATIC_DRAW);
    ST.BindBuffer(GL_ARRAY_BUFFER, 0);
    ST.BindBuffer(GL_ELEMENT_ARRAY_BUFFER, buf[1]);
    ST.BufferData(GL_ELEMENT_ARRAY_BUFFER, sizeof(quad_indices), quad_indices, GL_STATIC_DRAW);
    ST.BindBuffer(GL_ELEMENT_ARRAY_BUFFER, 0);
    ST.vertex_buffer = buf[0];
    ST.element_buffer = buf[1];

    if (ST.have_vertex_array_objects) {
        ST.GenVertexArrays(1, &ST.vertex_array_object);
    }

    CHECK_GLERROR(1);
    ST.initialized = true;
    return 0;
}

// Release all data allocated by the runtime.
//
// The OpenGL context itself is generally managed by the host application, so
// we leave it untouched.
WEAK void halide_opengl_release(void *user_context) {
    if (!ST.initialized) return;

#ifdef DEBUG_RUNTIME
    halide_printf(user_context, "halide_opengl_release\n");
#endif
    ST.DeleteShader(ST.vertex_shader_id);
    ST.DeleteFramebuffers(1, &ST.framebuffer_id);

    ModuleState *mod = ST.state_list;
    while (mod) {
        delete_kernel(user_context, mod->kernel);
        ModuleState *next = mod->next;
        free(mod);
        mod = next;
    }

    // Delete all textures that were allocated by us.
    TextureInfo *tex = ST.textures;
    int freed_textures = 0;
    while (tex) {
        TextureInfo *next = tex->next;
        if (tex->halide_allocated) {
            ST.DeleteTextures(1, &tex->id);
            CHECK_GLERROR();
            freed_textures++;
        }
        free(tex);
        tex = next;
    }
#ifdef DEBUG_RUNTIME
    if (freed_textures > 0) {
        halide_printf(user_context,
            "halide_opengl_release: deleted %d dangling texture(s).\n",
            freed_textures);
    }
#endif

    ST.DeleteBuffers(1, &ST.vertex_buffer);
    ST.DeleteBuffers(1, &ST.element_buffer);
    if (ST.have_vertex_array_objects) {
        ST.DeleteVertexArrays(1, &ST.vertex_array_object);
    }

    ST = GlobalState();
}

// Determine OpenGL texture format and channel type for a given buffer_t.
WEAK bool get_texture_format(void *user_context, buffer_t *buf,
                             GLint *internal_format, GLint *format, GLint *type) {
    if (buf->elem_size == 1) {
        *type = GL_UNSIGNED_BYTE;
    } else if (buf->elem_size == 2) {
        *type = GL_UNSIGNED_SHORT;
    } else if (buf->elem_size == 4) {
        *type = GL_FLOAT;
    } else {
        halide_error(user_context, "GLSL: Only uint8, uint16, and float textures are supported.");
        return false;
    }

    const int channels = buf->extent[2];
    if (channels <= 2 && !ST.have_texture_rg) {
        halide_error(user_context, "GLSL: This version of OpenGL doesn't support <=2 channels.\n");
        return false;
    }
    if (channels == 1) {
        *format = GL_RED;
    } else if (channels == 2) {
        *format = GL_RG;
    } else if (channels == 3) {
        *format = GL_RGB;
    } else if (channels == 4) {
        *format = GL_RGBA;
    } else {
        halide_error(user_context, "GLSL: Only 3 or 4 color channels are supported.");
        return false;
    }

    switch (ST.profile) {
    case OpenGLES:
        // For OpenGL ES, the texture format has to match the pixel format
        // since there no conversion is performed during texture transfers.
        // See OES_texture_float.
        *internal_format = *format;
        break;
    case OpenGL:
        // For desktop OpenGL, the internal format specifiers include the
        // precise data type, see ARB_texture_float.
        if (*type == GL_FLOAT) {
            switch (*format) {
            case GL_RED: *internal_format = GL_R32F; break;
            case GL_RG: *internal_format = GL_RG32F; break;
            case GL_RGB: *internal_format = GL_RGB32F; break;
            case GL_RGBA: *internal_format = GL_RGBA32F; break;
            }
        } else {
            *internal_format = *format;
        }
        break;
    }

    return true;
}


WEAK TextureInfo *find_texture(GLuint tex) {
    TextureInfo *texinfo = ST.textures;
    while (texinfo && texinfo->id != tex) {
        texinfo = texinfo->next;
    }
    return texinfo;
}

// Allocate a new texture matching the dimension and color format of the
// specified buffer.
WEAK int halide_opengl_dev_malloc(void *user_context, buffer_t *buf) {
    if (int error = halide_opengl_init(user_context)) {
        return error;
    }

    if (!buf) {
        halide_error(user_context, "Invalid buffer");
        return 1;
    }

    // If the texture was already created by the host application, check that
    // it has the correct format. Otherwise, allocate and set up an
    // appropriate texture.
    GLuint tex = get_texture_id(buf);
    bool halide_allocated = false;
    GLint width, height;
    if (tex != 0) {
#ifdef HAVE_GLES3
        ST.BindTexture(GL_TEXTURE_2D, tex);
        ST.GetTexLevelParameteriv(GL_TEXTURE_2D, 0, GL_TEXTURE_WIDTH, &width);
        ST.GetTexLevelParameteriv(GL_TEXTURE_2D, 0, GL_TEXTURE_HEIGHT, &height);
        CHECK_GLERROR(1);
        if (width < buf->extent[0] || height < buf->extent[1]) {
#ifdef DEBUG_RUNTIME
            halide_printf(user_context, "Texture size: %dx%d, buffer size: %dx%d\n",
                          width, height, buf->extent[0], buf->extent[1]);
#endif
            halide_error(user_context, "Existing texture is smaller than buffer");
            return 1;
        }
#endif
    } else {
        if (buf->extent[3] > 1) {
            halide_error(user_context, "3D textures are not supported");
            return 1;
        }

        // Generate texture ID
        ST.GenTextures(1, &tex);
        CHECK_GLERROR(1);

        // Set parameters for this texture: no interpolation and clamp to edges.
        ST.BindTexture(GL_TEXTURE_2D, tex);
        ST.TexParameteri(GL_TEXTURE_2D, GL_TEXTURE_MIN_FILTER, GL_NEAREST);
        ST.TexParameteri(GL_TEXTURE_2D, GL_TEXTURE_MAG_FILTER, GL_NEAREST);
        ST.TexParameteri(GL_TEXTURE_2D, GL_TEXTURE_WRAP_S, GL_CLAMP_TO_EDGE);
        ST.TexParameteri(GL_TEXTURE_2D, GL_TEXTURE_WRAP_T, GL_CLAMP_TO_EDGE);
        CHECK_GLERROR(1);

        // Create empty texture here and fill it with glTexSubImage2D later.
        GLint internal_format = 0;
        GLint format = 0;
        GLint type = GL_UNSIGNED_BYTE;
        if (!get_texture_format(user_context, buf, &internal_format, &format, &type)) {
            halide_error(user_context, "Invalid texture format\n");
            return 1;
        }
        width = buf->extent[0];
        height = buf->extent[1];
        ST.TexImage2D(GL_TEXTURE_2D, 0, internal_format,
                      width, height, 0, format, type, NULL);
        CHECK_GLERROR(1);

        buf->dev = tex;
        halide_allocated = true;
#ifdef DEBUG_RUNTIME
        halide_printf(user_context, "Allocated texture %d of size %d x %d\n", tex, width, height);
#endif

        ST.BindTexture(GL_TEXTURE_2D, 0);
    }

    // Record main information about texture and remember it for later. In
    // halide_opengl_dev_run we are only given the texture ID and not the full
    // buffer_t, so we copy the interesting information here.  Note: there can
    // be multiple dev_malloc calls for the same buffer_t; only record texture
    // information once.
    if (!find_texture(tex)) {
        TextureInfo *texinfo = (TextureInfo*)malloc(sizeof(TextureInfo));
        texinfo->id = tex;
        for (int i=0; i<3; i++) {
            texinfo->min[i] = buf->min[i];
            texinfo->extent[i] = buf->extent[i];
        }
        texinfo->halide_allocated = halide_allocated;

        texinfo->next = ST.textures;
        ST.textures = texinfo;
    }
    return 0;
}

// Delete all texture information associated with a buffer. The OpenGL texture
// itself is only deleted if it was actually allocated by Halide and not
// provided by the host application.
WEAK int halide_opengl_dev_free(void *user_context, buffer_t *buf) {
    CHECK_INITIALIZED(1);

    GLuint tex = get_texture_id(buf);
    if (tex == 0) {
        return 0;
    }

    // Look up corresponding TextureInfo and unlink it from the list.
    TextureInfo **ptr = &ST.textures;
    TextureInfo *texinfo = *ptr;
    for (; texinfo != NULL; ptr = &texinfo->next, texinfo = *ptr) {
        if (texinfo->id == tex) {
            *ptr = texinfo->next;
            texinfo->next = NULL;
            break;
        }
    }
    if (!texinfo) {
        halide_error(user_context, "Internal error: texture not found.\n");
        return 1;
    }

    // Delete texture if it was allocated by us.
    if (texinfo->halide_allocated) {
#ifdef DEBUG_RUNTIME
        halide_printf(user_context, "Deleting texture %d\n", tex);
#endif
        ST.DeleteTextures(1, &tex);
        CHECK_GLERROR(1);
        buf->dev = 0;
    }

    free(texinfo);
    return 0;
}

// Called at the beginning of a code block generated by Halide. This function
// is responsible for setting up the OpenGL environment and compiling the GLSL
// code into a fragment shader.
WEAK int halide_opengl_init_kernels(void *user_context, void **state_ptr,
                                    const char *src, int size) {
    if (int error = halide_opengl_init(user_context)) {
        return error;
    }

    ModuleState **state = (ModuleState **)state_ptr;
    ModuleState *mod = *state;
    if (!mod) {
        mod = (ModuleState *)malloc(sizeof(ModuleState));
        mod->kernel = NULL;
        mod->next = ST.state_list;
        ST.state_list = mod;
    }
    *state = mod;

    if (!mod->kernel) {
        KernelInfo *kernel = create_kernel(user_context, src, size);
        if (!kernel) {
            halide_error(user_context, "Invalid kernel\n");
            return -1;
        }

        // Compile shader
        kernel->shader_id = make_shader(user_context, GL_FRAGMENT_SHADER,
                                        kernel->source, NULL);

        // Link GLSL program
        GLuint program = ST.CreateProgram();
        ST.AttachShader(program, ST.vertex_shader_id);
        ST.AttachShader(program, kernel->shader_id);
        ST.LinkProgram(program);
        GLint status;
        ST.GetProgramiv(program, GL_LINK_STATUS, &status);
        if (!status) {
            halide_printf(user_context, "Could not link GLSL program:\n");
            GLint log_len;
            ST.GetProgramiv(program, GL_INFO_LOG_LENGTH, &log_len);
            char *log = (char*) malloc(log_len);
            ST.GetProgramInfoLog(program, log_len, NULL, log);
            halide_printf(user_context, "%s", log);
            free(log);
            ST.DeleteProgram(program);
            program = 0;
        }
        kernel->program_id = program;
        mod->kernel = kernel;
    }
    return 0;
}

WEAK int halide_opengl_dev_sync(void *user_context) {
    CHECK_INITIALIZED(1);
    // TODO: glFinish()
    return 0;
}

// This function is called to populate the buffer_t.dev field with a constant
// indicating that the OpenGL object corresponding to the buffer_t is bound by
// the app and not by the Halide runtime. For example, the buffer_t may be
// backed by an FBO already bound by the application.
WEAK uint64_t halide_opengl_output_client_bound() {
    return HALIDE_GLSL_CLIENT_BOUND;
}

template <class T>
WEAK void halide_to_interleaved(buffer_t *buf, T *dst, int width, int height, int channels) {
    T *src = reinterpret_cast<T *>(buf->host);
    for (int y = 0; y < height; y++) {
        int dstidx = y * width * channels;
        for (int x = 0; x < width; x++) {
            int srcidx = (y - buf->min[1]) * buf->stride[1] +
                         (x - buf->min[0]) * buf->stride[0] +
                         -buf->min[2] * buf->stride[2];
            for (int c = 0; c < channels; c++) {
                dst[dstidx] = src[srcidx];
                dstidx++;
                srcidx += buf->stride[2];
            }
        }
    }
}

template <class T>
WEAK void interleaved_to_halide(buffer_t *buf, T *src, int width, int height, int channels) {
    T *dst = reinterpret_cast<T *>(buf->host);
    for (int y = 0; y < height; y++) {
        int srcidx = y * width * channels;
        for (int x = 0; x < width; x++) {
            int dstidx = (y - buf->min[1]) * buf->stride[1] +
                         (x - buf->min[0]) * buf->stride[0] +
                         -buf->min[2] * buf->stride[2];
            for (int c = 0; c < channels; c++) {
                dst[dstidx] = src[srcidx];
                srcidx++;
                dstidx += buf->stride[2];
            }
        }
    }
}

// Copy image data from host memory to texture.
WEAK int halide_opengl_copy_to_dev(void *user_context, buffer_t *buf) {
    int err = halide_opengl_dev_malloc(user_context, buf);
    if (err) {
        return err;
    }

    CHECK_INITIALIZED(1);
    if (!buf->host_dirty) {
        return 0;
    }

    if (!buf->host || !buf->dev) {
#ifdef DEBUG_RUNTIME
        print_buffer(user_context, buf);
#endif
        halide_error(user_context, "Invalid copy_to_dev operation\n");
        return 1;
    }

    GLuint tex = get_texture_id(buf);
#ifdef DEBUG_RUNTIME
    halide_printf(user_context, "halide_copy_to_dev: %d\n", tex);
#endif

    ST.BindTexture(GL_TEXTURE_2D, tex);
    CHECK_GLERROR(1);

    GLint internal_format, format, type;
    if (!get_texture_format(user_context, buf, &internal_format, &format, &type)) {
        halide_error(user_context, "Invalid texture format\n");
        return 1;
    }
    GLint width = buf->extent[0];
    GLint height = buf->extent[1];

    // To use TexSubImage2D directly, the colors must be stored interleaved
    // and rows must be stored consecutively.
    bool is_interleaved = (buf->stride[2] == 1 && buf->stride[0] == buf->extent[2]);
    bool is_packed = (buf->stride[1] == buf->extent[0] * buf->stride[0]);
    if (is_interleaved && is_packed) {
        ST.PixelStorei(GL_UNPACK_ALIGNMENT, 1);
        uint8_t *host_ptr = buf->host + buf->elem_size *
            (buf->min[0] * buf->stride[0] +
             buf->min[1] * buf->stride[1] +
             buf->min[2] * buf->stride[2] +
             buf->min[3] * buf->stride[3]);
        ST.TexSubImage2D(GL_TEXTURE_2D, 0,
                         0, 0, width, height,
                         format, type, host_ptr);
        CHECK_GLERROR(1);
    } else {
        #ifdef DEBUG_RUNTIME
        halide_printf(user_context, "Warning: In copy_to_dev, host buffer is not interleaved. Doing slow interleave.\n");
        #endif

        size_t size = width * height * buf->extent[2] * buf->elem_size;
        void *tmp = halide_malloc(user_context, size);

        switch (type) {
        case GL_UNSIGNED_BYTE:
            halide_to_interleaved<uint8_t>(buf, (uint8_t*)tmp, width, height, buf->extent[2]);
            break;
        case GL_UNSIGNED_SHORT:
            halide_to_interleaved<uint16_t>(buf, (uint16_t*)tmp, width, height, buf->extent[2]);
            break;
        case GL_FLOAT:
            halide_to_interleaved<float>(buf, (float*)tmp, width, height, buf->extent[2]);
            break;
        }

        ST.PixelStorei(GL_UNPACK_ALIGNMENT, 1);
        ST.TexSubImage2D(GL_TEXTURE_2D, 0,
                         0, 0, width, height,
                         format, type, tmp);
        CHECK_GLERROR(1);

        halide_free(user_context, tmp);
    }
    ST.BindTexture(GL_TEXTURE_2D, 0);
    buf->host_dirty = false;
    return 0;
}

// Copy pixel data from a texture to a CPU buffer.
WEAK int get_pixels(void *user_context, buffer_t *buf, GLint format, GLint type, void *dest) {
    GLuint tex = get_texture_id(buf);
    ST.BindFramebuffer(GL_FRAMEBUFFER, ST.framebuffer_id);
    ST.FramebufferTexture2D(GL_FRAMEBUFFER, GL_COLOR_ATTACHMENT0,
                            GL_TEXTURE_2D, tex, 0);

    // Check that framebuffer is set up correctly
    GLenum status = ST.CheckFramebufferStatus(GL_FRAMEBUFFER);
    if (status != GL_FRAMEBUFFER_COMPLETE) {
        halide_printf(user_context, "Setting up GL framebuffer %d failed (%x)\n",
                      ST.framebuffer_id, status);
        ST.BindFramebuffer(GL_FRAMEBUFFER, 0);
        return 1;
    }
    ST.ReadPixels(0, 0, buf->extent[0], buf->extent[1], format, type, dest);
    ST.BindFramebuffer(GL_FRAMEBUFFER, 0);
    return 0;
}

// Copy image data from texture back to host memory.
WEAK int halide_opengl_copy_to_host(void *user_context, buffer_t *buf) {
    CHECK_INITIALIZED(1);
    if (!buf->dev_dirty) {
        return 0;
    }

    if (!buf->host || !buf->dev) {
        #ifdef DEBUG_RUNTIME
        print_buffer(user_context, buf);
        #endif
        halide_error(user_context, "Invalid copy_to_host operation: host or dev NULL.\n");
        return 1;
    }

    #ifdef DEBUG_RUNTIME
    GLuint tex = get_texture_id(buf);
    halide_printf(user_context, "halide_copy_to_host: %d\n", tex);
    #endif

    GLint internal_format, format, type;
    if (!get_texture_format(user_context, buf, &internal_format, &format, &type)) {
        halide_error(user_context, "Invalid texture format\n");
        return 1;
    }
    GLint width = buf->extent[0], height = buf->extent[1];

    // To download the texture directly, the colors must be stored interleaved
    // and rows must be stored consecutively.
    bool is_interleaved = (buf->stride[2] == 1 && buf->stride[0] == buf->extent[2]);
    bool is_packed = (buf->stride[1] == buf->extent[0] * buf->stride[0]);
    if (is_interleaved && is_packed) {
        ST.PixelStorei(GL_PACK_ALIGNMENT, 1);
        uint8_t *host_ptr = buf->host + buf->elem_size *
            (buf->min[0] * buf->stride[0] +
             buf->min[1] * buf->stride[1] +
             buf->min[2] * buf->stride[2] +
             buf->min[3] * buf->stride[3]);
        get_pixels(user_context, buf, format, type, host_ptr);
    } else {
        #ifdef DEBUG_RUNTIME
        halide_printf(user_context,
                      "Warning: In copy_to_host, host buffer is not interleaved. Doing slow deinterleave.\n");
        #endif

        size_t stride = width * buf->extent[2] * buf->elem_size;
        size_t size = height * stride;
        uint8_t *tmp = (uint8_t*)halide_malloc(user_context, size);
        if (!tmp) {
            halide_error(user_context, "halide_malloc failed inside copy_to_host\n");
            return -1;
        }

        ST.PixelStorei(GL_PACK_ALIGNMENT, 1);
        if (int err = get_pixels(user_context, buf, format, type, tmp)) {
            halide_free(user_context, tmp);
            return err;
        }

        switch (type) {
        case GL_UNSIGNED_BYTE:
            interleaved_to_halide<uint8_t>(buf, (uint8_t*)tmp, width, height, buf->extent[2]);
            break;
        case GL_UNSIGNED_SHORT:
            interleaved_to_halide<uint16_t>(buf, (uint16_t*)tmp, width, height, buf->extent[2]);
            break;
        case GL_FLOAT:
            interleaved_to_halide<float>(buf, (float*)tmp, width, height, buf->extent[2]);
            break;
        }

        halide_free(user_context, tmp);
    }
    CHECK_GLERROR(1);
    buf->dev_dirty = false;
    return 0;
}

WEAK void set_int_param(void *user_context, const char *name,
                        GLint loc, GLint value) {
    ST.Uniform1iv(loc, 1, &value);
}

WEAK void set_float_param(void *user_context, const char *name,
                          GLint loc, GLfloat value) {
    ST.Uniform1fv(loc, 1, &value);
}


WEAK int halide_opengl_dev_run(
    void *user_context,
    void *state_ptr,
    const char *entry_name,
    int blocksX, int blocksY, int blocksZ,
    int threadsX, int threadsY, int threadsZ,
    int shared_mem_bytes,
    size_t arg_sizes[],
    void *args[]) {
    CHECK_INITIALIZED(1);

    ModuleState *mod = (ModuleState *)state_ptr;
    if (!mod) {
        halide_error(user_context, "Internal error: module state is NULL\n");
        return -1;
    }

    KernelInfo *kernel = mod->kernel;
    if (!kernel) {
        halide_printf(user_context, "Internal error: unknown kernel named '%s'\n", entry_name);
        return 1;
    }

    ST.UseProgram(kernel->program_id);

    Argument *kernel_arg;
    bool bind_render_targets = true;

    // Copy input arguments to corresponding GLSL uniforms.
    GLint num_active_textures = 0;
    kernel_arg = kernel->arguments;
    for (int i = 0; args[i]; i++, kernel_arg = kernel_arg->next) {
        if (!kernel_arg) {
            halide_printf(user_context, "Argument %d: size=%d value=%p\n", i,
                          arg_sizes[i], args[i]);
            halide_error(user_context,
                         "Too many arguments passed to halide_opengl_dev_run");
            return 1;
        }

        if (kernel_arg->kind == Argument::Outbuf) {
            // Check if the output buffer will be bound by the client instead of
            // the Halide runtime
            GLuint tex = *((GLuint *)args[i]);
            if (tex == (GLuint)HALIDE_GLSL_CLIENT_BOUND) {
                bind_render_targets = false;
            }
            // Outbuf textures are handled explicitly below
            continue;
        } else if (kernel_arg->kind == Argument::Inbuf) {
            GLint loc =
                ST.GetUniformLocation(kernel->program_id, kernel_arg->name);
            CHECK_GLERROR(1);
            if (loc == -1) {
                halide_error(user_context, "No sampler defined for input texture.\n");
                return 1;
            }
            GLuint tex = *((GLuint *)args[i]);
            ST.ActiveTexture(GL_TEXTURE0 + num_active_textures);
            ST.BindTexture(GL_TEXTURE_2D, tex);
            ST.Uniform1iv(loc, 1, &num_active_textures);
            num_active_textures++;
            // TODO: check maximum number of active textures
        } else if (kernel_arg->kind == Argument::Var) {
            GLint loc =
                ST.GetUniformLocation(kernel->program_id, kernel_arg->name);
            CHECK_GLERROR(1);
            if (loc == -1) {
                // Argument was probably optimized away by GLSL compiler.
                continue;
            }

            // Note: small integers are represented as floats in GLSL.
            switch (kernel_arg->type) {
            case Argument::Float:
                set_float_param(user_context, kernel_arg->name, loc, *(float*)args[i]);
                break;
            case Argument::Bool: {
                GLint value = *((bool*)args[i]) ? 1 : 0;
                set_int_param(user_context, kernel_arg->name, loc, value);
                break;
            }
            case Argument::Int8: {
                GLfloat value = *((int8_t*)args[i]);
                set_float_param(user_context, kernel_arg->name, loc, value);
                break;
            }
            case Argument::UInt8: {
                GLfloat value = *((uint8_t*)args[i]);
                set_float_param(user_context, kernel_arg->name, loc, value);
                break;
            }
            case Argument::Int16: {
                GLfloat value = *((int16_t*)args[i]);
                set_float_param(user_context, kernel_arg->name, loc, value);
                break;
            }
            case Argument::UInt16: {
                GLfloat value = *((uint16_t*)args[i]);
                set_float_param(user_context, kernel_arg->name, loc, value);
                break;
            }
            case Argument::Int32: {
                GLint value = *((int32_t*)args[i]);
                set_int_param(user_context, kernel_arg->name, loc, value);
                break;
            }
            case Argument::UInt32: {
                uint32_t value = *((uint32_t*)args[i]);
                GLint signed_value;
                if (value > 0x7fffffff) {
                    halide_error_varargs(user_context,
                                         "GLSL: argument '%' is too large for GLint\n",
                                         kernel_arg->name);
                    return -1;
                }
                signed_value = static_cast<GLint>(value);
                set_int_param(user_context, kernel_arg->name, loc, signed_value);
                break;
            }
            case Argument::Void:
                halide_error(user_context, "GLSL: Encountered invalid kernel argument type");
                return 1;
            }
        }
    }
    if (kernel_arg) {
        halide_error(user_context, "Too few arguments passed to halide_opengl_dev_run");
        return 1;
    }

    // Prepare framebuffer for rendering to output textures.
    GLint output_min[2] = { 0, 0 };
    GLint output_extent[2] = { 0, 0 };

    if (bind_render_targets) {
        ST.BindFramebuffer(GL_FRAMEBUFFER, ST.framebuffer_id);
    }

    ST.Disable(GL_CULL_FACE);
    ST.Disable(GL_DEPTH_TEST);

    GLint num_output_textures = 0;
    kernel_arg = kernel->arguments;
    for (int i = 0; args[i]; i++, kernel_arg = kernel_arg->next) {
        if (kernel_arg->kind != Argument::Outbuf) continue;

        // TODO: GL_MAX_COLOR_ATTACHMENTS
        if (num_output_textures >= 1) {
            halide_error(user_context,
                         "OpenGL ES 2.0 only supports one single output texture");
            return 1;
        }

        GLuint tex = *((GLuint*)args[i]);

        // Check to see if the object name is actually a FBO
        if (bind_render_targets) {
#ifdef DEBUG_RUNTIME
            halide_printf(user_context, "Output texture %d: %d\n", num_output_textures, tex);
#endif
            ST.FramebufferTexture2D(GL_FRAMEBUFFER,
                                    GL_COLOR_ATTACHMENT0 + num_output_textures,
                                    GL_TEXTURE_2D, tex, 0);
            CHECK_GLERROR(1);
        }

        TextureInfo *texinfo = find_texture(tex);
        if (!texinfo) {
            halide_error(user_context, "Undefined output texture");
            return 1;
        }
        output_min[0] = texinfo->min[0];
        output_min[1] = texinfo->min[1];
        output_extent[0] = texinfo->extent[0];
        output_extent[1] = texinfo->extent[1];
        num_output_textures++;
    }
    // TODO: GL_MAX_DRAW_BUFFERS
    if (num_output_textures == 0) {
        halide_printf(user_context, "Warning: kernel has no output\n");
        // TODO: cleanup
        return 1;
    } else {
        GLenum *draw_buffers = (GLenum*)
            malloc(num_output_textures * sizeof(GLenum));
        for (int i=0; i<num_output_textures; i++)
            draw_buffers[i] = GL_COLOR_ATTACHMENT0 + i;
        // TODO: disabled for now, since OpenGL ES 2 doesn't support multiple render
        // targets.
        //        ST.DrawBuffers(num_output_textures, draw_buffers);
        free(draw_buffers);

        CHECK_GLERROR(1);
    }

    if (bind_render_targets) {
        // Check that framebuffer is set up correctly
        GLenum status = ST.CheckFramebufferStatus(GL_FRAMEBUFFER);
        CHECK_GLERROR(1);
        if (status != GL_FRAMEBUFFER_COMPLETE) {
            halide_printf(user_context, "Setting up GL framebuffer %d failed (%x)\n",
                          ST.framebuffer_id, status);
            // TODO: cleanup
            return 1;
        }
    }

    // Set vertex attributes
    GLint loc = ST.GetUniformLocation(kernel->program_id, "output_extent");
    ST.Uniform2iv(loc, 1, output_extent);
    CHECK_GLERROR(1);
    loc = ST.GetUniformLocation(kernel->program_id, "output_min");
    ST.Uniform2iv(loc, 1, output_min);
    CHECK_GLERROR(1);

    // Setup viewport
    ST.Viewport(0, 0, output_extent[0], output_extent[1]);

    // Execute shader by drawing a screen-filling quad
    if (ST.have_vertex_array_objects) {
        ST.BindVertexArray(ST.vertex_array_object);
    }
    GLint position = ST.GetAttribLocation(kernel->program_id, "position");
    ST.EnableVertexAttribArray(position);
    ST.BindBuffer(GL_ARRAY_BUFFER, ST.vertex_buffer);
    ST.VertexAttribPointer(position, 2, GL_FLOAT, GL_FALSE, 0, NULL);
    ST.BindBuffer(GL_ELEMENT_ARRAY_BUFFER, ST.element_buffer);
    ST.DrawElements(GL_TRIANGLE_STRIP, 4, GL_UNSIGNED_INT, NULL);
    ST.DisableVertexAttribArray(position);
    ST.BindBuffer(GL_ARRAY_BUFFER, 0);
    ST.BindBuffer(GL_ELEMENT_ARRAY_BUFFER, 0);
    if (ST.have_vertex_array_objects) {
        ST.BindVertexArray(0);
    }
    CHECK_GLERROR(1);

    // Cleanup
    for (int i = 0; i < num_active_textures; i++) {
        ST.ActiveTexture(GL_TEXTURE0 + i);
        ST.BindTexture(GL_TEXTURE_2D, 0);
    }

    if (bind_render_targets) {
        ST.BindFramebuffer(GL_FRAMEBUFFER, 0);
    }

    return 0;
}

}}} // namespace Halide::Runtime::Internal

//  Create wrappers that satisfy old naming conventions

extern "C" {
WEAK void halide_release(void *user_context) {
    halide_opengl_release(user_context);
}

WEAK int halide_dev_malloc(void *user_context, buffer_t *buf) {
    return halide_opengl_dev_malloc(user_context, buf);
}

WEAK int halide_dev_free(void *user_context, buffer_t *buf) {
    return halide_opengl_dev_free(user_context, buf);
}

WEAK int halide_copy_to_host(void *user_context, buffer_t *buf) {
    return halide_opengl_copy_to_host(user_context, buf);
}

WEAK int halide_copy_to_dev(void *user_context, buffer_t *buf) {
    return halide_opengl_copy_to_dev(user_context, buf);
}

WEAK int halide_dev_run(void *user_context,
                          void *state_ptr,
                          const char *entry_name,
                          int blocksX, int blocksY, int blocksZ,
                          int threadsX, int threadsY, int threadsZ,
                          int shared_mem_bytes,
                          size_t arg_sizes[], void *args[]) {
    return halide_opengl_dev_run(user_context, state_ptr,
                                 entry_name,
                                 blocksX, blocksY, blocksZ,
                                 threadsX, threadsY, threadsY,
                                 shared_mem_bytes,
                                 arg_sizes, args);
}

WEAK int halide_dev_sync(void *user_context) {
    return halide_opengl_dev_sync(user_context);
}

WEAK int halide_init_kernels(void *user_context, void **state_ptr,
                             const char *src, int size) {
    return halide_opengl_init_kernels(user_context, state_ptr, src, size);
}
}<|MERGE_RESOLUTION|>--- conflicted
+++ resolved
@@ -183,13 +183,8 @@
         return ERRORCODE;                                       \
     }
 
-<<<<<<< HEAD
-// Macros for error checking.
-#ifdef DEBUG
-=======
 // Macro for error checking.
 #ifdef DEBUG_RUNTIME
->>>>>>> 17d35446
 #define LOG_GLERROR(ERR)                                        \
     halide_printf(user_context,                                 \
                   "%s:%d: OpenGL error 0x%04x\n",               \
