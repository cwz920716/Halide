--- conflicted
+++ resolved
@@ -362,17 +362,14 @@
 struct Call : public ExprNode<Call> {
     std::string name;
     std::vector<Expr> args;
-<<<<<<< HEAD
-    typedef enum {Image, Extern, ExternCPlusPlus, Halide, Intrinsic} CallType;
-=======
     typedef enum {Image,        //< A load from an input image
                   Extern,       //< A call to an external C-ABI function, possibly with side-effects
+                  ExternCPlusPlus, //< A call to an external C-ABI function, possibly with side-effects
                   PureExtern,   //< A call to a guaranteed-side-effect-free external function
                   Halide,       //< A call to a Func
                   Intrinsic,    //< A possibly-side-effecty compiler intrinsic, which has special handling during codegen
                   PureIntrinsic //< A side-effect-free version of the above.
     } CallType;
->>>>>>> 5f6f8b8b
     CallType call_type;
 
     // Halide uses calls internally to represent certain operations
