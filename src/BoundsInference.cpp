--- conflicted
+++ resolved
@@ -532,17 +532,10 @@
             // Make the buffer_ts representing the output. They all
             // use the same size, but have differing types.
             for (int j = 0; j < func.outputs(); j++) {
-<<<<<<< HEAD
-                vector<Expr> output_buffer_t_args(2);
-                output_buffer_t_args[0] = null_handle;
-                output_buffer_t_args[1] = make_zero(func.output_types()[j]);
-                for (const string arg : func.all_args()) {
-=======
                 BufferBuilder builder;
                 builder.type = func.output_types()[j];
                 builder.dimensions = func.dimensions();
-                for (const string arg : func.args()) {
->>>>>>> a9d6ade3
+                for (const string arg : func.all_args()) {
                     string prefix = func.name() + ".s" + std::to_string(stage) + "." + arg;
                     Expr min = Variable::make(Int(32), prefix + ".min");
                     Expr max = Variable::make(Int(32), prefix + ".max");
