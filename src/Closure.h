--- conflicted
+++ resolved
@@ -22,11 +22,7 @@
  * own function (e.g. because it's the body of a parallel for loop. */
 class Closure : public IRVisitor {
 protected:
-<<<<<<< HEAD
-    Scope<int> ignore_names;
-=======
     Scope<> ignore;
->>>>>>> dd90d6f3
 
     using IRVisitor::visit;
 
@@ -65,8 +61,16 @@
                           bool read, bool written, Halide::Buffer<> image);
 
 public:
-    /** Tell the closure to ignore references to the given name */
-    void ignore(const std::string &);
+    Closure() {}
+
+    /** Traverse a statement and find all references to external
+     * symbols.
+     *
+     * When the closure encounters a read or write to 'foo', it
+     * assumes that the host pointer is found in the symbol table as
+     * 'foo.host', and any buffer_t pointer is found under
+     * 'foo.buffer'. */
+    Closure(Stmt s, const std::string &loop_variable = "");
 
     /** External variables referenced. */
     std::map<std::string, Type> vars;
