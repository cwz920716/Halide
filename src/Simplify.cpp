--- conflicted
+++ resolved
@@ -335,8 +335,6 @@
             expr = mutate(Select::make(select_a->condition,
                                        select_a->true_value + select_b->true_value,
                                        select_a->false_value + select_b->false_value));
-<<<<<<< HEAD
-=======
         } else if (select_a &&
                    is_const(b) &&
                    (is_const(select_a->true_value) ||
@@ -345,7 +343,6 @@
             expr = mutate(Select::make(select_a->condition,
                                        select_a->true_value + b,
                                        select_a->false_value + b));
->>>>>>> 1a4b9691
         } else if (add_a &&
                    is_simple_const(add_a->b)) {
             // In ternary expressions, pull constants outside
@@ -398,8 +395,6 @@
                    is_negative_negatable_const(mul_a->b)) {
             // a*-x + b -> b - a*x
             expr = mutate(b - mul_a->a * (-mul_a->b));
-<<<<<<< HEAD
-=======
         } else if (mul_b &&
                    !is_const(a) &&
                    equal(a, mul_b->a) &&
@@ -424,7 +419,6 @@
                    no_overflow(op->type)) {
             // a*b + b -> (a + 1)*b
             expr = mutate((mul_a->a + make_one(op->type)) * b);
->>>>>>> 1a4b9691
         } else if (no_overflow(op->type) &&
                    min_a &&
                    sub_a_b &&
@@ -667,8 +661,6 @@
         } else if (add_b &&
                    equal(add_b->a, a)) {
             expr = mutate(make_zero(add_b->a.type()) - add_b->b);
-<<<<<<< HEAD
-=======
 
         } else if (max_a &&
                    equal(max_a->a, b) &&
@@ -720,7 +712,6 @@
             // b - min(a, b) -> 0 - min(a-b, 0) -> max(b-a, 0)
             expr = mutate(Max::make(min_b->b - min_b->a, make_zero(op->type)));
 
->>>>>>> 1a4b9691
         } else if (add_a &&
                    is_simple_const(add_a->b)) {
             // In ternary expressions, pull constants outside
@@ -742,8 +733,6 @@
                    is_negative_negatable_const(mul_b->b)) {
             // a - b*-x -> a + b*x
             expr = mutate(a + mul_b->a * (-mul_b->b));
-<<<<<<< HEAD
-=======
         } else if (mul_b &&
                    !is_const(a) &&
                    equal(a, mul_b->a) &&
@@ -768,7 +757,6 @@
                    no_overflow(op->type)) {
             // a*b - b -> (a - 1)*b
             expr = mutate((mul_a->a - make_one(op->type)) * b);
->>>>>>> 1a4b9691
         } else if (add_b &&
                    is_simple_const(add_b->b)) {
             expr = mutate((a - add_b->a) - add_b->b);
@@ -2156,10 +2144,6 @@
                 expr = mutate(make_const(a.type(), ia - ib) < add_b->a);
             } else if (sub_b &&
                        equal(sub_b->a, a)) {
-<<<<<<< HEAD
-                // Add a term to both sides
-                expr = mutate(sub_b->b < make_zero(sub_b->b.type()));
-=======
                 // Subtract a term from both sides
                 expr = mutate(sub_b->b < make_zero(sub_b->b.type()));
             } else if (sub_b &&
@@ -2167,7 +2151,6 @@
                        is_const(sub_b->a)) {
                 // (c1 < c2 - x) -> (x < c2 - c1)
                 expr = mutate(sub_b->b < (sub_b->a - a));
->>>>>>> 1a4b9691
             } else if (mul_a &&
                        mul_b &&
                        is_positive_const(mul_a->b) &&
