#ifndef HALIDE_CODEGEN_POSIX_H
#define HALIDE_CODEGEN_POSIX_H

/** \file
 * Defines a base-class for code-generators on posixy cpu platforms
 */

#include "CodeGen_LLVM.h"

namespace Halide {
namespace Internal {

/** A code generator that emits posix code from a given Halide stmt. */
class CodeGen_Posix : public CodeGen_LLVM {
public:

    /** Create an posix code generator. Processor features can be
     * enabled using the appropriate arguments */
    CodeGen_Posix(Target t);

protected:

    using CodeGen_LLVM::visit;

    /** Posix implementation of Allocate. Small constant-sized allocations go
     * on the stack. The rest go on the heap by calling "halide_malloc"
     * and "halide_free" in the standard library. */
    // @{
    void visit(const Allocate *);
    void visit(const Free *);
    // @}

    /** A struct describing heap or stack allocations. */
    struct Allocation {
        /** The memory */
        llvm::Value *ptr;

<<<<<<< HEAD
        Stmt delete_stmt;
=======
        /** Destructor stack slot for this allocation. */
        llvm::Value *destructor;
>>>>>>> 8cf69a4e

        /** How many bytes this allocation is, or 0 if not
         * constant. */
        int constant_bytes;

        /** How many bytes of stack space used. 0 implies it was a
         * heap allocation. */
        int stack_bytes;
    };

    /** The allocations currently in scope. The stack gets pushed when
     * we enter a new function. */
    Scope<Allocation> allocations;

private:

    /** Stack allocations that were freed, but haven't gone out of
     * scope yet.  This allows us to re-use stack allocations when
     * they aren't being used. */
    std::vector<Allocation> free_stack_allocs;

    /** Generates code for computing the size of an allocation from a
     * list of its extents and its size. Fires a runtime assert
     * (halide_error) if the size overflows 2^31 -1, the maximum
     * positive number an int32_t can hold. */
    llvm::Value *codegen_allocation_size(const std::string &name, Type type, const std::vector<Expr> &extents);

    /** Allocates some memory on either the stack or the heap, and
     * returns an Allocation object describing it. For heap
     * allocations this calls halide_malloc in the runtime, and for
     * stack allocations it either reuses an existing block from the
     * free_stack_blocks list, or it saves the stack pointer and calls
     * alloca.
     *
     * This call returns the allocation, pushes it onto the
     * 'allocations' map, and adds an entry to the symbol table called
     * name.host that provides the base pointer.
     *
     * When the allocation can be freed call 'free_allocation', and
     * when it goes out of scope call 'destroy_allocation'. */
    Allocation create_allocation(const std::string &name, Type type,
                                 const std::vector<Expr> &extents,
                                 Expr condition, Expr new_expr);

<<<<<<< HEAD
    /** Free the memory backing an allocation and pop it from the
     * symbol table and the allocations map. For heap allocations it
     * calls halide_free in the runtime, for stack allocations it
     * marks the block as free so it can be reused. */
    void free_allocation(const std::string &name, Stmt delete_stmt);
=======
>>>>>>> 8cf69a4e
};

}}

#endif<|MERGE_RESOLUTION|>--- conflicted
+++ resolved
@@ -35,12 +35,11 @@
         /** The memory */
         llvm::Value *ptr;
 
-<<<<<<< HEAD
+        /** Code to generate for destructor. May be redundant now. */
         Stmt delete_stmt;
-=======
+
         /** Destructor stack slot for this allocation. */
         llvm::Value *destructor;
->>>>>>> 8cf69a4e
 
         /** How many bytes this allocation is, or 0 if not
          * constant. */
@@ -85,14 +84,11 @@
                                  const std::vector<Expr> &extents,
                                  Expr condition, Expr new_expr);
 
-<<<<<<< HEAD
     /** Free the memory backing an allocation and pop it from the
      * symbol table and the allocations map. For heap allocations it
      * calls halide_free in the runtime, for stack allocations it
      * marks the block as free so it can be reused. */
     void free_allocation(const std::string &name, Stmt delete_stmt);
-=======
->>>>>>> 8cf69a4e
 };
 
 }}
