option(WITH_TEST_INTERNAL "Build and run internal tests" ON)
option(WITH_TEST_CORRECTNESS "Build correctness tests" ON)
option(WITH_TEST_ERROR "Build error tests" ON)
option(WITH_TEST_WARNING "Build warning tests" ON)
option(WITH_TEST_PERFORMANCE "Build performance tests" ON)
option(WITH_TEST_OPENGL "Build OpenGL tests" ON)
option(WITH_TEST_GENERATORS "Build Generator tests" ON)
option(WITH_TEST_RENDERSCRIPT "Build Renderscript tests" ON)

if (MSVC)
else()
  # src/CMakeLists.txt always enables C++11 for non-Windows,
  # so we'll give the same courtesy to tests
  add_definitions("-std=c++11")
  add_definitions("-fno-rtti")
endif()

if (WITH_TEST_INTERNAL)
  message(STATUS "Internal tests enabled")
  halide_project(test_internal internal internal.cpp)
  # Run internal tests after building
  add_custom_command(TARGET test_internal
                     POST_BUILD
                     COMMAND test_internal
                     COMMENT "Running internal tests")
else()
  message(WARNING "Internal tests disabled")
endif()

function(tests folder)
  file(GLOB TESTS RELATIVE "${CMAKE_CURRENT_SOURCE_DIR}/${folder}" "${CMAKE_CURRENT_SOURCE_DIR}/${folder}/*.cpp")
  if (WIN32)
    LIST(REMOVE_ITEM TESTS "simd_op_check.cpp") # Relies on shell stuff that doesn't work on windows
  endif()
  set(TEST_NAMES "")
  foreach(file ${TESTS})
    string(REPLACE ".cpp" "" name "${file}")
    # Test links against libHalide
    halide_project("${folder}_${name}" "${folder}" "${folder}/${file}")
    list(APPEND TEST_NAMES "${folder}_${name}")
    target_include_directories("${folder}_${name}" PRIVATE "${CMAKE_SOURCE_DIR}")
  endforeach()
  set(TEST_NAMES "${TEST_NAMES}" PARENT_SCOPE)
endfunction(tests)

if (WITH_TEST_CORRECTNESS)
  tests(correctness)
endif()
if (WITH_TEST_ERROR)
  tests(error)
endif()
if (WITH_TEST_WARNING)
  tests(warning)
endif()
if (WITH_TEST_PERFORMANCE)
  tests(performance)
endif()
if (WITH_TEST_OPENGL)
  find_package(OpenGL)
  if (OpenGL_FOUND)
    tests(opengl)
    foreach(test_name ${TEST_NAMES})
      target_link_libraries("${test_name}" PRIVATE "${OPENGL_LIBRARIES}")
    endforeach()
  endif()
endif()
if (WITH_TEST_RENDERSCRIPT)
  tests(renderscript)
endif()

function(add_test_generator NAME)
  set(options WITH_STUB)
  set(oneValueArgs )
  set(multiValueArgs STUB_DEPS)
  cmake_parse_arguments(args "${options}" "${oneValueArgs}" "${multiValueArgs}" ${ARGN})
  # convert TRUE|FALSE -> WITH_STUB|emptystring
  if (${args_WITH_STUB})
    set(args_WITH_STUB WITH_STUB)
  else()
    set(args_WITH_STUB )
  endif()
  halide_add_generator("${NAME}.generator"
                       SRCS "${CMAKE_CURRENT_SOURCE_DIR}/generator/${NAME}_generator.cpp"
                       STUB_DEPS ${args_STUB_DEPS}
                       ${args_WITH_STUB})
endfunction(add_test_generator)

function(halide_define_jit_test NAME)
  set(options )
  set(oneValueArgs )
  set(multiValueArgs STUB_DEPS)
  cmake_parse_arguments(args "${options}" "${oneValueArgs}" "${multiValueArgs}" ${ARGN})

  halide_project("generator_jit_${NAME}" 
                 "generator" 
                 "${CMAKE_CURRENT_SOURCE_DIR}/generator/${NAME}_jittest.cpp")
  foreach(STUB_DEP ${args_STUB_DEPS})
    halide_add_generator_stub_dependency(TARGET "generator_jit_${NAME}" 
                                         STUB_GENERATOR_TARGET ${STUB_DEP})
  endforeach()
endfunction(halide_define_jit_test)

include(../HalideGenerator.cmake)

# Usage:
#   halide_define_aot_test(NAME <basename>
#                       [GENERATED_FUNCTION <function name, including namespace]
#                       [GENERATOR_HALIDE_TARGET Halide target, if not "host"]
#                       [GENERATOR_ARGS extra generator args])
function(halide_define_aot_test NAME)
  set(options OMIT_DEFAULT_GENERATOR)
  set(oneValueArgs GENERATED_FUNCTION GENERATOR_HALIDE_TARGET)
  set(multiValueArgs GENERATOR_ARGS STUB_DEPS)
  cmake_parse_arguments(args "${options}" "${oneValueArgs}" "${multiValueArgs}" ${ARGN})

  set(TARGET "generator_aot_${NAME}")

  add_executable("${TARGET}" "${CMAKE_CURRENT_SOURCE_DIR}/generator/${NAME}_aottest.cpp")
  target_include_directories("${TARGET}" PRIVATE "${CMAKE_SOURCE_DIR}/tools")
  target_include_directories("${TARGET}" PRIVATE "${CMAKE_SOURCE_DIR}/src/runtime")
  target_include_directories("${TARGET}" PRIVATE "${CMAKE_SOURCE_DIR}")
  set_target_properties("${TARGET}" PROPERTIES FOLDER "generator")
  foreach(STUB_DEP ${args_STUB_DEPS})
    halide_add_generator_stub_dependency(TARGET "${TARGET}" 
                                         STUB_GENERATOR_TARGET ${STUB_DEP})
  endforeach()

  if (NOT ${args_OMIT_DEFAULT_GENERATOR})
    if (NOT args_GENERATED_FUNCTION)
      set(args_GENERATED_FUNCTION "${NAME}")
    endif()
    if (NOT args_GENERATOR_HALIDE_TARGET)
      set(args_GENERATOR_HALIDE_TARGET "host")
    endif()

    set(AOT_LIBRARY_TARGET "${NAME}")
    halide_add_aot_library("${AOT_LIBRARY_TARGET}"
                           GENERATOR_TARGET "${NAME}.generator"
                           GENERATOR_NAME "${NAME}"
                           GENERATED_FUNCTION "${args_GENERATED_FUNCTION}"
                           GENERATOR_ARGS "target=${args_GENERATOR_HALIDE_TARGET}" "${args_GENERATOR_ARGS}")
    halide_add_aot_library_dependency("${TARGET}" "${AOT_LIBRARY_TARGET}")
  endif()

endfunction(halide_define_aot_test)

function(halide_add_aot_test_dependency NAME)
  set(options )
  set(oneValueArgs AOT_LIBRARY_TARGET GENERATED_FUNCTION GENERATOR_NAME GENERATOR_TARGET GENERATOR_HALIDE_TARGET)
  set(multiValueArgs GENERATOR_ARGS)
  cmake_parse_arguments(args "${options}" "${oneValueArgs}" "${multiValueArgs}" ${ARGN})

  set(TARGET "generator_aot_${NAME}")

  if (NOT args_GENERATOR_TARGET)
    set(args_GENERATOR_TARGET "${NAME}")
  endif()
  if (NOT args_GENERATOR_NAME)
    set(args_GENERATOR_NAME "${args_GENERATOR_TARGET}")
  endif()
  if (NOT args_GENERATED_FUNCTION)
    set(args_GENERATED_FUNCTION "${args_AOT_LIBRARY_TARGET}")
  endif()
    if (NOT args_GENERATOR_HALIDE_TARGET)
      set(args_GENERATOR_HALIDE_TARGET "host")
    endif()

  halide_add_aot_library("${args_AOT_LIBRARY_TARGET}"
                         GENERATOR_TARGET "${args_GENERATOR_TARGET}.generator"
                         GENERATOR_NAME "${args_GENERATOR_NAME}"
                         GENERATED_FUNCTION "${args_GENERATED_FUNCTION}"
                         GENERATOR_ARGS "target=${args_GENERATOR_HALIDE_TARGET}" "${args_GENERATOR_ARGS}")
  halide_add_aot_library_dependency("${TARGET}" "${args_AOT_LIBRARY_TARGET}")
endfunction(halide_add_aot_test_dependency)

if (WITH_TEST_GENERATORS)

  # Explicitly define the generator targets; each has a build target
  # of the form "name.generator"
  add_test_generator(acquire_release)
  add_test_generator(argvcall)
  add_test_generator(can_use_target)
  add_test_generator(cleanup_on_error)
  add_test_generator(cxx_mangling_define_extern)
  add_test_generator(cxx_mangling)
  add_test_generator(embed_image)
  add_test_generator(error_codes)
  add_test_generator(example)
  add_test_generator(extended_buffer_t)
  add_test_generator(float16_t)
  add_test_generator(gpu_object_lifetime)
  add_test_generator(gpu_only)
  add_test_generator(image_from_array)
  add_test_generator(mandelbrot)
  add_test_generator(matlab)
  add_test_generator(memory_profiler_mandelbrot)
  add_test_generator(metadata_tester)
  add_test_generator(msan)
  add_test_generator(multitarget)
  add_test_generator(nested_externs)
  add_test_generator(paramtest)
  add_test_generator(pyramid)
  add_test_generator(stubtest WITH_STUB)
  # the stubuser generator needs the stub from stubtest
  add_test_generator(stubuser
                     STUB_DEPS stubtest.generator)
  add_test_generator(tiled_blur_blur)
  add_test_generator(tiled_blur)
  add_test_generator(user_context)
  add_test_generator(user_context_insanity)
  add_test_generator(variable_num_threads)

  # ------ Generator tests for just-in-time mode: ------
  halide_define_jit_test(example)
  halide_define_jit_test(paramtest)
  halide_define_jit_test(stubtest
                         STUB_DEPS stubtest.generator)

  # ------ Generator tests for ahead-of-time mode: ------

  # Create tests for ahead of-time-compiled generators. This will produce two
  # executables, one containing the generator itself
  # (e.g. from example_generator.cpp) and used at build time, and the other, the
  # test that executes the generated code (e.g. from example_aottest.cpp).

  # Tests with no special requirements
  halide_define_aot_test(acquire_release)
  halide_define_aot_test(argvcall)
  halide_define_aot_test(can_use_target)
  halide_define_aot_test(cleanup_on_error)
  halide_define_aot_test(embed_image)
  halide_define_aot_test(error_codes)
  halide_define_aot_test(example)
  halide_define_aot_test(extended_buffer_t)
  halide_define_aot_test(float16_t)
  halide_define_aot_test(gpu_object_lifetime)
  halide_define_aot_test(gpu_only)
  halide_define_aot_test(image_from_array)
  halide_define_aot_test(mandelbrot)
  halide_define_aot_test(memory_profiler_mandelbrot)
  halide_define_aot_test(variable_num_threads)

<<<<<<< HEAD
  # Tests that require nonstandard targets, namespaces, args, etc.
=======
  # Tests that require nonstandard targets, namespaces, etc.
  halide_define_aot_test(matlab
                         GENERATOR_HALIDE_TARGET host-matlab)

>>>>>>> aa5d5514
  halide_define_aot_test(multitarget
                         GENERATOR_HALIDE_TARGET host-debug-c_plus_plus_name_mangling,host-c_plus_plus_name_mangling
                         GENERATED_FUNCTION HalideTest::multitarget)

  halide_define_aot_test(user_context
                         GENERATOR_HALIDE_TARGET host-user_context)

  halide_define_aot_test(user_context_insanity
                         GENERATOR_HALIDE_TARGET host-user_context)

  halide_define_aot_test(cxx_mangling 
                         GENERATOR_HALIDE_TARGET host-c_plus_plus_name_mangling
                         GENERATED_FUNCTION HalideTest::cxx_mangling)

  halide_define_aot_test(pyramid
                         GENERATOR_ARGS levels=10)

  halide_define_aot_test(msan
                         GENERATOR_HALIDE_TARGET host-msan)

  # stubtest has input and output funcs with undefined types; this is fine for stub
  # usage (the types can be inferred), but for AOT compilation, we must make the types
  # concrete via generator args.
  halide_define_aot_test(stubtest
                         GENERATOR_ARGS input.type=float32 input.size=2 int_arg.size=2 f.type=float32,float32)

  # Tests that require additional dependencies, args, etc
  set(MDTEST_GEN_ARGS input.type=uint8 input.dim=3 output.type=float32,float32 output.dim=3 input_not_nod.type=uint8 input_not_nod.dim=3 input_nod.dim=3 input_not.type=uint8 array_input.size=2 array_i8.size=2 array_i16.size=2 array_i32.size=2 array_h.size=2 array_outputs.size=2)
  halide_define_aot_test(metadata_tester
                         GENERATOR_ARGS "${MDTEST_GEN_ARGS}")
  halide_add_aot_test_dependency(metadata_tester
                                 AOT_LIBRARY_TARGET metadata_tester_ucon
                                 GENERATED_FUNCTION metadata_tester_ucon
                                 GENERATOR_HALIDE_TARGET host-user_context
                                 GENERATOR_ARGS ${MDTEST_GEN_ARGS})

  halide_define_aot_test(tiled_blur)
  halide_add_aot_test_dependency(tiled_blur
                                 GENERATOR_TARGET tiled_blur_blur
                                 AOT_LIBRARY_TARGET tiled_blur_blur)

  halide_define_aot_test(tiled_blur_interleaved OMIT_DEFAULT_GENERATOR)
  halide_add_aot_test_dependency(tiled_blur_interleaved
                                 GENERATOR_TARGET tiled_blur
                                 AOT_LIBRARY_TARGET tiled_blur_interleaved
                                 GENERATOR_ARGS is_interleaved=true)
  halide_add_aot_test_dependency(tiled_blur_interleaved
                                 GENERATOR_TARGET tiled_blur_blur
                                 AOT_LIBRARY_TARGET tiled_blur_blur_interleaved
                                 GENERATOR_ARGS is_interleaved=true)

  halide_define_aot_test(cxx_mangling_define_extern
                         GENERATOR_HALIDE_TARGET host-c_plus_plus_name_mangling-user_context
                         GENERATED_FUNCTION HalideTest::cxx_mangling_define_extern)
  # The cxx_mangling library was already defined implicitly, above, 
  # so just add a dependency on it
  halide_add_aot_library_dependency(generator_aot_cxx_mangling_define_extern cxx_mangling)

  halide_define_aot_test(nested_externs OMIT_DEFAULT_GENERATOR)
  halide_add_aot_test_dependency(nested_externs
                                 AOT_LIBRARY_TARGET nested_externs_root
                                 GENERATOR_NAME nested_externs_root)
  halide_add_aot_test_dependency(nested_externs
                                 AOT_LIBRARY_TARGET nested_externs_inner
                                 GENERATOR_NAME nested_externs_inner)
  halide_add_aot_test_dependency(nested_externs
                                 AOT_LIBRARY_TARGET nested_externs_combine
                                 GENERATOR_NAME nested_externs_combine)
  halide_add_aot_test_dependency(nested_externs
                                 AOT_LIBRARY_TARGET nested_externs_leaf
                                 GENERATOR_NAME nested_externs_leaf)

endif()<|MERGE_RESOLUTION|>--- conflicted
+++ resolved
@@ -240,14 +240,10 @@
   halide_define_aot_test(memory_profiler_mandelbrot)
   halide_define_aot_test(variable_num_threads)
 
-<<<<<<< HEAD
   # Tests that require nonstandard targets, namespaces, args, etc.
-=======
-  # Tests that require nonstandard targets, namespaces, etc.
   halide_define_aot_test(matlab
                          GENERATOR_HALIDE_TARGET host-matlab)
 
->>>>>>> aa5d5514
   halide_define_aot_test(multitarget
                          GENERATOR_HALIDE_TARGET host-debug-c_plus_plus_name_mangling,host-c_plus_plus_name_mangling
                          GENERATED_FUNCTION HalideTest::multitarget)
