--- conflicted
+++ resolved
@@ -24,18 +24,15 @@
 HalideExtern_1(int, my_strlen, const char *);
 
 int main(int argc, char **argv) {
-<<<<<<< HEAD
     Target target = get_jit_target_from_environment();
     if (target.has_feature(Target::JavaScript)) {
         printf("Skipping handle test for JavaScript.\n");
         return 0;
     }
-    const char *c_message = "Hello, world!";
-=======
+
     // Check we can pass a Handle through to an extern function.
     {
         const char *c_message = "Hello, world!";
->>>>>>> 854094ec
 
         Param<const char *> message;
         message.set(c_message);
